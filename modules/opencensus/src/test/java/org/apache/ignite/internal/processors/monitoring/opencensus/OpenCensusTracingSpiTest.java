--- conflicted
+++ resolved
@@ -100,15 +100,9 @@
         /* Uncomment following code to see visualisation on local Zipkin: */
 
 //        ZipkinTraceExporter.createAndRegister(ZipkinExporterConfiguration.builder()
-<<<<<<< HEAD
-//            .setV2Url("http://localhost:9411/api/v2/spans")
-//            .setServiceName("ignite")
-//            .build());
-=======
 //           .setV2Url("http://localhost:9411/api/v2/spans")
 //           .setServiceName("ignite")
 //           .build());
->>>>>>> 0eefe5a6
     }
 
     /**
