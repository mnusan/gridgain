/*
 * Copyright 2019 GridGain Systems, Inc. and Contributors.
 *
 * Licensed under the GridGain Community Edition License (the "License");
 * you may not use this file except in compliance with the License.
 * You may obtain a copy of the License at
 *
 *     https://www.gridgain.com/products/software/community-edition/gridgain-community-edition-license
 *
 * Unless required by applicable law or agreed to in writing, software
 * distributed under the License is distributed on an "AS IS" BASIS,
 * WITHOUT WARRANTIES OR CONDITIONS OF ANY KIND, either express or implied.
 * See the License for the specific language governing permissions and
 * limitations under the License.
 */

package org.apache.ignite.internal.processors.query.h2;

import java.io.Closeable;
import java.io.IOException;
import java.util.ArrayList;
import java.util.Collection;

/**
 * Memory tracker.
 */
public abstract class H2MemoryTracker implements AutoCloseable {
    /** Objects to be closed along with the current tracker. */
    private Collection<Closeable> closeList;

    /**
     * Check allocated size is less than query memory pool threshold.
     *
     * @param size Allocated size in bytes.
     * @return {@code True} if memory limit is not exceeded. {@code False} otherwise.
     */
    public abstract boolean reserved(long size);

    /**
     * Memory release callback.
     *
     * @param size Released memory size in bytes.
     */
    public abstract void released(long size);

    /**
<<<<<<< HEAD
     * @return Reserved memory size.
=======
     * Reserve memory.
     *
     * @param size Memory to reserve in bytes.
>>>>>>> 5f7a54bf
     */
    public abstract long memoryReserved();

    /**
     * @return Max memory limit.
     */
    public abstract long memoryLimit();

    /**
     * Registers closable object being closed along with the tracker.
     *
     * @param closeable Closable object
     */
<<<<<<< HEAD
    public void registerCloseListener(Closeable closeable) {
        if (closeList == null)
            closeList = new ArrayList<>();

        closeList.add(closeable);
    }

    /** {@inheritDoc} */
    @Override public void close() {
        if (closeList != null) {
            for (Closeable closeable : closeList) {
                try {
                    closeable.close();
                }
                catch (IOException ignore) {
                    // No-op.
                }
            }
        }
    }
=======
    public abstract void release(long size);
>>>>>>> 5f7a54bf
}<|MERGE_RESOLUTION|>--- conflicted
+++ resolved
@@ -44,13 +44,9 @@
     public abstract void released(long size);
 
     /**
-<<<<<<< HEAD
-     * @return Reserved memory size.
-=======
      * Reserve memory.
      *
      * @param size Memory to reserve in bytes.
->>>>>>> 5f7a54bf
      */
     public abstract long memoryReserved();
 
@@ -64,7 +60,6 @@
      *
      * @param closeable Closable object
      */
-<<<<<<< HEAD
     public void registerCloseListener(Closeable closeable) {
         if (closeList == null)
             closeList = new ArrayList<>();
@@ -85,7 +80,4 @@
             }
         }
     }
-=======
-    public abstract void release(long size);
->>>>>>> 5f7a54bf
 }