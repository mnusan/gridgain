﻿/*
 * Copyright 2019 GridGain Systems, Inc. and Contributors.
 *
 * Licensed under the GridGain Community Edition License (the "License");
 * you may not use this file except in compliance with the License.
 * You may obtain a copy of the License at
 *
 *     https://www.gridgain.com/products/software/community-edition/gridgain-community-edition-license
 *
 * Unless required by applicable law or agreed to in writing, software
 * distributed under the License is distributed on an "AS IS" BASIS,
 * WITHOUT WARRANTIES OR CONDITIONS OF ANY KIND, either express or implied.
 * See the License for the specific language governing permissions and
 * limitations under the License.
 */

namespace Apache.Ignite.Core.Impl.Client
{
    using System;
    using System.Collections.Concurrent;
    using System.Collections.Generic;
    using System.Diagnostics;
    using System.Diagnostics.CodeAnalysis;
    using System.Globalization;
    using System.Net;
    using Apache.Ignite.Core.Binary;
    using Apache.Ignite.Core.Client;
    using Apache.Ignite.Core.Client.Cache;
    using Apache.Ignite.Core.Datastream;
    using Apache.Ignite.Core.Impl.Binary;
<<<<<<< HEAD
    using Apache.Ignite.Core.Impl.Binary.IO;
    using Apache.Ignite.Core.Impl.Cache;
    using Apache.Ignite.Core.Impl.Cache.Near;
=======
>>>>>>> 3720821d
    using Apache.Ignite.Core.Impl.Client.Cache;
    using Apache.Ignite.Core.Impl.Client.Cluster;
    using Apache.Ignite.Core.Impl.Cluster;
    using Apache.Ignite.Core.Impl.Common;
    using Apache.Ignite.Core.Impl.Handle;
    using Apache.Ignite.Core.Impl.Plugin;

    /// <summary>
    /// Thin client implementation.
    /// </summary>
    internal class IgniteClient : IIgniteInternal, IIgniteClient
    {
        /** Socket. */
        private readonly ClientFailoverSocket _socket;

        /** Marshaller. */
        private readonly Marshaller _marsh;

        /** Binary processor. */
        private readonly IBinaryProcessor _binProc;

        /** Binary. */
        private readonly IBinary _binary;

        /** Configuration. */
        private readonly IgniteClientConfiguration _configuration;

        /** Node info cache. */
        private readonly ConcurrentDictionary<Guid, IClientClusterNode> _nodes =
            new ConcurrentDictionary<Guid, IClientClusterNode>();

        /// <summary>
        /// Initializes a new instance of the <see cref="IgniteClient"/> class.
        /// </summary>
        /// <param name="clientConfiguration">The client configuration.</param>
        public IgniteClient(IgniteClientConfiguration clientConfiguration)
        {
            Debug.Assert(clientConfiguration != null);

            _configuration = new IgniteClientConfiguration(clientConfiguration);

            _marsh = new Marshaller(_configuration.BinaryConfiguration)
            {
                Ignite = this
            };

            _socket = new ClientFailoverSocket(_configuration, _marsh);

            _binProc = _configuration.BinaryProcessor ?? new BinaryProcessorClient(_socket);

            _binary = new Binary(_marsh);
        }

        /// <summary>
        /// Gets the socket.
        /// </summary>
        public ClientFailoverSocket Socket
        {
            get { return _socket; }
        }

        /** <inheritDoc /> */
        [SuppressMessage("Microsoft.Usage", "CA1816:CallGCSuppressFinalizeCorrectly",
            Justification = "There is no finalizer.")]
        public void Dispose()
        {
            _socket.Dispose();
        }

        /** <inheritDoc /> */
        public ICacheClient<TK, TV> GetCache<TK, TV>(string name)
        {
            IgniteArgumentCheck.NotNull(name, "name");

            return new CacheClient<TK, TV>(this, name);
        }

        /** <inheritDoc /> */
        public ICacheClient<TK, TV> GetOrCreateCache<TK, TV>(string name)
        {
            IgniteArgumentCheck.NotNull(name, "name");

            DoOutOp(ClientOp.CacheGetOrCreateWithName, ctx => ctx.Writer.WriteString(name));

            return GetCache<TK, TV>(name);
        }

        /** <inheritDoc /> */
        public ICacheClient<TK, TV> GetOrCreateCache<TK, TV>(CacheClientConfiguration configuration)
        {
            IgniteArgumentCheck.NotNull(configuration, "configuration");

            DoOutOp(ClientOp.CacheGetOrCreateWithConfiguration,
                ctx => ClientCacheConfigurationSerializer.Write(ctx.Stream, configuration, ctx.ProtocolVersion));

            return GetCache<TK, TV>(configuration.Name);
        }

        /** <inheritDoc /> */
        public ICacheClient<TK, TV> CreateCache<TK, TV>(string name)
        {
            IgniteArgumentCheck.NotNull(name, "name");

            DoOutOp(ClientOp.CacheCreateWithName, ctx => ctx.Writer.WriteString(name));

            return GetCache<TK, TV>(name);
        }

        /** <inheritDoc /> */
        public ICacheClient<TK, TV> CreateCache<TK, TV>(CacheClientConfiguration configuration)
        {
            IgniteArgumentCheck.NotNull(configuration, "configuration");

            DoOutOp(ClientOp.CacheCreateWithConfiguration,
                ctx => ClientCacheConfigurationSerializer.Write(ctx.Stream, configuration, ctx.ProtocolVersion));

            return GetCache<TK, TV>(configuration.Name);
        }

        /** <inheritDoc /> */
        public ICollection<string> GetCacheNames()
        {
            return DoOutInOp(ClientOp.CacheGetNames, null, ctx => ctx.Reader.ReadStringCollection());
        }

        /** <inheritDoc /> */
        public IClientCluster GetCluster()
        {
            return new ClientCluster(this, _marsh);
        }

        /** <inheritDoc /> */
        public void DestroyCache(string name)
        {
            IgniteArgumentCheck.NotNull(name, "name");

            DoOutOp(ClientOp.CacheDestroy, ctx => ctx.Stream.WriteInt(BinaryUtils.GetCacheId(name)));
        }

        /** <inheritDoc /> */
        [ExcludeFromCodeCoverage]
        public IIgnite GetIgnite()
        {
            throw GetClientNotSupportedException();
        }

        /** <inheritDoc /> */
        public IBinary GetBinary()
        {
            return _binary;
        }

        /** <inheritDoc /> */
        public IgniteClientConfiguration GetConfiguration()
        {
            // Return a copy to allow modifications by the user.
            return new IgniteClientConfiguration(_configuration);
        }

        /** <inheritDoc /> */
        public EndPoint RemoteEndPoint
        {
            get { return _socket.RemoteEndPoint; }
        }

        /** <inheritDoc /> */
        public EndPoint LocalEndPoint
        {
            get { return _socket.LocalEndPoint; }
        }

        /** <inheritDoc /> */
        public IBinaryProcessor BinaryProcessor
        {
            get { return _binProc; }
        }

        /** <inheritDoc /> */
        [ExcludeFromCodeCoverage]
        public IgniteConfiguration Configuration
        {
            get { throw GetClientNotSupportedException(); }
        }

        /** <inheritDoc /> */
        [ExcludeFromCodeCoverage]
        public HandleRegistry HandleRegistry
        {
            get { throw GetClientNotSupportedException(); }
        }

        /** <inheritDoc /> */
        [ExcludeFromCodeCoverage]
        public ClusterNodeImpl GetNode(Guid? id)
        {
            throw GetClientNotSupportedException();
        }

        /// <summary>
        /// Gets client node from the internal cache.
        /// </summary>
        /// <param name="id">Node Id.</param>
        /// <returns>Client node.</returns>
        public IClientClusterNode GetClientNode(Guid id)
        {
            IClientClusterNode result;
            if (!_nodes.TryGetValue(id, out result))
            {
                throw new ArgumentException(string.Format(
                    CultureInfo.InvariantCulture, "Unable to find node with id='{0}'", id));
            }
            return result;
        }

        /// <summary>
        /// Check whether <see cref="IgniteClient">Ignite Client</see> contains a node. />
        /// </summary>
        /// <param name="id">Node id.</param>
        /// <returns>True if contains, False otherwise.</returns>
        public bool ContainsNode(Guid id)
        {
            return _nodes.ContainsKey(id);
        }

        /** <inheritDoc /> */
        public Marshaller Marshaller
        {
            get { return _marsh; }
        }

        /** <inheritDoc /> */
        [ExcludeFromCodeCoverage]
        public PluginProcessor PluginProcessor
        {
            get { throw GetClientNotSupportedException(); }
        }

        /** <inheritDoc /> */
<<<<<<< HEAD
        public NearCacheManager NearCacheManager
        {
            get { throw GetClientNotSupportedException(); }
        }

        /** <inheritDoc /> */
=======
        [ExcludeFromCodeCoverage]
>>>>>>> 3720821d
        public IDataStreamer<TK, TV> GetDataStreamer<TK, TV>(string cacheName, bool keepBinary)
        {
            throw GetClientNotSupportedException();
        }

        /// <summary>
        /// Saves the node information from stream to internal cache.
        /// </summary>
        /// <param name="reader">Reader.</param>
        public void SaveClientClusterNode(IBinaryRawReader reader)
        {
            var node = new ClientClusterNode(reader);
            _nodes[node.Id] = node;
        }

        /// <summary>
        /// Gets the client not supported exception.
        /// </summary>
        public static NotSupportedException GetClientNotSupportedException(string info = null)
        {
            var msg = "Operation is not supported in thin client mode.";

            if (info != null)
            {
                msg += " " + info;
            }

            return new NotSupportedException(msg);
        }

        /// <summary>
        /// Does the out in op.
        /// </summary>
        private T DoOutInOp<T>(ClientOp opId, Action<ClientRequestContext> writeAction,
            Func<ClientResponseContext, T> readFunc)
        {
            return _socket.DoOutInOp(opId, writeAction, readFunc);
        }

        /// <summary>
        /// Does the out op.
        /// </summary>
        private void DoOutOp(ClientOp opId, Action<ClientRequestContext> writeAction = null)
        {
            DoOutInOp<object>(opId, writeAction, null);
        }
    }
}<|MERGE_RESOLUTION|>--- conflicted
+++ resolved
@@ -28,12 +28,9 @@
     using Apache.Ignite.Core.Client.Cache;
     using Apache.Ignite.Core.Datastream;
     using Apache.Ignite.Core.Impl.Binary;
-<<<<<<< HEAD
     using Apache.Ignite.Core.Impl.Binary.IO;
     using Apache.Ignite.Core.Impl.Cache;
     using Apache.Ignite.Core.Impl.Cache.Near;
-=======
->>>>>>> 3720821d
     using Apache.Ignite.Core.Impl.Client.Cache;
     using Apache.Ignite.Core.Impl.Client.Cluster;
     using Apache.Ignite.Core.Impl.Cluster;
@@ -272,16 +269,13 @@
         }
 
         /** <inheritDoc /> */
-<<<<<<< HEAD
         public NearCacheManager NearCacheManager
         {
             get { throw GetClientNotSupportedException(); }
         }
 
         /** <inheritDoc /> */
-=======
-        [ExcludeFromCodeCoverage]
->>>>>>> 3720821d
+        [ExcludeFromCodeCoverage]
         public IDataStreamer<TK, TV> GetDataStreamer<TK, TV>(string cacheName, bool keepBinary)
         {
             throw GetClientNotSupportedException();
