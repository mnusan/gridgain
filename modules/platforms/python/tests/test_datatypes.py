#
# Copyright 2019 GridGain Systems, Inc. and Contributors.
#
# Licensed under the GridGain Community Edition License (the "License");
# you may not use this file except in compliance with the License.
# You may obtain a copy of the License at
#
#     https://www.gridgain.com/products/software/community-edition/gridgain-community-edition-license
#
# Unless required by applicable law or agreed to in writing, software
# distributed under the License is distributed on an "AS IS" BASIS,
# WITHOUT WARRANTIES OR CONDITIONS OF ANY KIND, either express or implied.
# See the License for the specific language governing permissions and
# limitations under the License.
#
<<<<<<< HEAD
from collections import OrderedDict
=======
import ctypes
>>>>>>> 9cf31f1f
from datetime import datetime, timedelta
import decimal
import pytest
import uuid

from pygridgain.api.key_value import cache_get, cache_put
from pygridgain.datatypes import *
from pygridgain.utils import unsigned


@pytest.mark.parametrize(
    'value, value_hint',
    [
        # integers
        (42, None),
        (42, ByteObject),
        (42, ShortObject),
        (42, IntObject),

        # floats
        (3.1415, None),  # True for Double but not Float
        (3.5, FloatObject),

        # char is never autodetected
        ('ы', CharObject),
        ('カ', CharObject),

        # bool
        (True, None),
        (False, None),
        (True, BoolObject),
        (False, BoolObject),

        # arrays of integers
        ([1, 2, 3, 5], None),
        (b'buzz', ByteArrayObject),
        (bytearray([7, 8, 8, 11]), None),
        (bytearray([7, 8, 8, 11]), ByteArrayObject),
        ([1, 2, 3, 5], ShortArrayObject),
        ([1, 2, 3, 5], IntArrayObject),

        # arrays of floats
        ([2.2, 4.4, 6.6], None),
        ([2.5, 6.5], FloatArrayObject),

        # array of char
        (['ы', 'カ'], CharArrayObject),

        # array of bool
        ([True, False, True], None),

        # string
        ('Little Mary had a lamb', None),
        ('This is a test', String),

        # decimals
        (decimal.Decimal('2.5'), None),
        (decimal.Decimal('-1.3'), None),

        # uuid
        (uuid.uuid4(), None),

        # date
        (datetime(year=1998, month=4, day=6, hour=18, minute=30), None),

        # no autodetection for timestamp either
        (
            (datetime(year=1998, month=4, day=6, hour=18, minute=30), 1000),
            TimestampObject
        ),

        # time
        (timedelta(days=4, hours=4, minutes=24), None),

        # enum is useless in Python, except for interoperability with Java.
        # Also no autodetection
        ((5, 6), BinaryEnumObject),

        # arrays of standard types
        (['String 1', 'String 2'], None),
        (['Some of us are empty', None, 'But not the others'], None),

        ([decimal.Decimal('2.71828'), decimal.Decimal('100')], None),
        ([decimal.Decimal('2.1'), None, decimal.Decimal('3.1415')], None),

        ([uuid.uuid4(), uuid.uuid4()], None),
        (
            [
                datetime(year=2010, month=1, day=1),
                datetime(year=2010, month=12, day=31),
            ],
            None,
        ),
        ([timedelta(minutes=30), timedelta(hours=2)], None),
        (
            [
                (datetime(year=2010, month=1, day=1), 1000),
                (datetime(year=2010, month=12, day=31), 200),
            ],
            TimestampArrayObject
        ),
        ((-1, [(6001, 1), (6002, 2), (6003, 3)]), BinaryEnumArrayObject),

        # object array
        ((ObjectArrayObject.OBJECT, [1, 2, decimal.Decimal('3')]), ObjectArrayObject),

        # collection
        ((CollectionObject.LINKED_LIST, [1, 2, 3]), None),

        # map
        ((MapObject.HASH_MAP, {'key': 4, 5: 6.0}), None),
        ((MapObject.LINKED_HASH_MAP, OrderedDict([('key', 4), (5, 6.0)])), None),
    ]
)
def test_put_get_data(client, cache, value, value_hint):

    conn = client.random_node

    result = cache_put(conn, cache, 'my_key', value, value_hint=value_hint)
    assert result.status == 0

    result = cache_get(conn, cache, 'my_key')
    assert result.status == 0
    assert result.value == value


@pytest.mark.parametrize(
    'value',
    [
        [1, 2, 3, 5],
        (7, 8, 13, 18),
        (-128, -1, 0, 1, 127, 255),
    ]
)
def test_bytearray_from_list_or_tuple(client, cache, value):
    """
    ByteArrayObject's pythonic type is `bytearray`, but it should also accept
    lists or tuples as a content.
    """

    conn = client.random_node

    result = cache_put(
        conn, cache, 'my_key', value, value_hint=ByteArrayObject
    )
    assert result.status == 0

    result = cache_get(conn, cache, 'my_key')
    assert result.status == 0
    assert result.value == bytearray([
        unsigned(ch, ctypes.c_ubyte) for ch in value
    ])


@pytest.mark.parametrize(
    'uuid_string',
    [
        'd57babad-7bc1-4c82-9f9c-e72841b92a85',
        '5946c0c0-2b76-479d-8694-a2e64a3968da',
        'a521723d-ad5d-46a6-94ad-300f850ef704',
    ]
)
def test_uuid_representation(client, uuid_string):
    """ Test if textual UUID representation is correct. """
    uuid_value = uuid.UUID(uuid_string)

    # initial cleanup
    client.sql("DROP TABLE test_uuid_repr IF EXISTS")
    # create table with UUID field
    client.sql(
        "CREATE TABLE test_uuid_repr (id INTEGER PRIMARY KEY, uuid_field UUID)"
    )
    # use uuid.UUID class to insert data
    client.sql(
        "INSERT INTO test_uuid_repr(id, uuid_field) VALUES (?, ?)",
        query_args=[1, uuid_value]
    )
    # use hex string to retrieve data
    result = client.sql(
        "SELECT * FROM test_uuid_repr WHERE uuid_field='{}'".format(
            uuid_string
        )
    )

    # finalize query
    result = list(result)

    # final cleanup
    client.sql("DROP TABLE test_uuid_repr IF EXISTS")

    # if a line was retrieved, our test was successful
    assert len(result) == 1
    # doublecheck
    assert result[0][1] == uuid_value<|MERGE_RESOLUTION|>--- conflicted
+++ resolved
@@ -13,11 +13,8 @@
 # See the License for the specific language governing permissions and
 # limitations under the License.
 #
-<<<<<<< HEAD
 from collections import OrderedDict
-=======
 import ctypes
->>>>>>> 9cf31f1f
 from datetime import datetime, timedelta
 import decimal
 import pytest
