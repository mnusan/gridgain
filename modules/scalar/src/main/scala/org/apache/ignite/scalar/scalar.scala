--- conflicted
+++ resolved
@@ -17,14 +17,12 @@
 
 package org.apache.ignite.scalar
 
-<<<<<<< HEAD
 import org.apache.ignite.cache.GridCache
-=======
+import org.apache.ignite.cache.query.annotations.{QuerySqlField, QueryTextField}
 import java.net.URL
 import java.util.UUID
 
 import org.apache.ignite._
->>>>>>> b4cb17ca
 import org.apache.ignite.cache.query.annotations.{QuerySqlField, QueryTextField}
 import org.apache.ignite.cluster.ClusterNode
 import org.apache.ignite.configuration.IgniteConfiguration
@@ -130,17 +128,10 @@
  * </pre>
  */
 object scalar extends ScalarConversions {
-<<<<<<< HEAD
-    /** Type alias for `CacheQuerySqlField`. */
-    type ScalarCacheQuerySqlField = QuerySqlField @field
-
-    /** Type alias for `CacheQueryTextField`. */
-=======
     /** Type alias for `QuerySqlField`. */
     type ScalarCacheQuerySqlField = QuerySqlField @field
 
     /** Type alias for `QueryTextField`. */
->>>>>>> b4cb17ca
     type ScalarCacheQueryTextField = QueryTextField @field
 
     /**
