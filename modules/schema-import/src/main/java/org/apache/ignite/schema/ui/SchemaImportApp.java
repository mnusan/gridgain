/*
 * Licensed to the Apache Software Foundation (ASF) under one or more
 * contributor license agreements.  See the NOTICE file distributed with
 * this work for additional information regarding copyright ownership.
 * The ASF licenses this file to You under the Apache License, Version 2.0
 * (the "License"); you may not use this file except in compliance with
 * the License.  You may obtain a copy of the License at
 *
 *      http://www.apache.org/licenses/LICENSE-2.0
 *
 * Unless required by applicable law or agreed to in writing, software
 * distributed under the License is distributed on an "AS IS" BASIS,
 * WITHOUT WARRANTIES OR CONDITIONS OF ANY KIND, either express or implied.
 * See the License for the specific language governing permissions and
 * limitations under the License.
 */

package org.apache.ignite.schema.ui;

import java.awt.Desktop;
import java.io.BufferedInputStream;
import java.io.BufferedReader;
import java.io.File;
import java.io.FileInputStream;
import java.io.FileOutputStream;
import java.io.IOException;
import java.io.InputStream;
import java.io.InputStreamReader;
import java.lang.reflect.Field;
import java.net.URL;
import java.net.URLClassLoader;
import java.nio.charset.Charset;
import java.sql.Connection;
import java.sql.Driver;
import java.sql.SQLException;
import java.util.ArrayList;
import java.util.Collection;
import java.util.HashMap;
import java.util.List;
import java.util.Map;
import java.util.Properties;
import java.util.concurrent.ExecutorService;
import java.util.concurrent.Executors;
import java.util.concurrent.ThreadFactory;
import java.util.logging.Level;
import java.util.logging.Logger;
import java.util.regex.Matcher;
import java.util.regex.Pattern;
import javafx.application.Application;
import javafx.application.Platform;
import javafx.beans.value.ChangeListener;
import javafx.beans.value.ObservableValue;
import javafx.collections.FXCollections;
import javafx.collections.ObservableList;
import javafx.concurrent.Task;
import javafx.event.ActionEvent;
import javafx.event.EventHandler;
import javafx.geometry.Insets;
import javafx.geometry.Pos;
import javafx.geometry.VPos;
import javafx.scene.Node;
import javafx.scene.control.Button;
import javafx.scene.control.CheckBox;
import javafx.scene.control.ComboBox;
import javafx.scene.control.Label;
import javafx.scene.control.ListView;
import javafx.scene.control.PasswordField;
import javafx.scene.control.ProgressIndicator;
import javafx.scene.control.TableCell;
import javafx.scene.control.TableColumn;
import javafx.scene.control.TableRow;
import javafx.scene.control.TableView;
import javafx.scene.control.TextField;
import javafx.scene.control.TitledPane;
import javafx.scene.layout.BorderPane;
import javafx.scene.layout.HBox;
import javafx.scene.layout.Pane;
import javafx.scene.layout.Priority;
import javafx.scene.layout.StackPane;
import javafx.stage.DirectoryChooser;
import javafx.stage.FileChooser;
import javafx.stage.Screen;
import javafx.stage.Stage;
import javafx.util.Callback;
import org.apache.ignite.internal.util.typedef.F;
import org.apache.ignite.internal.util.typedef.internal.U;
import org.apache.ignite.schema.generator.CodeGenerator;
import org.apache.ignite.schema.generator.XmlGenerator;
import org.apache.ignite.schema.model.PojoDescriptor;
import org.apache.ignite.schema.model.PojoField;
import org.apache.ignite.schema.model.SchemaDescriptor;
import org.apache.ignite.schema.parser.DatabaseMetadataParser;

import static javafx.embed.swing.SwingFXUtils.fromFXImage;
import static org.apache.ignite.schema.ui.Controls.booleanColumn;
import static org.apache.ignite.schema.ui.Controls.borderPane;
import static org.apache.ignite.schema.ui.Controls.button;
import static org.apache.ignite.schema.ui.Controls.buttonsPane;
import static org.apache.ignite.schema.ui.Controls.checkBox;
import static org.apache.ignite.schema.ui.Controls.comboBox;
import static org.apache.ignite.schema.ui.Controls.customColumn;
import static org.apache.ignite.schema.ui.Controls.hBox;
import static org.apache.ignite.schema.ui.Controls.image;
import static org.apache.ignite.schema.ui.Controls.imageView;
import static org.apache.ignite.schema.ui.Controls.label;
import static org.apache.ignite.schema.ui.Controls.list;
import static org.apache.ignite.schema.ui.Controls.paneEx;
import static org.apache.ignite.schema.ui.Controls.passwordField;
import static org.apache.ignite.schema.ui.Controls.progressIndicator;
import static org.apache.ignite.schema.ui.Controls.scene;
import static org.apache.ignite.schema.ui.Controls.splitPane;
import static org.apache.ignite.schema.ui.Controls.stackPane;
import static org.apache.ignite.schema.ui.Controls.tableColumn;
import static org.apache.ignite.schema.ui.Controls.tableView;
import static org.apache.ignite.schema.ui.Controls.text;
import static org.apache.ignite.schema.ui.Controls.textColumn;
import static org.apache.ignite.schema.ui.Controls.textField;
import static org.apache.ignite.schema.ui.Controls.titledPane;
import static org.apache.ignite.schema.ui.Controls.tooltip;
import static org.apache.ignite.schema.ui.Controls.vBox;

/**
 * Schema Import utility application.
 */
@SuppressWarnings("UnnecessaryFullyQualifiedName")
public class SchemaImportApp extends Application {
    /** Logger. */
    private static final Logger log = Logger.getLogger(SchemaImportApp.class.getName());

    /** Ability to use xdg-open utility flag. */
    private static final boolean HAS_XDG_OPEN = U.isUnix() && new File("/usr/bin/xdg-open").canExecute();

    /** Presets for database settings. */
    private static class Preset {
        /** Name in preferences. */
        private String pref;

        /** RDBMS name to show on screen. */
        private String name;

        /** Path to JDBC driver jar. */
        private String jar;

        /** JDBC driver class name. */
        private String drv;

        /** JDBC URL. */
        private String url;

        /** User name. */
        private String user;

        /**
         * Preset constructor.
         *
         * @param pref Name in preferences.
         * @param name RDBMS name to show on screen.
         * @param jar Path to JDBC driver jar..
         * @param drv JDBC driver class name.
         * @param url JDBC URL.
         * @param user User name.
         */
        Preset(String pref, String name, String jar, String drv, String url, String user) {
            this.pref = pref;
            this.name = name;
            this.jar = jar;
            this.drv = drv;
            this.url = url;
            this.user = user;
        }

        /** {@inheritDoc} */
        @Override public String toString() {
            return name;
        }
    }

    /** Default presets for popular databases. */
    private final Preset[] presets = {
        new Preset("h2", "H2 Database", "h2.jar", "org.h2.Driver", "jdbc:h2:[database]", "sa"),
        new Preset("db2", "DB2", "db2jcc4.jar", "com.ibm.db2.jcc.DB2Driver", "jdbc:db2://[host]:[port]/[database]",
            "db2admin"),
        new Preset("oracle", "Oracle", "ojdbc6.jar", "oracle.jdbc.OracleDriver",
            "jdbc:oracle:thin:@[host]:[port]:[database]", "system"),
        new Preset("mysql", "MySQL", "mysql-connector-java-5-bin.jar", "com.mysql.jdbc.Driver",
            "jdbc:mysql://[host]:[port]/[database]", "root"),
        new Preset("mssql", "Microsoft SQL Server", "sqljdbc41.jar", "com.microsoft.sqlserver.jdbc.SQLServerDriver",
            "jdbc:sqlserver://[host]:[port][;databaseName=database]", "sa"),
        new Preset("postgresql", "PostgreSQL", "postgresql-9.3.jdbc4.jar", "org.postgresql.Driver",
            "jdbc:postgresql://[host]:[port]/[database]", "sa"),
        new Preset("custom", "Custom server...", "custom-jdbc.jar", "org.custom.Driver", "jdbc:custom", "sa")
    };

    /** */
    private static final String PREF_WINDOW_X = "window.x";
    /** */
    private static final String PREF_WINDOW_Y = "window.y";
    /** */
    private static final String PREF_WINDOW_WIDTH = "window.width";
    /** */
    private static final String PREF_WINDOW_HEIGHT = "window.height";

    /** */
    private static final String PREF_JDBC_DB_PRESET = "jdbc.db.preset";
    /** */
    private static final String PREF_JDBC_DRIVER_JAR = "jdbc.driver.jar";
    /** */
    private static final String PREF_JDBC_DRIVER_CLASS = "jdbc.driver.class";
    /** */
    private static final String PREF_JDBC_URL = "jdbc.url";
    /** */
    private static final String PREF_JDBC_USER = "jdbc.user";

    /** */
    private static final String PREF_OUT_FOLDER = "out.folder";

    /** */
    private static final String PREF_POJO_PACKAGE = "pojo.package";
    /** */
    private static final String PREF_POJO_INCLUDE = "pojo.include";
    /** */
    private static final String PREF_POJO_CONSTRUCTOR = "pojo.constructor";

    /** */
    private static final String PREF_GENERATE_ALIASES = "sql.aliases";

    /** */
    private static final String PREF_XML_SINGLE = "xml.single";

    /** */
    private static final String PREF_NAMING_PATTERN = "naming.pattern";
    /** */
    private static final String PREF_NAMING_REPLACE = "naming.replace";

    /** */
    private Stage owner;

    /** */
    private BorderPane rootPane;

    /** Header pane. */
    private BorderPane hdrPane;

    /** */
    private HBox dbIcon;

    /** */
    private HBox genIcon;

    /** */
    private Label titleLb;

    /** */
    private Label subTitleLb;

    /** */
    private Button prevBtn;

    /** */
    private Button nextBtn;

    /** */
    private ComboBox<Preset> rdbmsCb;

    /** */
    private TextField jdbcDrvJarTf;

    /** */
    private TextField jdbcDrvClsTf;

    /** */
    private TextField jdbcUrlTf;

    /** */
    private TextField userTf;

    /** */
    private PasswordField pwdTf;

    /** */
    private ComboBox<String> parseCb;

    /** */
    private ListView<SchemaDescriptor> schemaLst;

    /** */
    private GridPaneEx connPnl;

    /** */
    private StackPane connLayerPnl;

    /** */
    private TableView<PojoDescriptor> pojosTbl;

    /** */
    private TableView<PojoField> fieldsTbl;

    /** */
    private Node curTbl;

    /** */
    private TextField outFolderTf;

    /** */
    private TextField pkgTf;

    /** */
    private CheckBox pojoConstructorCh;

    /** */
    private CheckBox generateAliasesCh;

    /** */
    private CheckBox pojoIncludeKeysCh;

    /** */
    private CheckBox xmlSingleFileCh;

    /** */
    private TextField regexTf;

    /** */
    private TextField replaceTf;

    /** */
    private GridPaneEx genPnl;

    /** */
    private StackPane genLayerPnl;

    /** */
    private ProgressIndicator pi;

    /** */
    private ObservableList<SchemaDescriptor> schemas = FXCollections.emptyObservableList();

    /** List with POJOs descriptors. */
    private ObservableList<PojoDescriptor> pojos = FXCollections.emptyObservableList();

    /** Currently selected POJO. */
    private PojoDescriptor curPojo;

    /** */
    private final Map<String, Driver> drivers = new HashMap<>();

    /** Application preferences. */
    private final Properties prefs = new Properties();

    /** File path for storing on local file system. */
    private final File prefsFile = new File(System.getProperty("user.home"), ".ignite-schema-import");

    /** Empty POJO fields model. */
    private static final ObservableList<PojoField> NO_FIELDS = FXCollections.emptyObservableList();

    /** */
    private final ExecutorService exec = Executors.newSingleThreadExecutor(new ThreadFactory() {
        @Override public Thread newThread(Runnable r) {
            Thread t = new Thread(r, "ignite-schema-import-worker");

            t.setDaemon(true);

            return t;
        }
    });

    /**
     * Lock UI before start long task.
     *
     * @param layer Stack pane to add progress indicator.
     * @param controls Controls to disable.
     */
    private void lockUI(StackPane layer, Node... controls) {
        for (Node control : controls)
            control.setDisable(true);

        layer.getChildren().add(pi);
    }

    /**
     * Unlock UI after long task finished.
     *
     * @param layer Stack pane to remove progress indicator.
     * @param controls Controls to enable.
     */
    private void unlockUI(StackPane layer, Node... controls) {
        for (Node control : controls)
            control.setDisable(false);

        layer.getChildren().remove(pi);
    }

    /**
     * Perceptual delay to avoid UI flickering.
     *
     * @param started Time when background progress started.
     */
    private void perceptualDelay(long started) {
        long delta = System.currentTimeMillis() - started;

        if (delta < 500)
            try {
                Thread.sleep(500 - delta);
            }
            catch (InterruptedException ignored) {
                Thread.currentThread().interrupt();
            }
    }

    /**
     * Open connection to database.
     *
     * @return Connection to database.
     * @throws SQLException If connection failed.
     */
    private Connection connect() throws SQLException {
        final String jdbcDrvJarPath = jdbcDrvJarTf.getText().trim();

        final String jdbcDrvCls = jdbcDrvClsTf.getText();

        final String jdbcUrl = jdbcUrlTf.getText();

        String user = userTf.getText().trim();

        String pwd = pwdTf.getText().trim();

        final Properties jdbcInfo = new Properties();

        if (!user.isEmpty())
            jdbcInfo.put("user", user);

        if (!pwd.isEmpty())
            jdbcInfo.put("password", pwd);

        return connect(jdbcDrvJarPath, jdbcDrvCls, jdbcUrl, jdbcInfo);
    }

    /**
     * Fill tree with database metadata.
     */
    private void fill() {
        final List<String> selSchemas = new ArrayList<>();

        for (SchemaDescriptor schema: schemas)
            if (schema.selected().getValue())
                selSchemas.add(schema.schema());

        if (selSchemas.isEmpty())
            if (!MessageBox.confirmDialog(owner, "No schemas selected.\nExtract tables for all available schemas?"))
                return;

        lockUI(connLayerPnl, connPnl, nextBtn);

        final String jdbcUrl = jdbcUrlTf.getText();

        final boolean tblsOnly = parseCb.getSelectionModel().getSelectedIndex() == 0;

        Runnable task = new Task<Void>() {
            /** {@inheritDoc} */
            @Override protected Void call() throws Exception {
                long started = System.currentTimeMillis();

                try (Connection conn = connect()) {
                    pojos = DatabaseMetadataParser.parse(conn, selSchemas, tblsOnly);
                }

                perceptualDelay(started);

                return null;
            }

            /** {@inheritDoc} */
            @Override protected void succeeded() {
                try {
                    super.succeeded();

                    pojosTbl.setItems(pojos);

                    if (pojos.isEmpty()) {
                        MessageBox.warningDialog(owner, "No tables found in database. Recheck JDBC URL.\n" +
                            "JDBC URL: " +  jdbcUrl);

                        return;
                    }
                    else
                        pojosTbl.getSelectionModel().clearAndSelect(0);

                    curTbl = pojosTbl;

                    pojosTbl.requestFocus();

                    hdrPane.setLeft(genIcon);

                    titleLb.setText("Generate XML And POJOs");
                    subTitleLb.setText(jdbcUrlTf.getText());

                    rootPane.setCenter(genLayerPnl);

                    prevBtn.setDisable(false);
                    nextBtn.setText("Generate");
                    tooltip(nextBtn, "Generate XML and POJO files");
                }
                finally {
                    unlockUI(connLayerPnl, connPnl, nextBtn);
                }
            }

            /** {@inheritDoc} */
            @Override protected void cancelled() {
                super.cancelled();

                unlockUI(connLayerPnl, connPnl, nextBtn);
            }

            /** {@inheritDoc} */
            @Override protected void failed() {
                super.succeeded();

                unlockUI(connLayerPnl, connPnl, nextBtn);

                MessageBox.errorDialog(owner, "Failed to get tables list from database.", getException());
            }
        };

        exec.submit(task);
    }

    /**
     * Load schemas list from database.
     */
    private void loadSchemas() {
        lockUI(connLayerPnl, connPnl, nextBtn);

        final String jdbcUrl = jdbcUrlTf.getText();

        Runnable task = new Task<Void>() {
            /** {@inheritDoc} */
            @Override protected Void call() throws Exception {
                long started = System.currentTimeMillis();

                try (Connection conn = connect()) {
                    schemas = DatabaseMetadataParser.schemas(conn);
                }

                perceptualDelay(started);

                return null;
            }

            /** {@inheritDoc} */
            @Override protected void succeeded() {
                try {
                    super.succeeded();

                    schemaLst.setItems(schemas);

                    if (schemas.isEmpty()) {
                        MessageBox.warningDialog(owner, "No schemas found in database. Recheck JDBC URL.\n" +
                            "JDBC URL: " +  jdbcUrl);

                        return;
                    }

                    nextBtn.setDisable(false);
                }
                finally {
                    unlockUI(connLayerPnl, connPnl, nextBtn);
                }
            }

            /** {@inheritDoc} */
            @Override protected void cancelled() {
                super.cancelled();

                unlockUI(connLayerPnl, connPnl, nextBtn);
            }

            /** {@inheritDoc} */
            @Override protected void failed() {
                super.succeeded();

                unlockUI(connLayerPnl, connPnl, nextBtn);

                MessageBox.errorDialog(owner, "Failed to get schemas list from database.", getException());
            }
        };

        exec.submit(task);
    }

    /**
     * Generate XML and POJOs.
     */
    private void generate() {
        final Collection<PojoDescriptor> selPojos = checkedPojos();

        if (selPojos.isEmpty()) {
            MessageBox.warningDialog(owner, "Please select tables to generate XML and POJOs files!");

            return;
        }

        if (!checkInput(outFolderTf, true, "Output folder should not be empty!"))
            return;

        lockUI(genLayerPnl, genPnl, prevBtn, nextBtn);

        final String outFolder = outFolderTf.getText();

        final String pkg = pkgTf.getText();

        final File destFolder = new File(outFolder);

        final boolean includeKeys = pojoIncludeKeysCh.isSelected();

        final boolean constructor = pojoConstructorCh.isSelected();

        final boolean generateAliases = generateAliasesCh.isSelected();

        final boolean singleXml = xmlSingleFileCh.isSelected();

        Runnable task = new Task<Void>() {
            /**
             * @param pojo POJO descriptor to check.
             * @param selected Selected flag.
             * @param msg Message to show in case of check failed.
             */
            private void checkEmpty(final PojoDescriptor pojo, boolean selected, String msg) {
                if (!selected) {
                    Platform.runLater(new Runnable() {
                        @Override public void run() {
                            TableView.TableViewSelectionModel<PojoDescriptor> selMdl = pojosTbl.getSelectionModel();

                            selMdl.clearSelection();
                            selMdl.select(pojo);
                            pojosTbl.scrollTo(selMdl.getSelectedIndex());
                        }
                    });

                    throw new IllegalStateException(msg + pojo.table());
                }
            }

            /** {@inheritDoc} */
            @Override protected Void call() throws Exception {
                long started = System.currentTimeMillis();

                if (!destFolder.exists() && !destFolder.mkdirs())
                    throw new IOException("Failed to create output folder: " + destFolder);

                Collection<PojoDescriptor> all = new ArrayList<>();

                ConfirmCallable askOverwrite = new ConfirmCallable(owner, "File already exists: %s\nOverwrite?");

                // Generate XML and POJO.
                for (PojoDescriptor pojo : selPojos) {
                    if (pojo.checked()) {
                        checkEmpty(pojo, pojo.hasFields(), "No fields selected for type: ");
                        checkEmpty(pojo, pojo.hasKeyFields(), "No key fields selected for type: ");
                        checkEmpty(pojo, pojo.hasValueFields(includeKeys), "No value fields selected for type: ");

                        all.add(pojo);
                    }
                }

                for (PojoDescriptor pojo : all) {
                    if (!singleXml)
                        XmlGenerator.generate(pkg, pojo, includeKeys, generateAliases,
                            new File(destFolder, pojo.table() + ".xml"), askOverwrite);

                    CodeGenerator.pojos(pojo, outFolder, pkg, constructor, includeKeys, askOverwrite);
                }

                if (singleXml)
                    XmlGenerator.generate(pkg, all, includeKeys, generateAliases,
                        new File(outFolder, "ignite-type-metadata.xml"), askOverwrite);

                CodeGenerator.snippet(all, pkg, includeKeys, generateAliases, outFolder, askOverwrite);

                perceptualDelay(started);

                return null;
            }

            /**
             * Running of command with reading of first printed line.
             *
             * @param cmdLine Process to run.
             * @return First printed by command line.
             */
            private String execAndReadLine(Process cmdLine) {
                InputStream stream = cmdLine.getInputStream();
                Charset cs = Charset.defaultCharset();

                try(BufferedReader reader = new BufferedReader(
                        cs == null ? new InputStreamReader(stream) : new InputStreamReader(stream, cs))) {
                    return reader.readLine();
                }
                catch (IOException ignored){
                    return null;
                }
            }

            /**
             * Start specified command in separate process.
             *
             * @param commands Executable file and command parameters in array.
             * @return Process instance for run command.
             */
            private Process startProcess(List<String> commands) throws IOException {
                ProcessBuilder builder = new ProcessBuilder(commands);

                Map<String, String> environment = builder.environment();

                environment.clear();

                environment.putAll(System.getenv());

                return builder.start();
            }

            /**
             * Convert specified command parameters to system specific parameters.
             *
             * @param cmd Path to executable file.
             * @param parameters Params for created process.
             * @return List of converted system specific parameters.
             */
            private List<String> toCommandLine(String cmd, String... parameters) {
                boolean isWin = U.isWindows();

                List<String> params = new ArrayList<>(parameters.length + 1);

                params.add(cmd.replace('/', File.separatorChar).replace('\\', File.separatorChar));

                for (String parameter: parameters) {
                    if (isWin) {
                        if (parameter.contains("\"")) params.add(parameter.replace("\"", "\\\""));
                        else if (parameter.isEmpty()) params.add("\"\"");
                        else params.add(parameter);
                    }
                    else
                        params.add(parameter);
                }

                return params;
            }

            /**
             * Create process for run specified command.
             *
             * @param execPath Path to executable file.
             * @param params Params for created process.
             * @return Process instance for run command.
             */
            private Process createProcess(String execPath, String... params) throws IOException {
                if (F.isEmpty(execPath))
                    throw new IllegalArgumentException("Executable not specified");

                return startProcess(toCommandLine(execPath, params));
            }

            /**
             * Compare two version strings.
             *
             * @param v1 Version string 1.
             * @param v2 Version string 2.
             * @return The value 0 if the argument version is equal to this version.
             * A value less than 0 if this version is less than the version argument.
             * A value greater than 0 if this version is greater than the version argument.
             */
            private int compareVersionNumbers(String v1, String v2) {
                if (v1 == null && v2 == null)
                    return 0;

                if (v1 == null)
                    return -1;

                if (v2 == null)
                    return 1;

                String[] part1 = v1.split("[._-]");
                String[] part2 = v2.split("[._-]");

                int idx = 0;

                while (idx < part1.length && idx < part2.length) {
                    String p1 = part1[idx];
                    String p2 = part2[idx];

<<<<<<< HEAD
                    int cmp = p1.matches("\\d+") && p2.matches("\\d+") ? new Integer(p1).compareTo(new Integer(p2)) :
=======
                    int cmp = p1.matches("\\d+") && p2.matches("\\d+") ? Integer.valueOf(p1).compareTo(Integer.valueOf(p2)) :
>>>>>>> 4a8fb8f3
                            part1[idx].compareTo(part2[idx]);

                    if (cmp != 0)
                        return cmp;

                    idx += 1;
                }

                if (part1.length == part2.length)
                    return 0;
                else {
                    boolean left = part1.length > idx;
                    String[] parts = left ? part1 : part2;

                    while (idx < parts.length) {
                        String p = parts[idx];

<<<<<<< HEAD
                        int cmp = p.matches("\\d+") ? new Integer(p).compareTo(0) : 1;
=======
                        int cmp = p.matches("\\d+") ? Integer.valueOf(p).compareTo(0) : 1;
>>>>>>> 4a8fb8f3

                        if (cmp != 0) return left ? cmp : -cmp;

                        idx += 1;
                    }

                    return 0;
                }
            }

            /**
             * Check that system has Nautilus.
             * @return {@code True} when Nautilus is installed or {@code false} otherwise.
             * @throws IOException
             */
            private boolean canUseNautilus() throws IOException {
                if (U.isUnix() || new File("/usr/bin/xdg-mime").canExecute() || new File("/usr/bin/nautilus").canExecute()) {
                    String appName = execAndReadLine(createProcess("xdg-mime", "query", "default", "inode/directory"));

                    if (appName == null || !appName.matches("nautilus.*\\.desktop"))
                        return false;
                    else {
                        String ver = execAndReadLine(createProcess("nautilus", "--version"));

                        if (ver != null) {
                            Matcher m = Pattern.compile("GNOME nautilus ([0-9.]+)").matcher(ver);

                            return m.find() && compareVersionNumbers(m.group(1), "3") >= 0;
                        }
                        else
                            return false;
                    }
                }
                else
                    return false;
            }

            /**
             * Open specified folder with selection of specified file in system file manager.
             *
             * @param dir Opened folder.
             */
            private void openFolder(File dir) throws IOException {
                if (U.isWindows())
                    Runtime.getRuntime().exec("explorer /root," + dir.getAbsolutePath());
                else if (U.isMacOs())
                    createProcess("open", dir.getAbsolutePath());
                else if (canUseNautilus())
                    createProcess("nautilus", dir.getAbsolutePath());
                else {
                    String path = dir.getAbsolutePath();

                    if (HAS_XDG_OPEN)
                        createProcess("/usr/bin/xdg-open", path);
                    else if (Desktop.isDesktopSupported() && Desktop.getDesktop().isSupported(Desktop.Action.OPEN))
                        Desktop.getDesktop().open(new File(path));
                    else
                        MessageBox.warningDialog(owner, "This action isn't supported on the current platform" +
                            ((U.isLinux() || U.isUnix() || U.isSolaris()) ?
                            ".\nTo fix this issue you should install library libgnome2-0." : ""));
                }
            }

            /** {@inheritDoc} */
            @Override protected void succeeded() {
                super.succeeded();

                unlockUI(genLayerPnl, genPnl, prevBtn, nextBtn);

                if (MessageBox.confirmDialog(owner, "Generation complete!\n\n" +
                    "Reveal output folder in system default file browser?"))
                    try {
                        openFolder(destFolder);
                    }
                    catch (Exception e) {
                        MessageBox.errorDialog(owner, "Failed to open folder with results.", e);
                    }
            }

            /** {@inheritDoc} */
            @Override protected void cancelled() {
                super.cancelled();

                unlockUI(genLayerPnl, genPnl, prevBtn, nextBtn);

                MessageBox.warningDialog(owner, "Generation canceled.");
            }

            /** {@inheritDoc} */
            @Override protected void failed() {
                super.succeeded();

                unlockUI(genLayerPnl, genPnl, prevBtn, nextBtn);

                MessageBox.errorDialog(owner, "Generation failed.", getException());
            }
        };

        exec.submit(task);
    }

    /**
     * @return Header pane with title label.
     */
    private BorderPane createHeaderPane() {
        dbIcon = hBox(0, true, imageView("data_connection", 48));
        genIcon = hBox(0, true, imageView("text_tree", 48));

        titleLb = label("");
        titleLb.setId("banner");

        subTitleLb = label("");

        BorderPane bp = borderPane(null, vBox(5, titleLb, subTitleLb), null, dbIcon, hBox(0, true, imageView("ignite", 48)));
        bp.setId("banner");

        return bp;
    }

    /**
     * @return Panel with control buttons.
     */
    private Pane createButtonsPane() {
        prevBtn = button("Prev", "Go to \"Database connection\" page", new EventHandler<ActionEvent>() {
            @Override public void handle(ActionEvent evt) {
                prev();
            }
        });

        nextBtn = button("Next", "Go to \"POJO and XML generation\" page", new EventHandler<ActionEvent>() {
            @Override public void handle(ActionEvent evt) {
                next();
            }
        });

        return buttonsPane(Pos.BOTTOM_RIGHT, true, prevBtn, nextBtn);
    }

    /**
     * @return {@code true} if some changes were made to fields metadata.
     */
    private boolean changed() {
        for (PojoDescriptor pojo : pojos)
            if (pojo.changed())
                return true;

        return false;
    }

    /**
     * Go to &quot;Connect To Database&quot; panel.
     */
    private void prev() {
        if (changed() && !MessageBox.confirmDialog(owner, "Are you sure you want to return to previous page?\n" +
            "This will discard all your changes."))
            return;

        hdrPane.setLeft(dbIcon);

        titleLb.setText("Connect To Database");
        subTitleLb.setText("Specify database connection properties...");

        rootPane.setCenter(connLayerPnl);

        prevBtn.setDisable(true);
        nextBtn.setText("Next");
        tooltip(nextBtn, "Go to \"XML and POJO generation\" page");
    }

    /**
     * Check that text field is non empty.
     *
     * @param tf Text field check.
     * @param trim If {@code true} then
     * @param msg Warning message.
     * @return {@code true} If text field is empty.
     */
    private boolean checkInput(TextField tf, boolean trim, String msg) {
        String s = tf.getText();

        s = trim ? s.trim() : s;

        if (s.isEmpty()) {
            tf.requestFocus();

            MessageBox.warningDialog(owner, msg);

            return false;
        }

        return true;
    }

    /**
     * Go to &quot;Generate XML And POJOs&quot; panel or generate XML and POJOs.
     */
    private void next() {
        if (rootPane.getCenter() == connLayerPnl) {
            if (checkInput(jdbcDrvJarTf, true, "Path to JDBC driver is not specified!") &&
                checkInput(jdbcDrvClsTf, true, "JDBC driver class name is not specified!") &&
                checkInput(jdbcUrlTf, true, "JDBC URL connection string is not specified!") &&
                checkInput(userTf, true, "User name is not specified!"))
                fill();
        }
        else
            generate();
    }

    /**
     * Connect to database.
     *
     * @param jdbcDrvJarPath Path to JDBC driver.
     * @param jdbcDrvCls JDBC class name.
     * @param jdbcUrl JDBC connection URL.
     * @param jdbcInfo Connection properties.
     * @return Connection to database.
     * @throws SQLException if connection failed.
     */
    private Connection connect(String jdbcDrvJarPath, String jdbcDrvCls, String jdbcUrl, Properties jdbcInfo)
        throws SQLException {
        Driver drv = drivers.get(jdbcDrvCls);

        if (drv == null) {
            if (jdbcDrvJarPath.isEmpty())
                throw new IllegalStateException("Driver jar file name is not specified.");

            File drvJar = new File(jdbcDrvJarPath);

            if (!drvJar.exists())
                throw new IllegalStateException("Driver jar file is not found.");

            try {
                URL u = new URL("jar:" + drvJar.toURI() + "!/");

                URLClassLoader ucl = URLClassLoader.newInstance(new URL[] {u});

                drv = (Driver)Class.forName(jdbcDrvCls, true, ucl).newInstance();

                drivers.put(jdbcDrvCls, drv);
            }
            catch (Exception e) {
                throw new IllegalStateException(e);
            }
        }

        Connection conn = drv.connect(jdbcUrl, jdbcInfo);

        if (conn == null)
            throw new IllegalStateException("Connection was not established (JDBC driver returned null value).");

        return conn;
    }

    /**
     * Create connection pane with controls.
     *
     * @return Pane with connection controls.
     */
    private Pane createConnectionPane() {
        connPnl = paneEx(10, 10, 0, 10);

        connPnl.addColumn();
        connPnl.addColumn(100, 100, Double.MAX_VALUE, Priority.ALWAYS);
        connPnl.addColumn(35, 35, 35, Priority.NEVER);

        connPnl.addRows(9);
        connPnl.addRow(100, 100, Double.MAX_VALUE, Priority.ALWAYS);

        connPnl.add(text("This utility is designed to automatically generate configuration XML files and" +
            " POJO classes from database schema information.", 550), 3);

        connPnl.wrap();

        GridPaneEx presetPnl = paneEx(0, 0, 0, 0);
        presetPnl.addColumn(100, 100, Double.MAX_VALUE, Priority.ALWAYS);
        presetPnl.addColumn();

        rdbmsCb = presetPnl.add(comboBox("Select database server to get predefined settings", presets));

        presetPnl.add(button("Save preset", "Save current settings in preferences", new EventHandler<ActionEvent>() {
            @Override public void handle(ActionEvent evt) {
                Preset preset = rdbmsCb.getSelectionModel().getSelectedItem();

                savePreset(preset);
            }
        }));

        connPnl.add(label("DB Preset:"));
        connPnl.add(presetPnl, 2);

        jdbcDrvJarTf = connPnl.addLabeled("Driver JAR:", textField("Path to driver jar"));

        connPnl.add(button("...", "Select JDBC driver jar or zip", new EventHandler<ActionEvent>() {
            /** {@inheritDoc} */
            @Override public void handle(ActionEvent evt) {
                FileChooser fc = new FileChooser();

                try {
                    File jarFolder = new File(jdbcDrvJarTf.getText()).getParentFile();

                    if (jarFolder.exists())
                        fc.setInitialDirectory(jarFolder);
                }
                catch (Exception ignored) {
                    // No-op.
                }

                jdbcDrvJarTf.getText();

                fc.getExtensionFilters().addAll(
                    new FileChooser.ExtensionFilter("JDBC Drivers (*.jar)", "*.jar"),
                    new FileChooser.ExtensionFilter("ZIP archives (*.zip)", "*.zip"));

                File drvJar = fc.showOpenDialog(owner);

                if (drvJar != null)
                    jdbcDrvJarTf.setText(drvJar.getAbsolutePath());
            }
        }));

        jdbcDrvClsTf = connPnl.addLabeled("JDBC Driver:", textField("Enter class name for JDBC driver"), 2);

        jdbcUrlTf = connPnl.addLabeled("JDBC URL:", textField("JDBC URL of the database connection string"), 2);

        rdbmsCb.getSelectionModel().selectedItemProperty().addListener(new ChangeListener<Preset>() {
            @Override public void changed(ObservableValue<? extends Preset> val, Preset oldVal, Preset newVal) {
                jdbcDrvJarTf.setText(newVal.jar);
                jdbcDrvClsTf.setText(newVal.drv);
                jdbcUrlTf.setText(newVal.url);
                userTf.setText(newVal.user);
            }
        });

        userTf = connPnl.addLabeled("User:", textField("User name"), 2);

        pwdTf = connPnl.addLabeled("Password:", passwordField("User password"), 2);

        parseCb = connPnl.addLabeled("Parse:", comboBox("Type of tables to parse", "Tables only", "Tables and Views"), 2);

        GridPaneEx schemaPnl = paneEx(5, 5, 5, 5);
        schemaPnl.addColumn(100, 100, Double.MAX_VALUE, Priority.ALWAYS);
        schemaPnl.addColumn();

        schemaLst = schemaPnl.add(list("Select schemas to load", new SchemaCell()));

        schemaPnl.wrap();

        schemaPnl.add(button("Load schemas", "Load schemas for specified database", new EventHandler<ActionEvent>() {
            /** {@inheritDoc} */
            @Override public void handle(ActionEvent evt) {
                loadSchemas();
            }
        }));

        TitledPane titledPnl = connPnl.add(titledPane("Schemas", schemaPnl, false), 3);

        titledPnl.setExpanded(true);

        GridPaneEx.setValignment(titledPnl, VPos.TOP);

        connLayerPnl = stackPane(connPnl);

        return connLayerPnl;
    }

    /**
     * Check if new class name is unique.
     *
     * @param pojo Current edited POJO.
     * @param newVal New value for class name.
     * @param key {@code true} if key class name is checked.
     * @return {@code true} if class name is valid.
     */
    private boolean checkClassNameUnique(PojoDescriptor pojo, String newVal, boolean key) {
        for (PojoDescriptor otherPojo : pojos)
            if (pojo != otherPojo) {
                String otherKeyCls = otherPojo.keyClassName();
                String otherValCls = otherPojo.valueClassName();

                if (newVal.equals(otherKeyCls) || newVal.equals(otherValCls)) {
                    MessageBox.warningDialog(owner, (key ? "Key" : "Value") + " class name must be unique!");

                    return false;
                }
            }

        return true;
    }

    /**
     * Check if new class name is valid.
     *
     * @param pojo Current edited POJO.
     * @param newVal New value for class name.
     * @param key {@code true} if key class name is checked.
     * @return {@code true} if class name is valid.
     */
    private boolean checkClassName(PojoDescriptor pojo, String newVal, boolean key) {
        if (newVal.trim().isEmpty()) {
            MessageBox.warningDialog(owner, (key ? "Key" : "Value") + " class name must be non empty!");

            return false;
        }

        if (key) {
            if (newVal.equals(pojo.valueClassName())) {
                MessageBox.warningDialog(owner, "Key class name must be different from value class name!");

                return false;
            }
        }
        else if (newVal.equals(pojo.keyClassName())) {
            MessageBox.warningDialog(owner, "Value class name must be different from key class name!");

            return false;
        }

        return checkClassNameUnique(pojo, newVal, key);
    }

    /**
     * Create generate pane with controls.
     */
    private void createGeneratePane() {
        genPnl = paneEx(10, 10, 0, 10);

        genPnl.addColumn();
        genPnl.addColumn(100, 100, Double.MAX_VALUE, Priority.ALWAYS);
        genPnl.addColumn(35, 35, 35, Priority.NEVER);

        genPnl.addRow(100, 100, Double.MAX_VALUE, Priority.ALWAYS);
        genPnl.addRows(8);

        TableColumn<PojoDescriptor, Boolean> useCol = customColumn("Schema / Table", "use",
            "If checked then this table will be used for XML and POJOs generation", PojoDescriptorCell.cellFactory());

        TableColumn<PojoDescriptor, String> keyClsCol = textColumn("Key Class Name", "keyClassName", "Key class name",
            new TextColumnValidator<PojoDescriptor>() {
                @Override public boolean valid(PojoDescriptor rowVal, String newVal) {
                    boolean valid = checkClassName(rowVal, newVal, true);

                    if (valid)
                        rowVal.keyClassName(newVal);

                    return valid;
                }
            });

        TableColumn<PojoDescriptor, String> valClsCol = textColumn("Value Class Name", "valueClassName", "Value class name",
            new TextColumnValidator<PojoDescriptor>() {
                @Override public boolean valid(PojoDescriptor rowVal, String newVal) {
                    boolean valid = checkClassName(rowVal, newVal, false);

                    if (valid)
                        rowVal.valueClassName(newVal);

                    return valid;
                }
            });

        pojosTbl = tableView("Tables not found in database", useCol, keyClsCol, valClsCol);

        TableColumn<PojoField, Boolean> useFldCol = customColumn("Use", "use",
            "Check to use this field for XML and POJO generation\n" +
            "Note that NOT NULL columns cannot be unchecked", PojoFieldUseCell.cellFactory());
        useFldCol.setMinWidth(50);
        useFldCol.setMaxWidth(50);

        TableColumn<PojoField, Boolean> keyCol = booleanColumn("Key", "key",
            "Check to include this field into key object");

        TableColumn<PojoField, Boolean> akCol = booleanColumn("AK", "affinityKey",
            "Check to annotate key filed with @AffinityKeyMapped annotation in generated POJO class\n" +
            "Note that a class can have only ONE key field annotated with @AffinityKeyMapped annotation");

        TableColumn<PojoField, String> dbNameCol = tableColumn("DB Name", "dbName", "Field name in database");

        TableColumn<PojoField, String> dbTypeNameCol = tableColumn("DB Type", "dbTypeName", "Field type in database");

        TableColumn<PojoField, String> javaNameCol = textColumn("Java Name", "javaName", "Field name in POJO class",
            new TextColumnValidator<PojoField>() {
                @Override public boolean valid(PojoField rowVal, String newVal) {
                    if (newVal.trim().isEmpty()) {
                        MessageBox.warningDialog(owner, "Java name must be non empty!");

                        return false;
                    }

                    for (PojoField field : curPojo.fields())
                        if (rowVal != field && newVal.equals(field.javaName())) {
                            MessageBox.warningDialog(owner, "Java name must be unique!");

                            return false;
                        }

                    rowVal.javaName(newVal);

                    return true;
                }
            });

        TableColumn<PojoField, String> javaTypeNameCol = customColumn("Java Type", "javaTypeName",
            "Field java type in POJO class", JavaTypeCell.cellFactory());

        fieldsTbl = tableView("Select table to see table columns",
            useFldCol, keyCol, akCol, dbNameCol, dbTypeNameCol, javaNameCol, javaTypeNameCol);

        genPnl.add(splitPane(pojosTbl, fieldsTbl, 0.6), 3);

        final GridPaneEx keyValPnl = paneEx(0, 0, 0, 0);
        keyValPnl.addColumn(100, 100, Double.MAX_VALUE, Priority.ALWAYS);
        keyValPnl.addColumn();
        keyValPnl.addColumn(100, 100, Double.MAX_VALUE, Priority.ALWAYS);
        keyValPnl.addColumn();

        pkgTf = genPnl.addLabeled("Package:", textField("Package that will be used for POJOs generation"), 2);

        outFolderTf = genPnl.addLabeled("Output Folder:", textField("Output folder for XML and POJOs files"));

        genPnl.add(button("...", "Select output folder", new EventHandler<ActionEvent>() {
            @Override public void handle(ActionEvent evt) {
                DirectoryChooser dc = new DirectoryChooser();

                try {
                    File outFolder = new File(outFolderTf.getText());

                    if (outFolder.exists())
                        dc.setInitialDirectory(outFolder);
                }
                catch (Exception ignored) {
                    // No-op.
                }

                File folder = dc.showDialog(owner);

                if (folder != null)
                    outFolderTf.setText(folder.getAbsolutePath());
            }
        }));

        pojoIncludeKeysCh = genPnl.add(checkBox("Include key fields into value POJOs",
            "If selected then include key fields into value object", true), 3);

        pojoConstructorCh = genPnl.add(checkBox("Generate constructors for POJOs",
            "If selected then generate empty and full constructors for POJOs", false), 3);

        generateAliasesCh = genPnl.add(checkBox("Generate aliases for SQL fields",
            "If selected then generate aliases for SQL fields with db names", true), 3);

        xmlSingleFileCh = genPnl.add(checkBox("Write all configurations to a single XML file",
            "If selected then all configurations will be saved into the file 'ignite-type-metadata.xml'", true), 3);

        GridPaneEx regexPnl = paneEx(5, 5, 5, 5);
        regexPnl.addColumn();
        regexPnl.addColumn(100, 100, Double.MAX_VALUE, Priority.ALWAYS);
        regexPnl.addColumn();
        regexPnl.addColumn(100, 100, Double.MAX_VALUE, Priority.ALWAYS);

        regexTf = regexPnl.addLabeled("  Regexp:", textField("Regular expression. For example: (\\w+)"));

        replaceTf = regexPnl.addLabeled("  Replace with:", textField("Replace text. For example: $1_SomeText"));

        final ComboBox<String> replaceCb = regexPnl.addLabeled("  Replace:", comboBox("Replacement target",
            "Key class names", "Value class names", "Java names"));

        regexPnl.add(buttonsPane(Pos.CENTER_LEFT, false,
            button("Rename Selected", "Replaces each substring of this string that matches the given regular expression" +
                    " with the given replacement",
                new EventHandler<ActionEvent>() {
                    @Override public void handle(ActionEvent evt) {
                        if (!checkInput(regexTf, false, "Regular expression should not be empty!"))
                            return;

                        String sel = replaceCb.getSelectionModel().getSelectedItem();

                        boolean isFields = "Java names".equals(sel) && curTbl == fieldsTbl;

                        String src = isFields ? "fields" : "tables";

                        String target = "\"" + sel + "\"";

                        Collection<PojoDescriptor> selPojos = pojosTbl.getSelectionModel().getSelectedItems();

                        Collection<PojoField> selFields = fieldsTbl.getSelectionModel().getSelectedItems();

                        boolean isEmpty = isFields ? selFields.isEmpty() : selPojos.isEmpty();

                        if (isEmpty) {
                            MessageBox.warningDialog(owner, "Please select " + src + " to rename " + target + "!");

                            return;
                        }

                        if (!MessageBox.confirmDialog(owner, "Are you sure you want to rename " + target +
                            " for all selected " + src + "?"))
                            return;

                        String regex = regexTf.getText();

                        String replace = replaceTf.getText();

                        try {
                            switch (replaceCb.getSelectionModel().getSelectedIndex()) {
                                case 0:
                                    renameKeyClassNames(selPojos, regex, replace);
                                    break;

                                case 1:
                                    renameValueClassNames(selPojos, regex, replace);
                                    break;

                                default:
                                    if (isFields)
                                        renameFieldsJavaNames(selFields, regex, replace);
                                    else
                                        renamePojosJavaNames(selPojos, regex, replace);
                            }
                        }
                        catch (Exception e) {
                            MessageBox.errorDialog(owner, "Failed to rename " + target + "!", e);
                        }
                    }
                }),
            button("Reset Selected", "Revert changes for selected items to initial auto-generated values", new EventHandler<ActionEvent>() {
                @Override public void handle(ActionEvent evt) {
                    String sel = replaceCb.getSelectionModel().getSelectedItem();

                    boolean isFields = "Java names".equals(sel) && curTbl == fieldsTbl;

                    String src = isFields ? "fields" : "tables";

                    String target = "\"" + sel + "\"";

                    Collection<PojoDescriptor> selPojos = pojosTbl.getSelectionModel().getSelectedItems();

                    Collection<PojoField> selFields = fieldsTbl.getSelectionModel().getSelectedItems();

                    boolean isEmpty = isFields ? selFields.isEmpty() : selPojos.isEmpty();

                    if (isEmpty) {
                        MessageBox.warningDialog(owner, "Please select " + src + "to revert " + target + "!");

                        return;
                    }

                    if (!MessageBox.confirmDialog(owner,
                        "Are you sure you want to revert " + target + " for all selected " + src + "?"))
                        return;

                    switch (replaceCb.getSelectionModel().getSelectedIndex()) {
                        case 0:
                            revertKeyClassNames(selPojos);
                            break;

                        case 1:
                            revertValueClassNames(selPojos);
                            break;

                        default:
                            if (isFields)
                                revertFieldsJavaNames(selFields);
                            else
                                revertPojosJavaNames(selPojos);
                    }
                }
            })
        ), 2).setPadding(new Insets(0, 0, 0, 10));

        pojosTbl.getSelectionModel().selectedItemProperty().addListener(new ChangeListener<PojoDescriptor>() {
            @Override public void changed(ObservableValue<? extends PojoDescriptor> val,
                PojoDescriptor oldVal, PojoDescriptor newItem) {
                if (newItem != null && newItem.parent() != null) {
                    curPojo = newItem;

                    fieldsTbl.setItems(curPojo.fields());
                    fieldsTbl.getSelectionModel().clearSelection();

                    keyValPnl.setDisable(false);
                }
                else {
                    curPojo = null;
                    fieldsTbl.setItems(NO_FIELDS);

                    keyValPnl.setDisable(true);
                }
            }
        });

        pojosTbl.focusedProperty().addListener(new ChangeListener<Boolean>() {
            @Override public void changed(ObservableValue<? extends Boolean> val, Boolean oldVal, Boolean newVal) {
                if (newVal)
                    curTbl = pojosTbl;
            }
        });

        fieldsTbl.getSelectionModel().selectedIndexProperty().addListener(new ChangeListener<Number>() {
            @Override public void changed(ObservableValue<? extends Number> val, Number oldVal, Number newVal) {
                if (curPojo != null) {
                    TableView.TableViewSelectionModel<PojoDescriptor> selMdl = pojosTbl.getSelectionModel();

                    List<Integer> selIndices = new ArrayList<>(selMdl.getSelectedIndices());

                    if (selIndices.size() > 1) {
                        for (Integer idx : selIndices) {
                            if (pojos.get(idx) != curPojo)
                                selMdl.clearSelection(idx);
                        }
                    }
                }
            }
        });

        fieldsTbl.focusedProperty().addListener(new ChangeListener<Boolean>() {
            @Override public void changed(ObservableValue<? extends Boolean> val, Boolean oldVal, Boolean newVal) {
                if (newVal)
                    curTbl = fieldsTbl;
            }
        });

        genPnl.add(titledPane("Rename \"Key class name\", \"Value class name\" or  \"Java name\" for selected tables",
            regexPnl, true), 3);

        genLayerPnl = stackPane(genPnl);
    }

    /**
     * Rename key class name for selected POJOs.
     *
     * @param selPojos Selected POJOs to rename.
     * @param regex Regex to search.
     * @param replace Text for replacement.
     */
    private void renameKeyClassNames(Collection<PojoDescriptor> selPojos, String regex, String replace) {
        for (PojoDescriptor pojo : selPojos)
            pojo.keyClassName(pojo.keyClassName().replaceAll(regex, replace));
    }

    /**
     * Rename value class name for selected POJOs.
     *
     * @param selPojos Selected POJOs to rename.
     * @param regex Regex to search.
     * @param replace Text for replacement.
     */
    private void renameValueClassNames(Collection<PojoDescriptor> selPojos, String regex, String replace) {
        for (PojoDescriptor pojo : selPojos)
            pojo.valueClassName(pojo.valueClassName().replaceAll(regex, replace));
    }

    /**
     * Rename fields java name for selected POJOs.
     *
     * @param selPojos Selected POJOs to rename.
     * @param regex Regex to search.
     * @param replace Text for replacement.
     */
    private void renamePojosJavaNames(Collection<PojoDescriptor> selPojos, String regex, String replace) {
        for (PojoDescriptor pojo : selPojos)
            for (PojoField field : pojo.fields())
                field.javaName(field.javaName().replaceAll(regex, replace));
    }

    /**
     * Rename fields java name for current POJO.
     *
     * @param selFields Selected fields for current POJO to rename.
     * @param regex Regex to search.
     * @param replace Text for replacement.
     */
    private void renameFieldsJavaNames(Collection<PojoField> selFields, String regex, String replace) {
        for (PojoField field : selFields)
            field.javaName(field.javaName().replaceAll(regex, replace));
    }

    /**
     * Revert key class name for selected POJOs to initial value.
     *
     * @param selPojos Selected POJOs to revert.
     */
    private void revertKeyClassNames(Collection<PojoDescriptor> selPojos) {
        for (PojoDescriptor pojo : selPojos)
            pojo.revertKeyClassName();
    }

    /**
     * Revert value class name for selected POJOs to initial value.
     *
     * @param selPojos Selected POJOs to revert.
     */
    private void revertValueClassNames(Collection<PojoDescriptor> selPojos) {
        for (PojoDescriptor pojo : selPojos)
            pojo.revertValueClassName();
    }

    /**
     * Revert fields java name for selected POJOs to initial value.
     *
     * @param selPojos Selected POJOs to revert.
     */
    private void revertPojosJavaNames(Collection<PojoDescriptor> selPojos) {
        for (PojoDescriptor pojo : selPojos)
            pojo.revertJavaNames();
    }

    /**
     * Revert fields java name for current POJO to initial value.
     *
     * @param selFields Selected POJO fields to revert.
     */
    private void revertFieldsJavaNames(Collection<PojoField> selFields) {
        for (PojoField field : selFields)
            field.resetJavaName();
    }

    /**
     * @return POJOs checked in table-tree-view.
     */
    private Collection<PojoDescriptor> checkedPojos() {
        Collection<PojoDescriptor> res = new ArrayList<>();

        for (PojoDescriptor pojo : pojos)
            if (pojo.checked())
                res.add(pojo);

        return res;
    }

    /**
     * Gets string property.
     *
     * @param key Property key.
     * @param dflt Default value.
     * @return Property value as string.
     */
    private String getStringProp(String key, String dflt) {
        String val = prefs.getProperty(key);

        if (val != null)
            return val;

        return dflt;
    }

    /**
     * Sets string property.
     *
     * @param key Property key.
     * @param val Value to set.
     */
    private void setStringProp(String key, String val) {
        prefs.put(key, val);
    }

    /**
     * Gets int property.
     *
     * @param key Property key.
     * @param dflt Default value.
     * @return Property value as int.
     */
    private int getIntProp(String key, int dflt) {
        String val = prefs.getProperty(key);

        if (val != null)
            try {
                return Integer.parseInt(val);
            }
            catch (NumberFormatException ignored) {
                return dflt;
            }

        return dflt;
    }

    /**
     * Sets int property.
     *
     * @param key Property key.
     * @param val Value to set.
     */
    private void setIntProp(String key, int val) {
        prefs.put(key, String.valueOf(val));
    }

    /**
     * Gets boolean property.
     *
     * @param key Property key.
     * @param dflt Default value.
     * @return Property value as boolean.
     */
    private boolean getBoolProp(String key, boolean dflt) {
        String val = prefs.getProperty(key);

        if (val != null)
            return Boolean.parseBoolean(val);

        return dflt;
    }

    /**
     * Sets boolean property.
     *
     * @param key Property key.
     * @param val Value to set.
     */
    private void setBoolProp(String key, boolean val) {
        prefs.put(key, String.valueOf(val));
    }

    /**
     * Resolve path.
     *
     * @param key Preferences key.
     * @param dflt Default value.
     * @return String with full file path or default value.
     */
    private String resolveFilePath(String key, String dflt) {
        String path = prefs.getProperty(key);

        if (path != null) {
            File file = U.resolveIgnitePath(path);

            if (file != null)
                return file.getAbsolutePath();
        }

        return dflt;
    }

    /** {@inheritDoc} */
    @Override public void start(Stage primaryStage) {
        owner = primaryStage;

        if (prefsFile.exists())
            try (BufferedInputStream in = new BufferedInputStream(new FileInputStream(prefsFile))) {
                prefs.load(in);
            }
            catch (IOException e) {
                log.log(Level.SEVERE, "Failed to load preferences. Default preferences will be used", e);
            }

        // Load custom preferences.
        List<String> params = getParameters().getRaw();

        if (!params.isEmpty()) {
            String customPrefsFileName = params.get(0);

            if (customPrefsFileName.isEmpty())
                log.log(Level.WARNING, "Path to file with custom preferences is not specified.");
            else {
                File customPrefsFile = U.resolveIgnitePath(customPrefsFileName);

                if (customPrefsFile == null)
                    log.log(Level.WARNING, "Failed to resolve path to file with custom preferences: " +
                        customPrefsFileName);
                else {
                    Properties customPrefs = new Properties();

                    try (BufferedInputStream in = new BufferedInputStream(new FileInputStream(customPrefsFile))) {
                        customPrefs.load(in);
                    }
                    catch (IOException e) {
                        log.log(Level.SEVERE, "Failed to load custom preferences.", e);
                    }

                    prefs.putAll(customPrefs);
                }
            }
        }

        // Restore presets.
        for (Preset preset : presets) {
            String key = "presets." + preset.pref + ".";

            preset.jar = getStringProp(key + "jar", preset.jar);
            preset.drv = getStringProp(key + "drv", preset.drv);
            preset.url = getStringProp(key + "url", preset.url);
            preset.user = getStringProp(key + "user", preset.user);
        }

        primaryStage.setTitle("Apache Ignite Auto Schema Import Utility");

        primaryStage.getIcons().addAll(
            image("ignite", 16),
            image("ignite", 24),
            image("ignite", 32),
            image("ignite", 48),
            image("ignite", 64),
            image("ignite", 128));

        pi = progressIndicator(50);

        createGeneratePane();

        hdrPane = createHeaderPane();
        rootPane = borderPane(hdrPane, createConnectionPane(), createButtonsPane(), null, null);

        primaryStage.setScene(scene(rootPane));

        primaryStage.setWidth(650);
        primaryStage.setMinWidth(650);

        primaryStage.setHeight(650);
        primaryStage.setMinHeight(650);

        prev();

        // Restore window pos and size.
        if (prefs.getProperty(PREF_WINDOW_X) != null) {
            int x = getIntProp(PREF_WINDOW_X, 100);
            int y = getIntProp(PREF_WINDOW_Y, 100);
            int w = getIntProp(PREF_WINDOW_WIDTH, 650);
            int h = getIntProp(PREF_WINDOW_HEIGHT, 650);

            // Ensure that window fit any available screen.
            if (!Screen.getScreensForRectangle(x, y, w, h).isEmpty()) {
                primaryStage.setX(x);
                primaryStage.setY(y);

                primaryStage.setWidth(w);
                primaryStage.setHeight(h);
            }
        }
        else
            primaryStage.centerOnScreen();

        String userHome = System.getProperty("user.home").replace('\\', '/');

        // Restore connection pane settings.
        rdbmsCb.getSelectionModel().select(getIntProp(PREF_JDBC_DB_PRESET, 0));
        jdbcDrvJarTf.setText(resolveFilePath(PREF_JDBC_DRIVER_JAR, "h2.jar"));
        jdbcDrvClsTf.setText(getStringProp(PREF_JDBC_DRIVER_CLASS, "org.h2.Driver"));
        jdbcUrlTf.setText(getStringProp(PREF_JDBC_URL, "jdbc:h2:" + userHome + "/ignite-schema-import/db"));
        userTf.setText(getStringProp(PREF_JDBC_USER, "sa"));

        // Restore generation pane settings.
        outFolderTf.setText(resolveFilePath(PREF_OUT_FOLDER, userHome + "/ignite-schema-import/out"));

        pkgTf.setText(getStringProp(PREF_POJO_PACKAGE, "org.apache.ignite"));
        pojoIncludeKeysCh.setSelected(getBoolProp(PREF_POJO_INCLUDE, true));
        pojoConstructorCh.setSelected(getBoolProp(PREF_POJO_CONSTRUCTOR, false));
        generateAliasesCh.setSelected(getBoolProp(PREF_GENERATE_ALIASES, true));

        xmlSingleFileCh.setSelected(getBoolProp(PREF_XML_SINGLE, true));

        regexTf.setText(getStringProp(PREF_NAMING_PATTERN, "(\\w+)"));
        replaceTf.setText(getStringProp(PREF_NAMING_REPLACE, "$1_SomeText"));

        primaryStage.show();
    }

    /**
     * Save preset.
     *
     * @param preset Preset to save.
     */
    private void savePreset(Preset preset) {
        String key = "presets." + preset.pref + ".";

        preset.jar = jdbcDrvJarTf.getText();
        setStringProp(key + "jar", preset.jar);

        preset.drv = jdbcDrvClsTf.getText();
        setStringProp(key + "drv", preset.drv);

        preset.url = jdbcUrlTf.getText();
        setStringProp(key + "url", preset.url);

        preset.user = userTf.getText();
        setStringProp(key + "user", preset.user);

        savePreferences();
    }

    /**
     * Save user preferences.
     */
    private void savePreferences() {
        try (FileOutputStream out = new FileOutputStream(prefsFile)) {
            prefs.store(out, "Apache Ignite Schema Import Utility");
        }
        catch (IOException e) {
            MessageBox.errorDialog(owner, "Failed to save preferences!", e);
        }
    }

    /** {@inheritDoc} */
    @Override public void stop() throws Exception {
        // Save window pos and size.
        setIntProp(PREF_WINDOW_X, (int)owner.getX());
        setIntProp(PREF_WINDOW_Y, (int)owner.getY());
        setIntProp(PREF_WINDOW_WIDTH, (int)owner.getWidth());
        setIntProp(PREF_WINDOW_HEIGHT, (int)owner.getHeight());

        // Save connection pane settings.
        setIntProp(PREF_JDBC_DB_PRESET, rdbmsCb.getSelectionModel().getSelectedIndex());
        setStringProp(PREF_JDBC_DRIVER_JAR, jdbcDrvJarTf.getText());
        setStringProp(PREF_JDBC_DRIVER_CLASS, jdbcDrvClsTf.getText());
        setStringProp(PREF_JDBC_URL, jdbcUrlTf.getText());
        setStringProp(PREF_JDBC_USER, userTf.getText());

        // Save generation pane settings.
        setStringProp(PREF_OUT_FOLDER, outFolderTf.getText());

        setStringProp(PREF_POJO_PACKAGE, pkgTf.getText());
        setBoolProp(PREF_POJO_INCLUDE, pojoIncludeKeysCh.isSelected());
        setBoolProp(PREF_POJO_CONSTRUCTOR, pojoConstructorCh.isSelected());
        setBoolProp(PREF_GENERATE_ALIASES, generateAliasesCh.isSelected());

        setBoolProp(PREF_XML_SINGLE, xmlSingleFileCh.isSelected());

        setStringProp(PREF_NAMING_PATTERN, regexTf.getText());
        setStringProp(PREF_NAMING_REPLACE, replaceTf.getText());

        savePreferences();
    }

    /**
     * Schema Import utility launcher.
     *
     * @param args Command line arguments passed to the application.
     */
    public static void main(String[] args) {
        // Workaround for JavaFX ugly text AA.
        System.setProperty("prism.lcdtext", "false");
        System.setProperty("prism.text", "t2k");

        // Workaround for AWT + JavaFX: we should initialize AWT before JavaFX.
        java.awt.Toolkit.getDefaultToolkit();

        // Workaround for JavaFX + Mac OS dock icon.
        if (System.getProperty("os.name").toLowerCase().contains("mac os")) {
            System.setProperty("javafx.macosx.embedded", "true");

            try {
                Class<?> appCls = Class.forName("com.apple.eawt.Application");

                Object osxApp = appCls.getDeclaredMethod("getApplication").invoke(null);

                appCls.getDeclaredMethod("setDockIconImage", java.awt.Image.class)
                    .invoke(osxApp, fromFXImage(image("ignite", 128), null));
            }
            catch (Exception ignore) {
                // No-op.
            }

            // Workaround for JDK 7/JavaFX 2 application on Mac OSX El Capitan.
            try {
                Class<?> fontFinderCls = Class.forName("com.sun.t2k.MacFontFinder");

                Field psNameToPathMap = fontFinderCls.getDeclaredField("psNameToPathMap");

                psNameToPathMap.setAccessible(true);
                psNameToPathMap.set(null, new HashMap<String, String>());
            }
            catch (Exception ignore) {
                // No-op.
            }
        }

        launch(args);
    }

    /**
     * Special table cell to select possible java type conversions.
     */
    private static class JavaTypeCell extends TableCell<PojoField, String> {
        /** Combo box. */
        private final ComboBox<String> comboBox;

        /**
         * Creates a ComboBox cell factory for use in TableColumn controls.
         *
         * @return Cell factory for cell with java types combobox.
         */
        public static Callback<TableColumn<PojoField, String>, TableCell<PojoField, String>> cellFactory() {
            return new Callback<TableColumn<PojoField, String>, TableCell<PojoField, String>>() {
                @Override public TableCell<PojoField, String> call(TableColumn<PojoField, String> col) {
                    return new JavaTypeCell();
                }
            };
        }

        /**
         * Default constructor.
         */
        private JavaTypeCell() {
            comboBox = new ComboBox<>(FXCollections.<String>emptyObservableList());

            comboBox.valueProperty().addListener(new ChangeListener<String>() {
                @Override public void changed(ObservableValue<? extends String> val, String oldVal, String newVal) {
                    if (isEditing())
                        commitEdit(newVal);
                }
            });

            getStyleClass().add("combo-box-table-cell");
        }

        /** {@inheritDoc} */
        @Override public void startEdit() {
            if (comboBox.getItems().size() > 1) {
                comboBox.getSelectionModel().select(getItem());

                super.startEdit();

                setText(null);
                setGraphic(comboBox);
            }
        }

        /** {@inheritDoc} */
        @Override public void cancelEdit() {
            super.cancelEdit();

            setText(getItem());

            setGraphic(null);
        }

        /** {@inheritDoc} */
        @Override public void updateItem(String item, boolean empty) {
            super.updateItem(item, empty);

            setGraphic(null);
            setText(null);

            if (!empty) {
                setText(item);

                TableRow row = getTableRow();

                if (row != null) {
                    PojoField pojo = (PojoField)row.getItem();

                    if (pojo != null) {
                        comboBox.setItems(pojo.conversions());
                        comboBox.getSelectionModel().select(pojo.javaTypeName());
                    }
                }
            }
        }
    }

    /**
     * Special list view cell to select loaded schemas.
     */
    private static class SchemaCell implements Callback<SchemaDescriptor, ObservableValue<Boolean>> {
        /** {@inheritDoc} */
        @Override public ObservableValue<Boolean> call(SchemaDescriptor item) {
            return item.selected();
        }
    }

    /**
     * Special table cell to select schema or table.
     */
    private static class PojoDescriptorCell extends TableCell<PojoDescriptor, Boolean> {
        /**
         * Creates a ComboBox cell factory for use in TableColumn controls.
         *
         * @return Cell factory for schema / table selection.
         */
        public static Callback<TableColumn<PojoDescriptor, Boolean>, TableCell<PojoDescriptor, Boolean>> cellFactory() {
            return new Callback<TableColumn<PojoDescriptor, Boolean>, TableCell<PojoDescriptor, Boolean>>() {
                @Override public TableCell<PojoDescriptor, Boolean> call(TableColumn<PojoDescriptor, Boolean> col) {
                    return new PojoDescriptorCell();
                }
            };
        }

        /** Previous POJO bound to cell. */
        private PojoDescriptor prevPojo;

        /** Previous cell graphic. */
        private Pane prevGraphic;

        /** {@inheritDoc} */
        @Override public void updateItem(Boolean item, boolean empty) {
            super.updateItem(item, empty);

            setGraphic(null);

            if (!empty) {
                TableRow row = getTableRow();

                if (row != null) {
                    final PojoDescriptor pojo = (PojoDescriptor)row.getItem();

                    if (pojo != null) {
                        if (prevGraphic == null || pojo != prevPojo) {
                            boolean isTbl = pojo.parent() != null;

                            CheckBox ch = new CheckBox();
                            ch.setAllowIndeterminate(false);
                            ch.indeterminateProperty().bindBidirectional(pojo.indeterminate());
                            ch.selectedProperty().bindBidirectional(pojo.useProperty());

                            Label lb = new Label(isTbl ? pojo.table() : pojo.schema());

                            Pane pnl = new HBox(5);
                            pnl.setPadding(new Insets(0, 0, 0, isTbl ? 25 : 5));
                            pnl.getChildren().addAll(ch, lb);

                            prevPojo = pojo;
                            prevGraphic = pnl;
                        }

                        setGraphic(prevGraphic);
                    }
                }
            }
        }
    }

    /**
     * Special table cell to select &quot;used&quot; fields for code generation.
     */
    private static class PojoFieldUseCell extends TableCell<PojoField, Boolean> {
        /**
         * Creates a ComboBox cell factory for use in TableColumn controls.
         *
         * @return Cell factory for used fields selection.
         */
        public static Callback<TableColumn<PojoField, Boolean>, TableCell<PojoField, Boolean>> cellFactory() {
            return new Callback<TableColumn<PojoField, Boolean>, TableCell<PojoField, Boolean>>() {
                @Override public TableCell<PojoField, Boolean> call(TableColumn<PojoField, Boolean> col) {
                    return new PojoFieldUseCell();
                }
            };
        }

        /** Previous POJO field bound to cell. */
        private PojoField prevField;

        /** Previous cell graphic. */
        private CheckBox prevGraphic;

        /** {@inheritDoc} */
        @Override public void updateItem(Boolean item, boolean empty) {
            super.updateItem(item, empty);

            setGraphic(null);

            if (!empty) {
                TableRow row = getTableRow();

                if (row != null) {
                    final PojoField field = (PojoField)row.getItem();

                    if (field != null) {
                        if (prevGraphic == null || prevField != field) {
                            setAlignment(Pos.CENTER);

                            CheckBox ch = new CheckBox();
                            ch.setDisable(!field.nullable());
                            ch.selectedProperty().bindBidirectional(field.useProperty());

                            prevField = field;
                            prevGraphic = ch;
                        }

                        setGraphic(prevGraphic);
                    }
                }
            }
        }
    }
}<|MERGE_RESOLUTION|>--- conflicted
+++ resolved
@@ -787,11 +787,7 @@
                     String p1 = part1[idx];
                     String p2 = part2[idx];
 
-<<<<<<< HEAD
-                    int cmp = p1.matches("\\d+") && p2.matches("\\d+") ? new Integer(p1).compareTo(new Integer(p2)) :
-=======
                     int cmp = p1.matches("\\d+") && p2.matches("\\d+") ? Integer.valueOf(p1).compareTo(Integer.valueOf(p2)) :
->>>>>>> 4a8fb8f3
                             part1[idx].compareTo(part2[idx]);
 
                     if (cmp != 0)
@@ -809,11 +805,7 @@
                     while (idx < parts.length) {
                         String p = parts[idx];
 
-<<<<<<< HEAD
-                        int cmp = p.matches("\\d+") ? new Integer(p).compareTo(0) : 1;
-=======
                         int cmp = p.matches("\\d+") ? Integer.valueOf(p).compareTo(0) : 1;
->>>>>>> 4a8fb8f3
 
                         if (cmp != 0) return left ? cmp : -cmp;
 
