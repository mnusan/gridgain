--- conflicted
+++ resolved
@@ -434,18 +434,6 @@
                 let bean = null;
 
                 switch (kind) {
-<<<<<<< HEAD
-                    case 'IGFS':
-                        const foundIgfs = _.find(igfss, (igfs) => igfs.id === cache.nodeFilter.IGFS.igfs);
-
-                        if (foundIgfs) {
-                            bean = new Bean('org.apache.ignite.internal.processors.igfs.IgfsNodePredicate', 'nodeFilter', foundIgfs)
-                                .stringConstructorArgument('name');
-                        }
-
-                        break;
-=======
->>>>>>> fec4695f
                     case 'Custom':
                         bean = new Bean(cache.nodeFilter.Custom.className, 'nodeFilter');
 
@@ -474,16 +462,6 @@
                     .intProperty('rebalanceThrottle');
             }
 
-<<<<<<< HEAD
-            if (ccfg.includes('igfsAffinityGroupSize')) {
-                const bean = new Bean('org.apache.ignite.igfs.IgfsGroupDataBlocksKeyMapper', 'affinityMapper', cache)
-                    .intConstructorArgument('igfsAffinityGroupSize');
-
-                ccfg.beanProperty('affinityMapper', bean);
-            }
-
-=======
->>>>>>> fec4695f
             return ccfg;
         }
 
