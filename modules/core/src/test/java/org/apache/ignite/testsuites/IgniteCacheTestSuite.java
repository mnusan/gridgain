/*
 * Licensed to the Apache Software Foundation (ASF) under one or more
 * contributor license agreements.  See the NOTICE file distributed with
 * this work for additional information regarding copyright ownership.
 * The ASF licenses this file to You under the Apache License, Version 2.0
 * (the "License"); you may not use this file except in compliance with
 * the License.  You may obtain a copy of the License at
 *
 *      http://www.apache.org/licenses/LICENSE-2.0
 *
 * Unless required by applicable law or agreed to in writing, software
 * distributed under the License is distributed on an "AS IS" BASIS,
 * WITHOUT WARRANTIES OR CONDITIONS OF ANY KIND, either express or implied.
 * See the License for the specific language governing permissions and
 * limitations under the License.
 */

package org.apache.ignite.testsuites;

import junit.framework.*;
import org.apache.ignite.*;
import org.apache.ignite.cache.affinity.fair.*;
import org.apache.ignite.cache.store.*;
import org.apache.ignite.cache.store.jdbc.*;
import org.apache.ignite.internal.processors.*;
import org.apache.ignite.internal.processors.cache.*;
import org.apache.ignite.internal.processors.cache.context.*;
import org.apache.ignite.internal.processors.cache.distributed.*;
import org.apache.ignite.internal.processors.cache.distributed.dht.*;
import org.apache.ignite.internal.processors.cache.distributed.dht.atomic.*;
import org.apache.ignite.internal.processors.cache.distributed.near.*;
import org.apache.ignite.internal.processors.cache.distributed.replicated.*;
import org.apache.ignite.internal.processors.cache.distributed.replicated.preloader.*;
import org.apache.ignite.internal.processors.cache.integration.*;
import org.apache.ignite.internal.processors.cache.local.*;
import org.apache.ignite.internal.processors.datastreamer.*;

/**
 * Test suite.
 */
public class IgniteCacheTestSuite extends TestSuite {
    /**
     * @return IgniteCache test suite.
     * @throws Exception Thrown in case of the failure.
     */
    public static TestSuite suite() throws Exception {
        TestSuite suite = new TestSuite("IgniteCache Test Suite");

        suite.addTestSuite(IgniteCacheEntryListenerAtomicTest.class);
        suite.addTestSuite(IgniteCacheEntryListenerAtomicReplicatedTest.class);
        suite.addTestSuite(IgniteCacheEntryListenerAtomicLocalTest.class);
        suite.addTestSuite(IgniteCacheEntryListenerTxTest.class);
        suite.addTestSuite(IgniteCacheEntryListenerTxReplicatedTest.class);
        suite.addTestSuite(IgniteCacheEntryListenerTxLocalTest.class);
        suite.addTestSuite(IgniteCacheEntryListenerEagerTtlDisabledTest.class);

        suite.addTestSuite(IgniteClientAffinityAssignmentSelfTest.class);

        suite.addTestSuite(IgniteCacheAtomicInvokeTest.class);
        suite.addTestSuite(IgniteCacheAtomicNearEnabledInvokeTest.class);
        suite.addTestSuite(IgniteCacheAtomicPrimaryWriteOrderInvokeTest.class);
        suite.addTestSuite(IgniteCacheAtomicPrimaryWriteOrderWithStoreInvokeTest.class);
        suite.addTestSuite(IgniteCacheAtomicLocalInvokeTest.class);
        suite.addTestSuite(IgniteCacheAtomicLocalWithStoreInvokeTest.class);
        suite.addTestSuite(IgniteCacheTxInvokeTest.class);
        suite.addTestSuite(IgniteCacheTxNearEnabledInvokeTest.class);
        suite.addTestSuite(IgniteCacheTxLocalInvokeTest.class);
        suite.addTestSuite(IgniteCrossCacheTxStoreSelfTest.class);

        suite.addTestSuite(IgnitePutAllLargeBatchSelfTest.class);
        suite.addTestSuite(IgnitePutAllUpdateNonPreloadedPartitionSelfTest.class);

        // User's class loader tests.
        suite.addTestSuite(IgniteCacheAtomicExecutionContextTest.class);
        suite.addTestSuite(IgniteCachePartitionedExecutionContextTest.class);
        suite.addTestSuite(IgniteCacheReplicatedExecutionContextTest.class);
        suite.addTestSuite(IgniteCacheTxExecutionContextTest.class);
        suite.addTestSuite(IgniteCacheContinuousExecutionContextTest.class);
        suite.addTestSuite(IgniteCacheIsolatedExecutionContextTest.class);
        suite.addTestSuite(IgniteCacheP2PDisableExecutionContextTest.class);
        suite.addTestSuite(IgniteCachePrivateExecutionContextTest.class);
        suite.addTestSuite(IgniteCacheSharedExecutionContextTest.class);

        // Affinity tests.
        suite.addTestSuite(GridFairAffinityFunctionNodesSelfTest.class);
        suite.addTestSuite(GridCacheAffinityBackupsSelfTest.class);
        suite.addTestSuite(IgniteCacheAffinitySelfTest.class);

        // Swap tests.
        suite.addTestSuite(GridCacheSwapPreloadSelfTest.class);
        suite.addTestSuite(GridCacheSwapReloadSelfTest.class);

        // Common tests.
        suite.addTestSuite(GridCacheConcurrentMapSelfTest.class);
        suite.addTestSuite(GridCacheAffinityMapperSelfTest.class);
        suite.addTestSuite(GridCacheAffinityRoutingSelfTest.class);
        suite.addTestSuite(GridCacheMvccSelfTest.class);
        suite.addTestSuite(GridCacheMvccPartitionedSelfTest.class);
        suite.addTestSuite(GridCacheMvccManagerSelfTest.class);
//        suite.addTestSuite(GridCacheP2PUndeploySelfTest.class); TODO uncomment in DR branch.
        suite.addTestSuite(GridCacheConfigurationValidationSelfTest.class);
        suite.addTestSuite(GridCacheConfigurationConsistencySelfTest.class);
        suite.addTestSuite(GridCacheJdbcBlobStoreSelfTest.class);
        suite.addTestSuite(GridCacheJdbcBlobStoreMultithreadedSelfTest.class);
        suite.addTestSuite(CacheJdbcPojoStoreTest.class);
        suite.addTestSuite(CacheJdbcPojoStoreMultitreadedSelfTest.class);
        suite.addTestSuite(GridCacheBalancingStoreSelfTest.class);
        suite.addTestSuite(GridCacheAffinityApiSelfTest.class);
        suite.addTestSuite(GridCacheStoreValueBytesSelfTest.class);
        suite.addTestSuite(DataStreamProcessorSelfTest.class);
        suite.addTestSuite(DataStreamerImplSelfTest.class);
        suite.addTestSuite(GridCacheEntryMemorySizeSelfTest.class);
        suite.addTestSuite(GridCacheClearAllSelfTest.class);
        suite.addTestSuite(GridCacheObjectToStringSelfTest.class);
        suite.addTestSuite(GridCacheLoadOnlyStoreAdapterSelfTest.class);
        suite.addTestSuite(GridCacheGetStoreErrorSelfTest.class);
        suite.addTestSuite(GridCacheAsyncOperationsLimitSelfTest.class);
        suite.addTestSuite(GridCacheTtlManagerSelfTest.class);
        suite.addTestSuite(GridCacheLifecycleAwareSelfTest.class);
        suite.addTestSuite(IgniteCacheAtomicStopBusySelfTest.class);
        // suite.addTestSuite(IgniteCacheTransactionalStopBusySelfTest.class); TODO Ignite-257.
        suite.addTestSuite(GridCacheAtomicNearCacheSelfTest.class);
        suite.addTestSuite(CacheAtomicNearUpdateTopologyChangeTest.class);
        suite.addTestSuite(CacheTxNearUpdateTopologyChangeTest.class);
        suite.addTestSuite(GridCacheStorePutxSelfTest.class);
        suite.addTestSuite(GridCacheOffHeapMultiThreadedUpdateSelfTest.class);
        suite.addTestSuite(GridCacheOffHeapAtomicMultiThreadedUpdateSelfTest.class);
        suite.addTestSuite(GridCacheColocatedTxStoreExceptionSelfTest.class);
        suite.addTestSuite(GridCacheReplicatedTxStoreExceptionSelfTest.class);
        suite.addTestSuite(GridCacheLocalTxStoreExceptionSelfTest.class);
        suite.addTestSuite(GridCacheNearTxStoreExceptionSelfTest.class);
        suite.addTestSuite(GridCacheMissingCommitVersionSelfTest.class);
        suite.addTestSuite(GridCacheEntrySetIterationPreloadingSelfTest.class);
        suite.addTestSuite(GridCacheMixedPartitionExchangeSelfTest.class);
        suite.addTestSuite(GridCacheAtomicTimeoutSelfTest.class);
        suite.addTestSuite(GridCacheOffHeapTieredEvictionAtomicSelfTest.class);
        suite.addTestSuite(GridCacheOffHeapTieredEvictionSelfTest.class);
        suite.addTestSuite(GridCacheOffHeapTieredAtomicSelfTest.class);
        suite.addTestSuite(GridCacheOffHeapTieredSelfTest.class);
        suite.addTestSuite(GridCacheGlobalLoadTest.class);
        suite.addTestSuite(GridCachePartitionedLocalStoreSelfTest.class);
        suite.addTestSuite(GridCacheReplicatedLocalStoreSelfTest.class);
        suite.addTestSuite(GridCachePartitionedOffHeapLocalStoreSelfTest.class);
        suite.addTestSuite(GridCacheTxPartitionedLocalStoreSelfTest.class);
        suite.addTestSuite(IgniteCacheSystemTransactionsSelfTest.class);

        // Heuristic exception handling. TODO IGNITE-257
//        suite.addTestSuite(GridCacheColocatedTxExceptionSelfTest.class);
//        suite.addTestSuite(GridCacheReplicatedTxExceptionSelfTest.class);
//        suite.addTestSuite(GridCacheLocalTxExceptionSelfTest.class);
//        suite.addTestSuite(GridCacheNearTxExceptionSelfTest.class);
//        suite.addTestSuite(GridCacheStopSelfTest.class); TODO IGNITE-257

        // Local cache.
        suite.addTestSuite(GridCacheLocalBasicApiSelfTest.class);
        suite.addTestSuite(GridCacheLocalBasicStoreSelfTest.class);
        suite.addTestSuite(GridCacheLocalAtomicBasicStoreSelfTest.class);
        suite.addTestSuite(GridCacheLocalGetAndTransformStoreSelfTest.class);
        suite.addTestSuite(GridCacheLocalAtomicGetAndTransformStoreSelfTest.class);
        suite.addTestSuite(GridCacheLocalLoadAllSelfTest.class);
        suite.addTestSuite(GridCacheLocalLockSelfTest.class);
        suite.addTestSuite(GridCacheLocalMultithreadedSelfTest.class);
        suite.addTestSuite(GridCacheLocalTxSingleThreadedSelfTest.class);
        suite.addTestSuite(GridCacheLocalTxTimeoutSelfTest.class);
        suite.addTestSuite(GridCacheLocalEventSelfTest.class);
        suite.addTestSuite(GridCacheLocalEvictionEventSelfTest.class);
        suite.addTestSuite(GridCacheVariableTopologySelfTest.class);
        suite.addTestSuite(GridCacheLocalTxMultiThreadedSelfTest.class);
        suite.addTestSuite(GridCacheTransformEventSelfTest.class);

        // Partitioned cache.
        suite.addTestSuite(GridCachePartitionedGetSelfTest.class);
        suite.addTest(new TestSuite(GridCachePartitionedBasicApiTest.class));
        suite.addTest(new TestSuite(GridCacheNearMultiGetSelfTest.class));
        suite.addTest(new TestSuite(GridCacheNearJobExecutionSelfTest.class));
        suite.addTest(new TestSuite(GridCacheNearOneNodeSelfTest.class));
        suite.addTest(new TestSuite(GridCacheNearMultiNodeSelfTest.class));
        suite.addTest(new TestSuite(GridCacheAtomicNearMultiNodeSelfTest.class));
        suite.addTest(new TestSuite(GridCacheNearReadersSelfTest.class));
        suite.addTest(new TestSuite(GridCacheAtomicNearReadersSelfTest.class));
        suite.addTest(new TestSuite(GridCachePartitionedAffinitySelfTest.class));
        suite.addTest(new TestSuite(GridCacheRendezvousAffinityFunctionExcludeNeighborsSelfTest.class));
        suite.addTest(new TestSuite(GridCacheRendezvousAffinityClientSelfTest.class));
        suite.addTest(new TestSuite(GridCachePartitionedProjectionAffinitySelfTest.class));
        suite.addTest(new TestSuite(GridCachePartitionedBasicOpSelfTest.class));
        suite.addTest(new TestSuite(GridCachePartitionedBasicStoreSelfTest.class));
        suite.addTest(new TestSuite(GridCachePartitionedGetAndTransformStoreSelfTest.class));
        suite.addTest(new TestSuite(GridCachePartitionedAtomicGetAndTransformStoreSelfTest.class));
        suite.addTest(new TestSuite(GridCachePartitionedBasicStoreMultiNodeSelfTest.class));
        suite.addTest(new TestSuite(GridCachePartitionedNearDisabledBasicStoreMultiNodeSelfTest.class));
        suite.addTest(new TestSuite(GridCachePartitionedEventSelfTest.class));
        suite.addTest(new TestSuite(GridCachePartitionedLockSelfTest.class));
        suite.addTest(new TestSuite(GridCachePartitionedMultiNodeLockSelfTest.class));
        suite.addTest(new TestSuite(GridCachePartitionedMultiNodeSelfTest.class));
        suite.addTest(new TestSuite(GridCachePartitionedMultiThreadedPutGetSelfTest.class));
        suite.addTest(new TestSuite(GridCachePartitionedNodeFailureSelfTest.class));
        suite.addTest(new TestSuite(GridCachePartitionedExplicitLockNodeFailureSelfTest.class));
        suite.addTest(new TestSuite(GridCachePartitionedTxSingleThreadedSelfTest.class));
        suite.addTest(new TestSuite(GridCacheColocatedTxSingleThreadedSelfTest.class));
        suite.addTest(new TestSuite(GridCachePartitionedTxTimeoutSelfTest.class));
        suite.addTest(new TestSuite(GridCacheFinishPartitionsSelfTest.class));
        suite.addTest(new TestSuite(GridCacheDhtEntrySelfTest.class));
        suite.addTest(new TestSuite(GridCacheDhtInternalEntrySelfTest.class));
        suite.addTest(new TestSuite(GridCacheDhtMappingSelfTest.class));
//        suite.addTest(new TestSuite(GridCachePartitionedTxMultiThreadedSelfTest.class)); TODO-gg-4066
        suite.addTest(new TestSuite(GridCacheDhtPreloadSelfTest.class));
        suite.addTest(new TestSuite(GridCacheDhtPreloadOffHeapSelfTest.class));
        suite.addTest(new TestSuite(GridCacheDhtPreloadBigDataSelfTest.class));
        suite.addTest(new TestSuite(GridCacheDhtPreloadPutGetSelfTest.class));
        suite.addTest(new TestSuite(GridCacheDhtPreloadDisabledSelfTest.class));
        suite.addTest(new TestSuite(GridCacheDhtPreloadMultiThreadedSelfTest.class));
        suite.addTest(new TestSuite(GridCacheColocatedPreloadRestartSelfTest.class));
        suite.addTest(new TestSuite(GridCacheNearPreloadRestartSelfTest.class));
        suite.addTest(new TestSuite(GridCacheDhtPreloadStartStopSelfTest.class));
        suite.addTest(new TestSuite(GridCacheDhtPreloadUnloadSelfTest.class));
        suite.addTest(new TestSuite(GridCachePartitionedAffinityFilterSelfTest.class));
        suite.addTest(new TestSuite(GridCachePartitionedPreloadLifecycleSelfTest.class));
//        suite.addTest(new TestSuite(GridCacheLoadingConcurrentGridStartTest.class));  TODO-ignite-500
        suite.addTest(new TestSuite(GridCacheDhtPreloadDelayedSelfTest.class));
        suite.addTest(new TestSuite(GridPartitionedBackupLoadSelfTest.class));
        suite.addTest(new TestSuite(GridCachePartitionedLoadCacheSelfTest.class));
        suite.addTest(new TestSuite(GridCachePartitionNotLoadedEventSelfTest.class));
        suite.addTest(new TestSuite(GridCacheDhtEvictionsDisabledSelfTest.class));
        suite.addTest(new TestSuite(GridCacheNearEvictionEventSelfTest.class));
        suite.addTest(new TestSuite(GridCacheAtomicNearEvictionEventSelfTest.class));
        suite.addTest(new TestSuite(GridCacheDhtEvictionSelfTest.class));
        suite.addTest(new TestSuite(GridCacheReplicatedEvictionSelfTest.class));
        suite.addTest(new TestSuite(GridCacheDhtEvictionNearReadersSelfTest.class));
        suite.addTest(new TestSuite(GridCacheDhtAtomicEvictionNearReadersSelfTest.class));
//        suite.addTest(new TestSuite(GridCachePartitionedTopologyChangeSelfTest.class)); TODO-gg-5489
        suite.addTest(new TestSuite(GridCachePartitionedPreloadEventsSelfTest.class));
        suite.addTest(new TestSuite(GridCachePartitionedUnloadEventsSelfTest.class));
        suite.addTest(new TestSuite(GridCachePartitionedAffinityHashIdResolverSelfTest.class));
        suite.addTest(new TestSuite(GridCacheColocatedOptimisticTransactionSelfTest.class));
        suite.addTestSuite(GridCacheAtomicMessageCountSelfTest.class);
        suite.addTest(new TestSuite(GridCacheNearPartitionedClearSelfTest.class));

        suite.addTest(new TestSuite(GridCacheDhtExpiredEntriesPreloadSelfTest.class));
        suite.addTest(new TestSuite(GridCacheNearExpiredEntriesPreloadSelfTest.class));
        suite.addTest(new TestSuite(GridCacheAtomicExpiredEntriesPreloadSelfTest.class));

        suite.addTest(new TestSuite(GridCacheOffheapUpdateSelfTest.class));

        // TODO: GG-7242, GG-7243: Enabled when fixed.
//        suite.addTest(new TestSuite(GridCacheDhtRemoveFailureTest.class));
//        suite.addTest(new TestSuite(GridCacheNearRemoveFailureTest.class));
        // TODO: GG-7201: Enable when fixed.
        //suite.addTest(new TestSuite(GridCacheDhtAtomicRemoveFailureTest.class));

        suite.addTest(new TestSuite(GridCacheNearPrimarySyncSelfTest.class));
        suite.addTest(new TestSuite(GridCacheColocatedPrimarySyncSelfTest.class));

        // Value consistency tests.
        suite.addTestSuite(GridCacheValueConsistencyAtomicSelfTest.class);
        suite.addTestSuite(GridCacheValueConsistencyAtomicPrimaryWriteOrderSelfTest.class);
        suite.addTestSuite(GridCacheValueConsistencyAtomicNearEnabledSelfTest.class);
        suite.addTestSuite(GridCacheValueConsistencyAtomicPrimaryWriteOrderNearEnabledSelfTest.class);
        suite.addTestSuite(GridCacheValueConsistencyTransactionalSelfTest.class);
        suite.addTestSuite(GridCacheValueConsistencyTransactionalNearEnabledSelfTest.class);
        suite.addTestSuite(GridCacheValueBytesPreloadingSelfTest.class);

        // Replicated cache.
        suite.addTestSuite(GridCacheReplicatedBasicApiTest.class);
        suite.addTestSuite(GridCacheReplicatedBasicOpSelfTest.class);
        suite.addTestSuite(GridCacheReplicatedBasicStoreSelfTest.class);
        suite.addTestSuite(GridCacheReplicatedGetAndTransformStoreSelfTest.class);
        suite.addTestSuite(GridCacheReplicatedAtomicGetAndTransformStoreSelfTest.class);
        suite.addTestSuite(GridCacheReplicatedEventSelfTest.class);
        suite.addTestSuite(GridCacheReplicatedSynchronousCommitTest.class);

        // TODO: GG-7437.
        // suite.addTestSuite(GridCacheReplicatedInvalidateSelfTest.class);
        suite.addTestSuite(GridCacheReplicatedLockSelfTest.class);
        // TODO: enable when GG-7437 is fixed.
        //suite.addTestSuite(GridCacheReplicatedMultiNodeLockSelfTest.class);
        //suite.addTestSuite(GridCacheReplicatedMultiNodeSelfTest.class);
        suite.addTestSuite(GridCacheReplicatedNodeFailureSelfTest.class);
        suite.addTestSuite(GridCacheReplicatedTxSingleThreadedSelfTest.class);
        suite.addTestSuite(GridCacheReplicatedTxTimeoutSelfTest.class);
        suite.addTestSuite(GridCacheReplicatedPreloadSelfTest.class);
        suite.addTestSuite(GridCacheReplicatedPreloadOffHeapSelfTest.class);
        suite.addTestSuite(GridCacheReplicatedPreloadLifecycleSelfTest.class);
        suite.addTestSuite(GridCacheSyncReplicatedPreloadSelfTest.class);

        suite.addTestSuite(GridCacheDeploymentSelfTest.class);
        suite.addTestSuite(GridCacheDeploymentOffHeapSelfTest.class);

        suite.addTestSuite(GridCachePutArrayValueSelfTest.class);
        suite.addTestSuite(GridCacheReplicatedUnswapAdvancedSelfTest.class);
        suite.addTestSuite(GridCacheReplicatedEvictionEventSelfTest.class);
        // TODO: GG-7569.
        // suite.addTestSuite(GridCacheReplicatedTxMultiThreadedSelfTest.class);
        suite.addTestSuite(GridCacheReplicatedPreloadEventsSelfTest.class);
        suite.addTestSuite(GridCacheReplicatedPreloadStartStopEventsSelfTest.class);
        // TODO: GG-7434
        // suite.addTestSuite(GridReplicatedTxPreloadTest.class);

        suite.addTestSuite(IgniteTxReentryNearSelfTest.class);
        suite.addTestSuite(IgniteTxReentryColocatedSelfTest.class);

        suite.addTestSuite(GridCacheOrderedPreloadingSelfTest.class);

        // Test for byte array value special case.
//        suite.addTestSuite(GridCacheLocalByteArrayValuesSelfTest.class);
        suite.addTestSuite(GridCacheNearPartitionedP2PEnabledByteArrayValuesSelfTest.class);
        suite.addTestSuite(GridCacheNearPartitionedP2PDisabledByteArrayValuesSelfTest.class);
        suite.addTestSuite(GridCachePartitionedOnlyP2PEnabledByteArrayValuesSelfTest.class);
        suite.addTestSuite(GridCachePartitionedOnlyP2PDisabledByteArrayValuesSelfTest.class);
        suite.addTestSuite(GridCacheReplicatedP2PEnabledByteArrayValuesSelfTest.class);
        suite.addTestSuite(GridCacheReplicatedP2PDisabledByteArrayValuesSelfTest.class);

        // Near-only cache.
        suite.addTest(IgniteCacheNearOnlySelfTestSuite.suite());

        // Test cache with daemon nodes.
        suite.addTestSuite(GridCacheDaemonNodeLocalSelfTest.class);
        suite.addTestSuite(GridCacheDaemonNodePartitionedSelfTest.class);
        suite.addTestSuite(GridCacheDaemonNodeReplicatedSelfTest.class);

        // Write-behind.
        suite.addTest(IgniteCacheWriteBehindTestSuite.suite());

        // Transform.
        suite.addTestSuite(GridCachePartitionedTransformWriteThroughBatchUpdateSelfTest.class);

        suite.addTestSuite(GridCacheEntryVersionSelfTest.class);
        suite.addTestSuite(GridCacheVersionSelfTest.class);

        // Memory leak tests.
        suite.addTestSuite(GridCacheReferenceCleanupSelfTest.class);
        suite.addTestSuite(GridCacheReloadSelfTest.class);

        suite.addTestSuite(GridCacheMixedModeSelfTest.class);

        // Cache metrics.
        suite.addTest(IgniteCacheMetricsSelfTestSuite.suite());

        // Eviction.
        suite.addTest(IgniteCacheEvictionSelfTestSuite.suite());

        // Iterators.
        suite.addTest(IgniteCacheIteratorsSelfTestSuite.suite());

        // Add tx recovery test suite.
        suite.addTest(IgniteCacheTxRecoverySelfTestSuite.suite());

        // Cache interceptor tests.
        suite.addTest(IgniteCacheInterceptorSelfTestSuite.suite());

        // Multi node update.
        suite.addTestSuite(GridCacheMultinodeUpdateSelfTest.class);
        // TODO: GG-5353.
        // suite.addTestSuite(GridCacheMultinodeUpdateNearEnabledSelfTest.class);
        // suite.addTestSuite(GridCacheMultinodeUpdateNearEnabledNoBackupsSelfTest.class);
        suite.addTestSuite(GridCacheMultinodeUpdateAtomicSelfTest.class);
        suite.addTestSuite(GridCacheMultinodeUpdateAtomicNearEnabledSelfTest.class);

        suite.addTestSuite(IgniteCacheAtomicLoadAllTest.class);
        suite.addTestSuite(IgniteCacheAtomicLocalLoadAllTest.class);
        suite.addTestSuite(IgniteCacheTxLoadAllTest.class);
        suite.addTestSuite(IgniteCacheTxLocalLoadAllTest.class);

        suite.addTestSuite(IgniteCacheAtomicLoaderWriterTest.class);
        suite.addTestSuite(IgniteCacheTxLoaderWriterTest.class);

        suite.addTestSuite(IgniteCacheAtomicStoreSessionTest.class);
        suite.addTestSuite(IgniteCacheTxStoreSessionTest.class);
        suite.addTestSuite(IgniteCacheAtomicStoreSessionWriteBehindTest.class);
        suite.addTestSuite(IgniteCacheTxStoreSessionWriteBehindTest.class);

        suite.addTestSuite(IgniteCacheAtomicNoReadThroughTest.class);
        suite.addTestSuite(IgniteCacheAtomicNearEnabledNoReadThroughTest.class);
        suite.addTestSuite(IgniteCacheAtomicLocalNoReadThroughTest.class);
        suite.addTestSuite(IgniteCacheTxNoReadThroughTest.class);
        suite.addTestSuite(IgniteCacheTxNearEnabledNoReadThroughTest.class);
        suite.addTestSuite(IgniteCacheTxLocalNoReadThroughTest.class);

        suite.addTestSuite(IgniteCacheAtomicNoLoadPreviousValueTest.class);
        suite.addTestSuite(IgniteCacheAtomicNearEnabledNoLoadPreviousValueTest.class);
        suite.addTestSuite(IgniteCacheAtomicLocalNoLoadPreviousValueTest.class);
        suite.addTestSuite(IgniteCacheTxNoLoadPreviousValueTest.class);
        suite.addTestSuite(IgniteCacheTxNearEnabledNoLoadPreviousValueTest.class);
        suite.addTestSuite(IgniteCacheTxLocalNoLoadPreviousValueTest.class);

        suite.addTestSuite(IgniteCacheAtomicNoWriteThroughTest.class);
        suite.addTestSuite(IgniteCacheAtomicNearEnabledNoWriteThroughTest.class);
        suite.addTestSuite(IgniteCacheAtomicLocalNoWriteThroughTest.class);
        suite.addTestSuite(IgniteCacheTxNoWriteThroughTest.class);
        suite.addTestSuite(IgniteCacheTxNearEnabledNoWriteThroughTest.class);
        suite.addTestSuite(IgniteCacheTxLocalNoWriteThroughTest.class);

        suite.addTestSuite(IgniteCacheAtomicPeekModesTest.class);
        suite.addTestSuite(IgniteCacheAtomicNearPeekModesTest.class);
        suite.addTestSuite(IgniteCacheAtomicReplicatedPeekModesTest.class);
        suite.addTestSuite(IgniteCacheAtomicLocalPeekModesTest.class);
        suite.addTestSuite(IgniteCacheTxPeekModesTest.class);
        suite.addTestSuite(IgniteCacheTxNearPeekModesTest.class);
        suite.addTestSuite(IgniteCacheTxLocalPeekModesTest.class);
        suite.addTestSuite(IgniteCacheTxReplicatedPeekModesTest.class);

        // TODO: IGNITE-114.
        // suite.addTestSuite(IgniteCacheInvokeReadThroughTest.class);
        // suite.addTestSuite(GridCacheVersionMultinodeTest.class);

        suite.addTestSuite(IgniteCacheNearReadCommittedTest.class);
        suite.addTestSuite(IgniteCacheAtomicCopyOnReadDisabledTest.class);
        suite.addTestSuite(IgniteCacheTxCopyOnReadDisabledTest.class);

        // TODO: IGNITE-477.
        // suite.addTestSuite(IgniteCacheTxPreloadNoWriteTest.class);

        suite.addTestSuite(IgniteDynamicCacheStartSelfTest.class);
        suite.addTestSuite(IgniteCacheDynamicStopSelfTest.class);

        suite.addTestSuite(GridCacheTxLoadFromStoreOnLockSelfTest.class);

        suite.addTestSuite(GridCacheMarshallingNodeJoinSelfTest.class);

        suite.addTestSuite(IgniteCacheJdbcBlobStoreNodeRestartTest.class);

        suite.addTestSuite(IgniteCacheAtomicLocalStoreValueTest.class);
        suite.addTestSuite(IgniteCacheAtomicStoreValueTest.class);
        suite.addTestSuite(IgniteCacheAtomicNearEnabledStoreValueTest.class);
        suite.addTestSuite(IgniteCacheAtomicPrimaryWriteOrderStoreValueTest.class);
        suite.addTestSuite(IgniteCacheAtomicPrimaryWriteOrderNearEnabledStoreValueTest.class);
        suite.addTestSuite(IgniteCacheTxLocalStoreValueTest.class);
        suite.addTestSuite(IgniteCacheTxStoreValueTest.class);
        suite.addTestSuite(IgniteCacheTxNearEnabledStoreValueTest.class);

<<<<<<< HEAD
        suite.addTestSuite(IgniteCacheLockFailoverSelfTest.class);
        suite.addTestSuite(IgniteCacheMultiTxLockSelfTest.class);
=======
        suite.addTestSuite(IgniteInternalCacheTypesTest.class);
>>>>>>> e6a6b64c

        return suite;
    }
}<|MERGE_RESOLUTION|>--- conflicted
+++ resolved
@@ -427,12 +427,10 @@
         suite.addTestSuite(IgniteCacheTxStoreValueTest.class);
         suite.addTestSuite(IgniteCacheTxNearEnabledStoreValueTest.class);
 
-<<<<<<< HEAD
         suite.addTestSuite(IgniteCacheLockFailoverSelfTest.class);
         suite.addTestSuite(IgniteCacheMultiTxLockSelfTest.class);
-=======
+
         suite.addTestSuite(IgniteInternalCacheTypesTest.class);
->>>>>>> e6a6b64c
 
         return suite;
     }
