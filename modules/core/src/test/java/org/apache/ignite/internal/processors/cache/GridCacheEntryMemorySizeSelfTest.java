/*
 * Licensed to the Apache Software Foundation (ASF) under one or more
 * contributor license agreements.  See the NOTICE file distributed with
 * this work for additional information regarding copyright ownership.
 * The ASF licenses this file to You under the Apache License, Version 2.0
 * (the "License"); you may not use this file except in compliance with
 * the License.  You may obtain a copy of the License at
 *
 *      http://www.apache.org/licenses/LICENSE-2.0
 *
 * Unless required by applicable law or agreed to in writing, software
 * distributed under the License is distributed on an "AS IS" BASIS,
 * WITHOUT WARRANTIES OR CONDITIONS OF ANY KIND, either express or implied.
 * See the License for the specific language governing permissions and
 * limitations under the License.
 */

package org.apache.ignite.internal.processors.cache;

import org.apache.ignite.*;
import org.apache.ignite.cache.*;
import org.apache.ignite.configuration.*;
import org.apache.ignite.internal.processors.cache.distributed.dht.*;
import org.apache.ignite.internal.processors.cache.distributed.near.*;
import org.apache.ignite.internal.util.typedef.internal.*;
import org.apache.ignite.marshaller.*;
import org.apache.ignite.marshaller.optimized.*;
import org.apache.ignite.spi.discovery.tcp.*;
import org.apache.ignite.spi.discovery.tcp.ipfinder.*;
import org.apache.ignite.spi.discovery.tcp.ipfinder.vm.*;
import org.apache.ignite.testframework.junits.common.*;

import javax.cache.*;
import java.io.*;
import java.util.*;

import static org.apache.ignite.cache.CacheAtomicityMode.*;
import static org.apache.ignite.cache.CacheDistributionMode.*;
import static org.apache.ignite.cache.CacheMode.*;

/**
 *
 */
public class GridCacheEntryMemorySizeSelfTest extends GridCommonAbstractTest {
    /** IP finder. */
    private static final TcpDiscoveryIpFinder IP_FINDER = new TcpDiscoveryVmIpFinder(true);

    /** Null reference size (optimized marshaller writes one byte for null reference). */
    private static final int NULL_REF_SIZE = 1;

    /** Entry overhead. */
    private static final int ENTRY_OVERHEAD;

    /** Replicated entry overhead. */
    private static final int REPLICATED_ENTRY_OVERHEAD;

    /** DHT entry overhead. */
    private static final int DHT_ENTRY_OVERHEAD;

    /** Near entry overhead. */
    private static final int NEAR_ENTRY_OVERHEAD;

    /** Reader size. */
    private static final int READER_SIZE = 24;

    /** Key size in bytes. */
    private static final int KEY_SIZE;

    /** 1KB value size in bytes. */
    private static final int ONE_KB_VAL_SIZE;

    /** 2KB value size in bytes. */
    private static final int TWO_KB_VAL_SIZE;

    /**
     *
     */
    static {
        try {
            ENTRY_OVERHEAD = U.<Integer>staticField(GridCacheMapEntry.class, "SIZE_OVERHEAD");
            DHT_ENTRY_OVERHEAD = U.<Integer>staticField(GridDhtCacheEntry.class, "DHT_SIZE_OVERHEAD");
            NEAR_ENTRY_OVERHEAD = U.<Integer>staticField(GridNearCacheEntry.class, "NEAR_SIZE_OVERHEAD");
            REPLICATED_ENTRY_OVERHEAD = DHT_ENTRY_OVERHEAD;

            Marshaller marsh = new OptimizedMarshaller();

            KEY_SIZE = marsh.marshal(1).length;
            ONE_KB_VAL_SIZE = marsh.marshal(new Value(new byte[1024])).length;
            TWO_KB_VAL_SIZE = marsh.marshal(new Value(new byte[2048])).length;
        }
        catch (IgniteCheckedException e) {
            throw new IgniteException(e);
        }
    }

    /** Cache mode. */
    private CacheMode mode;

    /** Near cache enabled flag. */
    private boolean nearEnabled;

    /** {@inheritDoc} */
    @Override protected IgniteConfiguration getConfiguration(String gridName) throws Exception {
        IgniteConfiguration cfg = super.getConfiguration(gridName);

        CacheConfiguration cacheCfg = defaultCacheConfiguration();

        cacheCfg.setCacheMode(mode);
        cacheCfg.setDistributionMode(nearEnabled ? NEAR_PARTITIONED : PARTITIONED_ONLY);
        cacheCfg.setWriteSynchronizationMode(CacheWriteSynchronizationMode.FULL_SYNC);
        cacheCfg.setAtomicityMode(TRANSACTIONAL);

        if (mode == PARTITIONED)
            cacheCfg.setBackups(0);

        cfg.setCacheConfiguration(cacheCfg);

        TcpDiscoverySpi disco = new TcpDiscoverySpi();

        disco.setIpFinder(IP_FINDER);

        cfg.setDiscoverySpi(disco);

        return cfg;
    }

    /** @throws Exception If failed. */
    public void testLocal() throws Exception {
        assert false : "ignite-96";
//        mode = LOCAL;
//
//        try {
//            GridCache<Integer, Value> cache = startGrid().cache(null);
//
//            assertTrue(cache.putx(1, new Value(new byte[1024])));
//            assertTrue(cache.putx(2, new Value(new byte[2048])));
//
//            assertEquals(KEY_SIZE + NULL_REF_SIZE + ENTRY_OVERHEAD + extrasSize(cache.entry(0)),
//                cache.entry(0).memorySize());
//            assertEquals(KEY_SIZE + ONE_KB_VAL_SIZE + ENTRY_OVERHEAD + extrasSize(cache.entry(1)),
//                cache.entry(1).memorySize());
//            assertEquals(KEY_SIZE + TWO_KB_VAL_SIZE + ENTRY_OVERHEAD + extrasSize(cache.entry(2)),
//                cache.entry(2).memorySize());
//        }
//        finally {
//            stopAllGrids();
//        }
    }

    /** @throws Exception If failed. */
    public void testReplicated() throws Exception {
        assert false : "ignite-96";

//        mode = REPLICATED;
//
//        try {
//            GridCache<Integer, Value> cache = startGrid().cache(null);
//
//            assertTrue(cache.putx(1, new Value(new byte[1024])));
//            assertTrue(cache.putx(2, new Value(new byte[2048])));
//
//            assertEquals(KEY_SIZE + NULL_REF_SIZE + ENTRY_OVERHEAD + REPLICATED_ENTRY_OVERHEAD +
//                extrasSize(cache.entry(0)), cache.entry(0).memorySize());
//            assertEquals(KEY_SIZE + ONE_KB_VAL_SIZE + ENTRY_OVERHEAD + REPLICATED_ENTRY_OVERHEAD +
//                extrasSize(cache.entry(1)), cache.entry(1).memorySize());
//            assertEquals(KEY_SIZE + TWO_KB_VAL_SIZE + ENTRY_OVERHEAD + REPLICATED_ENTRY_OVERHEAD +
//                extrasSize(cache.entry(2)), cache.entry(2).memorySize());
//        }
//        finally {
//            stopAllGrids();
//        }
    }

    /** @throws Exception If failed. */
    public void testPartitionedNearEnabled() throws Exception {
<<<<<<< HEAD
        assert false : "ignite-96";

//        mode = PARTITIONED;
//        nearEnabled = true;
//
//        try {
//            startGridsMultiThreaded(2);
//
//            int[] keys = new int[3];
//
//            int key = 0;
//
//            for (int i = 0; i < keys.length; i++) {
//                while (true) {
//                    key++;
//
//                    if (grid(0).mapKeyToNode(null, key).equals(grid(0).localNode())) {
//                        if (i > 0)
//                            assertTrue(cache(0).putx(key, new Value(new byte[i * 1024])));
//
//                        keys[i] = key;
//
//                        break;
//                    }
//                }
//            }
//
//            // Create near entries.
//            assertNotNull(cache(1).get(keys[1]));
//            assertNotNull(cache(1).get(keys[2]));
//
//            assertEquals(KEY_SIZE + NULL_REF_SIZE + ENTRY_OVERHEAD + DHT_ENTRY_OVERHEAD +
//                extrasSize(cache(0).entry(keys[0])), cache(0).entry(keys[0]).memorySize());
//            assertEquals(KEY_SIZE + ONE_KB_VAL_SIZE + ENTRY_OVERHEAD + DHT_ENTRY_OVERHEAD + READER_SIZE +
//                extrasSize(cache(0).entry(keys[1])), cache(0).entry(keys[1]).memorySize());
//            assertEquals(KEY_SIZE + TWO_KB_VAL_SIZE + ENTRY_OVERHEAD + DHT_ENTRY_OVERHEAD + READER_SIZE +
//                extrasSize(cache(0).entry(keys[2])), cache(0).entry(keys[2]).memorySize());
//
//            assertEquals(KEY_SIZE + NULL_REF_SIZE + ENTRY_OVERHEAD + NEAR_ENTRY_OVERHEAD +
//                extrasSize(cache(1).entry(keys[0])), cache(1).entry(keys[0]).memorySize());
//            assertEquals(KEY_SIZE + ONE_KB_VAL_SIZE + ENTRY_OVERHEAD + NEAR_ENTRY_OVERHEAD +
//                extrasSize(cache(1).entry(keys[1])), cache(1).entry(keys[1]).memorySize());
//            assertEquals(KEY_SIZE + TWO_KB_VAL_SIZE + ENTRY_OVERHEAD + NEAR_ENTRY_OVERHEAD +
//                extrasSize(cache(1).entry(keys[2])), cache(1).entry(keys[2]).memorySize());
//        }
//        finally {
//            stopAllGrids();
//        }
=======
        mode = PARTITIONED;
        nearEnabled = true;

        try {
            startGridsMultiThreaded(2);

            int[] keys = new int[3];

            int key = 0;

            for (int i = 0; i < keys.length; i++) {
                while (true) {
                    key++;

                    if (grid(0).mapKeyToNode(null, key).equals(grid(0).localNode())) {
                        if (i > 0)
                            jcache(0).put(key, new Value(new byte[i * 1024]));

                        keys[i] = key;

                        break;
                    }
                }
            }

            // Create near entries.
            assertNotNull(jcache(1).get(keys[1]));
            assertNotNull(jcache(1).get(keys[2]));

            assertEquals(KEY_SIZE + NULL_REF_SIZE + ENTRY_OVERHEAD + DHT_ENTRY_OVERHEAD +
                extrasSize(cache(0).entry(keys[0])), cache(0).entry(keys[0]).memorySize());
            assertEquals(KEY_SIZE + ONE_KB_VAL_SIZE + ENTRY_OVERHEAD + DHT_ENTRY_OVERHEAD + READER_SIZE +
                extrasSize(cache(0).entry(keys[1])), cache(0).entry(keys[1]).memorySize());
            assertEquals(KEY_SIZE + TWO_KB_VAL_SIZE + ENTRY_OVERHEAD + DHT_ENTRY_OVERHEAD + READER_SIZE +
                extrasSize(cache(0).entry(keys[2])), cache(0).entry(keys[2]).memorySize());

            assertEquals(KEY_SIZE + NULL_REF_SIZE + ENTRY_OVERHEAD + NEAR_ENTRY_OVERHEAD +
                extrasSize(cache(1).entry(keys[0])), cache(1).entry(keys[0]).memorySize());
            assertEquals(KEY_SIZE + ONE_KB_VAL_SIZE + ENTRY_OVERHEAD + NEAR_ENTRY_OVERHEAD +
                extrasSize(cache(1).entry(keys[1])), cache(1).entry(keys[1]).memorySize());
            assertEquals(KEY_SIZE + TWO_KB_VAL_SIZE + ENTRY_OVERHEAD + NEAR_ENTRY_OVERHEAD +
                extrasSize(cache(1).entry(keys[2])), cache(1).entry(keys[2]).memorySize());
        }
        finally {
            stopAllGrids();
        }
>>>>>>> db5e5d36
    }

    /** @throws Exception If failed. */
    public void testPartitionedNearDisabled() throws Exception {
        assert false : "ignite-96";

//        mode = PARTITIONED;
//        nearEnabled = false;
//
//        try {
//            startGridsMultiThreaded(2);
//
//            int[] keys = new int[3];
//
//            int key = 0;
//
//            for (int i = 0; i < keys.length; i++) {
//                while (true) {
//                    key++;
//
//                    if (grid(0).mapKeyToNode(null, key).equals(grid(0).localNode())) {
//                        if (i > 0)
//                            assertTrue(cache(0).putx(key, new Value(new byte[i * 1024])));
//
//                        keys[i] = key;
//
//                        break;
//                    }
//                }
//            }
//
//            // Create near entries.
//            assertNotNull(cache(1).get(keys[1]));
//            assertNotNull(cache(1).get(keys[2]));
//
//            assertEquals(KEY_SIZE + NULL_REF_SIZE + ENTRY_OVERHEAD + DHT_ENTRY_OVERHEAD +
//                extrasSize(cache(0).entry(keys[0])), cache(0).entry(keys[0]).memorySize());
//            assertEquals(KEY_SIZE + ONE_KB_VAL_SIZE + ENTRY_OVERHEAD + DHT_ENTRY_OVERHEAD +
//                extrasSize(cache(0).entry(keys[1])), cache(0).entry(keys[1]).memorySize());
//            assertEquals(KEY_SIZE + TWO_KB_VAL_SIZE + ENTRY_OVERHEAD + DHT_ENTRY_OVERHEAD +
//                extrasSize(cache(0).entry(keys[2])), cache(0).entry(keys[2]).memorySize());
//
//            // Do not test other node since there are no backups.
//        }
//        finally {
//            stopAllGrids();
//        }
    }

    /**
     * Get entry extras size.
     *
     * @param entry Entry.
     * @return Extras size.
     * @throws Exception If failed.
     */
    private int extrasSize(Cache.Entry entry) throws Exception {
        assert false : "ignite-96";

        return -1;

//        Method mthd = GridCacheMapEntry.class.getDeclaredMethod("extrasSize");
//
//        mthd.setAccessible(true);
//
//        GridCacheContext ctx = U.field(entry, "ctx");
//
//        GridCacheEntryEx entry0 = ((GridCacheEntryImpl)entry).entryEx(false, ctx.discovery().topologyVersion());
//
//        return (Integer)mthd.invoke(entry0);
    }

    /** Value. */
    @SuppressWarnings("UnusedDeclaration")
    private static class Value implements Serializable {
        /** Byte array. */
        private byte[] arr;

        /** @param arr Byte array. */
        private Value(byte[] arr) {
            this.arr = arr;
        }

        /** {@inheritDoc} */
        @Override public boolean equals(Object o) {
            if (this == o)
                return true;

            if (o == null || getClass() != o.getClass())
                return false;

            Value val = (Value)o;

            return Arrays.equals(arr, val.arr);
        }

        /** {@inheritDoc} */
        @Override public int hashCode() {
            return arr != null ? Arrays.hashCode(arr) : 0;
        }
    }
}<|MERGE_RESOLUTION|>--- conflicted
+++ resolved
@@ -173,58 +173,7 @@
 
     /** @throws Exception If failed. */
     public void testPartitionedNearEnabled() throws Exception {
-<<<<<<< HEAD
-        assert false : "ignite-96";
-
-//        mode = PARTITIONED;
-//        nearEnabled = true;
-//
-//        try {
-//            startGridsMultiThreaded(2);
-//
-//            int[] keys = new int[3];
-//
-//            int key = 0;
-//
-//            for (int i = 0; i < keys.length; i++) {
-//                while (true) {
-//                    key++;
-//
-//                    if (grid(0).mapKeyToNode(null, key).equals(grid(0).localNode())) {
-//                        if (i > 0)
-//                            assertTrue(cache(0).putx(key, new Value(new byte[i * 1024])));
-//
-//                        keys[i] = key;
-//
-//                        break;
-//                    }
-//                }
-//            }
-//
-//            // Create near entries.
-//            assertNotNull(cache(1).get(keys[1]));
-//            assertNotNull(cache(1).get(keys[2]));
-//
-//            assertEquals(KEY_SIZE + NULL_REF_SIZE + ENTRY_OVERHEAD + DHT_ENTRY_OVERHEAD +
-//                extrasSize(cache(0).entry(keys[0])), cache(0).entry(keys[0]).memorySize());
-//            assertEquals(KEY_SIZE + ONE_KB_VAL_SIZE + ENTRY_OVERHEAD + DHT_ENTRY_OVERHEAD + READER_SIZE +
-//                extrasSize(cache(0).entry(keys[1])), cache(0).entry(keys[1]).memorySize());
-//            assertEquals(KEY_SIZE + TWO_KB_VAL_SIZE + ENTRY_OVERHEAD + DHT_ENTRY_OVERHEAD + READER_SIZE +
-//                extrasSize(cache(0).entry(keys[2])), cache(0).entry(keys[2]).memorySize());
-//
-//            assertEquals(KEY_SIZE + NULL_REF_SIZE + ENTRY_OVERHEAD + NEAR_ENTRY_OVERHEAD +
-//                extrasSize(cache(1).entry(keys[0])), cache(1).entry(keys[0]).memorySize());
-//            assertEquals(KEY_SIZE + ONE_KB_VAL_SIZE + ENTRY_OVERHEAD + NEAR_ENTRY_OVERHEAD +
-//                extrasSize(cache(1).entry(keys[1])), cache(1).entry(keys[1]).memorySize());
-//            assertEquals(KEY_SIZE + TWO_KB_VAL_SIZE + ENTRY_OVERHEAD + NEAR_ENTRY_OVERHEAD +
-//                extrasSize(cache(1).entry(keys[2])), cache(1).entry(keys[2]).memorySize());
-//        }
-//        finally {
-//            stopAllGrids();
-//        }
-=======
-        mode = PARTITIONED;
-        nearEnabled = true;
+        assert false : "ignite-96";
 
         try {
             startGridsMultiThreaded(2);
@@ -269,7 +218,6 @@
         finally {
             stopAllGrids();
         }
->>>>>>> db5e5d36
     }
 
     /** @throws Exception If failed. */
