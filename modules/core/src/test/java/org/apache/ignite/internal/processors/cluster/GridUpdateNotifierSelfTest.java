/*
 *                   GridGain Community Edition Licensing
 *                   Copyright 2019 GridGain Systems, Inc.
<<<<<<< HEAD
 *
 * Licensed under the Apache License, Version 2.0 (the "License") modified with Commons Clause
 * Restriction; you may not use this file except in compliance with the License. You may obtain a
 * copy of the License at
 *
 * http://www.apache.org/licenses/LICENSE-2.0
 *
=======
 * 
 * Licensed under the Apache License, Version 2.0 (the "License") modified with Commons Clause
 * Restriction; you may not use this file except in compliance with the License. You may obtain a
 * copy of the License at
 * 
 * http://www.apache.org/licenses/LICENSE-2.0
 * 
>>>>>>> 507fe2a6
 * Unless required by applicable law or agreed to in writing, software distributed under the
 * License is distributed on an "AS IS" BASIS, WITHOUT WARRANTIES OR CONDITIONS OF ANY
 * KIND, either express or implied. See the License for the specific language governing permissions
 * and limitations under the License.
<<<<<<< HEAD
 *
 * Commons Clause Restriction
 *
 * The Software is provided to you by the Licensor under the License, as defined below, subject to
 * the following condition.
 *
=======
 * 
 * Commons Clause Restriction
 * 
 * The Software is provided to you by the Licensor under the License, as defined below, subject to
 * the following condition.
 * 
>>>>>>> 507fe2a6
 * Without limiting other conditions in the License, the grant of rights under the License will not
 * include, and the License does not grant to you, the right to Sell the Software.
 * For purposes of the foregoing, “Sell” means practicing any or all of the rights granted to you
 * under the License to provide to third parties, for a fee or other consideration (including without
 * limitation fees for hosting or consulting/ support services related to the Software), a product or
 * service whose value derives, entirely or substantially, from the functionality of the Software.
 * Any license notice or attribution required by the License must also include this Commons Clause
 * License Condition notice.
<<<<<<< HEAD
 *
=======
 * 
>>>>>>> 507fe2a6
 * For purposes of the clause above, the “Licensor” is Copyright 2019 GridGain Systems, Inc.,
 * the “License” is the Apache License, Version 2.0, and the Software is the GridGain Community
 * Edition software provided with this notice.
 */

package org.apache.ignite.internal.processors.cluster;

import java.lang.reflect.Field;
import java.util.Arrays;
import java.util.Collections;
import java.util.List;
import java.util.Properties;
import org.apache.ignite.IgniteCheckedException;
import org.apache.ignite.IgniteSystemProperties;
import org.apache.ignite.cluster.ClusterNode;
import org.apache.ignite.internal.GridKernalContext;
import org.apache.ignite.internal.GridKernalGateway;
import org.apache.ignite.internal.IgniteProperties;
import org.apache.ignite.internal.managers.discovery.GridDiscoveryManager;
import org.apache.ignite.internal.processors.affinity.AffinityTopologyVersion;
import org.apache.ignite.internal.util.typedef.internal.U;
import org.apache.ignite.lang.IgniteProductVersion;
import org.apache.ignite.plugin.PluginProvider;
import org.apache.ignite.testframework.junits.common.GridCommonAbstractTest;
import org.apache.ignite.testframework.junits.common.GridCommonTest;
import org.junit.Test;
import org.mockito.Mockito;

import static org.mockito.Matchers.anyString;

/**
 * Update notifier test.
 */
@GridCommonTest(group = "Kernal Self")
public class GridUpdateNotifierSelfTest extends GridCommonAbstractTest {
    /** Server nodes count. */
    public static final int SERVER_NODES = 3;
    /** */
    private String updateStatusParams;

    /** {@inheritDoc} */
    @Override protected long getTestTimeout() {
        return 120 * 1000;
    }

    /** {@inheritDoc} */
    @Override protected void beforeTestsStarted() throws Exception {
        super.beforeTestsStarted();

        System.setProperty(IgniteSystemProperties.IGNITE_UPDATE_NOTIFIER, "true");

        Properties props = U.field(IgniteProperties.class, "PROPS");

        updateStatusParams = props.getProperty("ignite.update.status.params");

        props.setProperty("ignite.update.status.params", "ver=" + IgniteProperties.get("ignite.version"));
    }

    /** {@inheritDoc} */
    @Override protected void afterTestsStopped() throws Exception {
        System.setProperty(IgniteSystemProperties.IGNITE_UPDATE_NOTIFIER, "false");

        Properties props = U.field(IgniteProperties.class, "PROPS");

        props.setProperty("ignite.update.status.params", updateStatusParams);
    }

    /**
     * @throws Exception If failed.
     */
    @Test
    public void testNotifier() throws Exception {
        String nodeVer = IgniteProperties.get("ignite.version");

        HttpIgniteUpdatesChecker updatesCheckerMock = Mockito.mock(HttpIgniteUpdatesChecker.class);

        // Return current node version and some other info
        Mockito.when(updatesCheckerMock.getUpdates(anyString()))
            .thenReturn("meta=meta" + "\n" + "version=" + nodeVer + "\n" + "downloadUrl=url");

        GridKernalContext ctx = Mockito.mock(GridKernalContext.class);
        GridDiscoveryManager discovery = Mockito.mock(GridDiscoveryManager.class);
        List<ClusterNode> srvNodes = Mockito.mock(List.class);

        Mockito.when(srvNodes.size()).thenReturn(SERVER_NODES);
        Mockito.when(discovery.serverNodes(Mockito.any(AffinityTopologyVersion.class))).thenReturn(srvNodes);
        Mockito.when(ctx.discovery()).thenReturn(discovery);

        GridUpdateNotifier ntf = new GridUpdateNotifier(null, nodeVer, null, ctx.discovery(), Collections.emptyList(), false, updatesCheckerMock);

        ntf.checkForNewVersion(log);

        String ver = ntf.latestVersion();

        // Wait 60 sec for response.
        for (int i = 0; ver == null && i < 600; i++) {
            Thread.sleep(100);

            ver = ntf.latestVersion();
        }

        info("Notifier version [ver=" + ver + ", nodeVer=" + nodeVer + ']');

        assertNotNull("Ignite latest version has not been detected.", ver);

        byte nodeMaintenance = IgniteProductVersion.fromString(nodeVer).maintenance();

        byte lastMaintenance = IgniteProductVersion.fromString(ver).maintenance();

        assertTrue("Wrong latest version [nodeVer=" + nodeMaintenance + ", lastVer=" + lastMaintenance + ']',
            (nodeMaintenance == 0 && lastMaintenance == 0) || (nodeMaintenance > 0 && lastMaintenance > 0));

        ntf.reportStatus(log);
    }

    /**
     * @throws IgniteCheckedException if failed.
     * @throws NoSuchFieldException if failed.
     * @throws IllegalAccessException if failed.
     */
    @Test
    public void testInitializationWithNullPluginProviderVersion() throws IgniteCheckedException, NoSuchFieldException, IllegalAccessException {
        PluginProvider pp = Mockito.mock(PluginProvider.class);
        Mockito.when(pp.version()).thenReturn(null);
        Mockito.when(pp.name()).thenReturn("my-cool-name");

        GridUpdateNotifier notifier = new GridUpdateNotifier(
            "", "",
            Mockito.mock(GridKernalGateway.class),
            Mockito.mock(GridDiscoveryManager.class),
            Arrays.asList(pp),
            true, Mockito.mock(HttpIgniteUpdatesChecker.class)
        );

        Field vers = notifier.getClass().getDeclaredField("pluginsVers");
        vers.setAccessible(true);
        String versionsString = (String)vers.get(notifier);
        assertTrue(versionsString.contains("my-cool-name-plugin-version=UNKNOWN"));
    }
}<|MERGE_RESOLUTION|>--- conflicted
+++ resolved
@@ -1,15 +1,6 @@
 /*
  *                   GridGain Community Edition Licensing
  *                   Copyright 2019 GridGain Systems, Inc.
-<<<<<<< HEAD
- *
- * Licensed under the Apache License, Version 2.0 (the "License") modified with Commons Clause
- * Restriction; you may not use this file except in compliance with the License. You may obtain a
- * copy of the License at
- *
- * http://www.apache.org/licenses/LICENSE-2.0
- *
-=======
  * 
  * Licensed under the Apache License, Version 2.0 (the "License") modified with Commons Clause
  * Restriction; you may not use this file except in compliance with the License. You may obtain a
@@ -17,26 +8,16 @@
  * 
  * http://www.apache.org/licenses/LICENSE-2.0
  * 
->>>>>>> 507fe2a6
  * Unless required by applicable law or agreed to in writing, software distributed under the
  * License is distributed on an "AS IS" BASIS, WITHOUT WARRANTIES OR CONDITIONS OF ANY
  * KIND, either express or implied. See the License for the specific language governing permissions
  * and limitations under the License.
-<<<<<<< HEAD
- *
- * Commons Clause Restriction
- *
- * The Software is provided to you by the Licensor under the License, as defined below, subject to
- * the following condition.
- *
-=======
  * 
  * Commons Clause Restriction
  * 
  * The Software is provided to you by the Licensor under the License, as defined below, subject to
  * the following condition.
  * 
->>>>>>> 507fe2a6
  * Without limiting other conditions in the License, the grant of rights under the License will not
  * include, and the License does not grant to you, the right to Sell the Software.
  * For purposes of the foregoing, “Sell” means practicing any or all of the rights granted to you
@@ -45,11 +26,7 @@
  * service whose value derives, entirely or substantially, from the functionality of the Software.
  * Any license notice or attribution required by the License must also include this Commons Clause
  * License Condition notice.
-<<<<<<< HEAD
- *
-=======
  * 
->>>>>>> 507fe2a6
  * For purposes of the clause above, the “Licensor” is Copyright 2019 GridGain Systems, Inc.,
  * the “License” is the Apache License, Version 2.0, and the Software is the GridGain Community
  * Edition software provided with this notice.
@@ -57,36 +34,21 @@
 
 package org.apache.ignite.internal.processors.cluster;
 
-import java.lang.reflect.Field;
-import java.util.Arrays;
-import java.util.Collections;
-import java.util.List;
 import java.util.Properties;
-import org.apache.ignite.IgniteCheckedException;
 import org.apache.ignite.IgniteSystemProperties;
-import org.apache.ignite.cluster.ClusterNode;
-import org.apache.ignite.internal.GridKernalContext;
-import org.apache.ignite.internal.GridKernalGateway;
 import org.apache.ignite.internal.IgniteProperties;
-import org.apache.ignite.internal.managers.discovery.GridDiscoveryManager;
-import org.apache.ignite.internal.processors.affinity.AffinityTopologyVersion;
 import org.apache.ignite.internal.util.typedef.internal.U;
 import org.apache.ignite.lang.IgniteProductVersion;
-import org.apache.ignite.plugin.PluginProvider;
 import org.apache.ignite.testframework.junits.common.GridCommonAbstractTest;
 import org.apache.ignite.testframework.junits.common.GridCommonTest;
 import org.junit.Test;
 import org.mockito.Mockito;
-
-import static org.mockito.Matchers.anyString;
 
 /**
  * Update notifier test.
  */
 @GridCommonTest(group = "Kernal Self")
 public class GridUpdateNotifierSelfTest extends GridCommonAbstractTest {
-    /** Server nodes count. */
-    public static final int SERVER_NODES = 3;
     /** */
     private String updateStatusParams;
 
@@ -127,20 +89,12 @@
         HttpIgniteUpdatesChecker updatesCheckerMock = Mockito.mock(HttpIgniteUpdatesChecker.class);
 
         // Return current node version and some other info
-        Mockito.when(updatesCheckerMock.getUpdates(anyString()))
-            .thenReturn("meta=meta" + "\n" + "version=" + nodeVer + "\n" + "downloadUrl=url");
+        Mockito.when(updatesCheckerMock.getUpdates(true))
+                .thenReturn("meta=meta" + "\n" + "version=" + nodeVer + "\n" + "downloadUrl=url");
 
-        GridKernalContext ctx = Mockito.mock(GridKernalContext.class);
-        GridDiscoveryManager discovery = Mockito.mock(GridDiscoveryManager.class);
-        List<ClusterNode> srvNodes = Mockito.mock(List.class);
+        GridUpdateNotifier ntf = new GridUpdateNotifier(null, nodeVer, false, updatesCheckerMock);
 
-        Mockito.when(srvNodes.size()).thenReturn(SERVER_NODES);
-        Mockito.when(discovery.serverNodes(Mockito.any(AffinityTopologyVersion.class))).thenReturn(srvNodes);
-        Mockito.when(ctx.discovery()).thenReturn(discovery);
-
-        GridUpdateNotifier ntf = new GridUpdateNotifier(null, nodeVer, null, ctx.discovery(), Collections.emptyList(), false, updatesCheckerMock);
-
-        ntf.checkForNewVersion(log);
+        ntf.checkForNewVersion(log, true);
 
         String ver = ntf.latestVersion();
 
@@ -164,29 +118,4 @@
 
         ntf.reportStatus(log);
     }
-
-    /**
-     * @throws IgniteCheckedException if failed.
-     * @throws NoSuchFieldException if failed.
-     * @throws IllegalAccessException if failed.
-     */
-    @Test
-    public void testInitializationWithNullPluginProviderVersion() throws IgniteCheckedException, NoSuchFieldException, IllegalAccessException {
-        PluginProvider pp = Mockito.mock(PluginProvider.class);
-        Mockito.when(pp.version()).thenReturn(null);
-        Mockito.when(pp.name()).thenReturn("my-cool-name");
-
-        GridUpdateNotifier notifier = new GridUpdateNotifier(
-            "", "",
-            Mockito.mock(GridKernalGateway.class),
-            Mockito.mock(GridDiscoveryManager.class),
-            Arrays.asList(pp),
-            true, Mockito.mock(HttpIgniteUpdatesChecker.class)
-        );
-
-        Field vers = notifier.getClass().getDeclaredField("pluginsVers");
-        vers.setAccessible(true);
-        String versionsString = (String)vers.get(notifier);
-        assertTrue(versionsString.contains("my-cool-name-plugin-version=UNKNOWN"));
-    }
 }