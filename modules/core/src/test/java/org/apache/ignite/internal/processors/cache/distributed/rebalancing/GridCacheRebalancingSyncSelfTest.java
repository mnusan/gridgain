/*
 *  Licensed to the Apache Software Foundation (ASF) under one or more
 *  contributor license agreements.  See the NOTICE file distributed with
 *  this work for additional information regarding copyright ownership.
 *  The ASF licenses this file to You under the Apache License, Version 2.0
 *  (the "License"); you may not use this file except in compliance with
 *  the License.  You may obtain a copy of the License at
 *
 *       http://www.apache.org/licenses/LICENSE-2.0
 *
 *  Unless required by applicable law or agreed to in writing, software
 *  distributed under the License is distributed on an "AS IS" BASIS,
 *  WITHOUT WARRANTIES OR CONDITIONS OF ANY KIND, either express or implied.
 *  See the License for the specific language governing permissions and
 *  limitations under the License.
 */

package org.apache.ignite.internal.processors.cache.distributed.rebalancing;

import java.util.Collection;
import java.util.List;
import java.util.Map;
import java.util.Random;
import java.util.concurrent.ConcurrentHashMap;
import java.util.concurrent.atomic.AtomicInteger;
import org.apache.ignite.Ignite;
import org.apache.ignite.IgniteCheckedException;
import org.apache.ignite.IgniteException;
import org.apache.ignite.cache.CacheMode;
import org.apache.ignite.cache.CacheRebalanceMode;
import org.apache.ignite.cluster.ClusterNode;
import org.apache.ignite.configuration.CacheConfiguration;
import org.apache.ignite.configuration.IgniteConfiguration;
import org.apache.ignite.internal.IgniteEx;
import org.apache.ignite.internal.IgniteKernal;
import org.apache.ignite.internal.managers.communication.GridIoMessage;
import org.apache.ignite.internal.processors.affinity.AffinityTopologyVersion;
import org.apache.ignite.internal.processors.cache.GridCacheAdapter;
import org.apache.ignite.internal.processors.cache.IgniteCacheProxy;
import org.apache.ignite.internal.processors.cache.distributed.dht.GridDhtCacheAdapter;
import org.apache.ignite.internal.processors.cache.distributed.dht.GridDhtLocalPartition;
import org.apache.ignite.internal.processors.cache.distributed.dht.GridDhtPartitionState;
import org.apache.ignite.internal.processors.cache.distributed.dht.GridDhtPartitionTopology;
import org.apache.ignite.internal.processors.cache.distributed.dht.preloader.GridDhtPartitionDemander;
import org.apache.ignite.internal.processors.cache.distributed.dht.preloader.GridDhtPartitionMap2;
import org.apache.ignite.internal.processors.cache.distributed.dht.preloader.GridDhtPartitionsFullMessage;
import org.apache.ignite.internal.processors.cache.distributed.dht.preloader.GridDhtPartitionsSingleMessage;
import org.apache.ignite.internal.util.typedef.G;
import org.apache.ignite.internal.util.typedef.PA;
import org.apache.ignite.internal.util.typedef.internal.U;
import org.apache.ignite.lang.IgniteInClosure;
import org.apache.ignite.plugin.extensions.communication.Message;
import org.apache.ignite.spi.IgniteSpiException;
import org.apache.ignite.spi.communication.tcp.TcpCommunicationSpi;
import org.apache.ignite.spi.discovery.tcp.TcpDiscoverySpi;
import org.apache.ignite.spi.discovery.tcp.ipfinder.TcpDiscoveryIpFinder;
import org.apache.ignite.spi.discovery.tcp.ipfinder.vm.TcpDiscoveryVmIpFinder;
import org.apache.ignite.testframework.GridTestUtils;
import org.apache.ignite.testframework.junits.common.GridCommonAbstractTest;

import static org.apache.ignite.cache.CacheMode.LOCAL;
import static org.apache.ignite.cache.CacheRebalanceMode.NONE;

/**
 *
 */
public class GridCacheRebalancingSyncSelfTest extends GridCommonAbstractTest {
    /** */
    protected static TcpDiscoveryIpFinder ipFinder = new TcpDiscoveryVmIpFinder(true);

    /** */
    private static final int TEST_SIZE = 100_000;

    /** partitioned cache name. */
    protected static final String CACHE_NAME_DHT_PARTITIONED = "cacheP";

    /** partitioned cache 2 name. */
    protected static final String CACHE_NAME_DHT_PARTITIONED_2 = "cacheP2";

    /** replicated cache name. */
    protected static final String CACHE_NAME_DHT_REPLICATED = "cacheR";

    /** replicated cache 2 name. */
    protected static final String CACHE_NAME_DHT_REPLICATED_2 = "cacheR2";

    /** */
    private volatile boolean concurrentStartFinished;

    /** */
    private volatile boolean concurrentStartFinished2;

    /** */
    private volatile boolean concurrentStartFinished3;

    /** */
    private volatile boolean record;

    /** */
    private final ConcurrentHashMap<Class, AtomicInteger> map = new ConcurrentHashMap<>();

    /** {@inheritDoc} */
    @Override protected IgniteConfiguration getConfiguration(String gridName) throws Exception {
        IgniteConfiguration iCfg = super.getConfiguration(gridName);

        ((TcpDiscoverySpi)iCfg.getDiscoverySpi()).setIpFinder(ipFinder);
        ((TcpDiscoverySpi)iCfg.getDiscoverySpi()).setForceServerMode(true);

        TcpCommunicationSpi commSpi = new CountingCommunicationSpi();

        commSpi.setLocalPort(GridTestUtils.getNextCommPort(getClass()));
        commSpi.setTcpNoDelay(true);

        iCfg.setCommunicationSpi(commSpi);

        if (getTestGridName(10).equals(gridName))
            iCfg.setClientMode(true);

        CacheConfiguration<Integer, Integer> cachePCfg = new CacheConfiguration<>();

        cachePCfg.setName(CACHE_NAME_DHT_PARTITIONED);
        cachePCfg.setCacheMode(CacheMode.PARTITIONED);
        cachePCfg.setRebalanceMode(CacheRebalanceMode.SYNC);
        cachePCfg.setBackups(1);
        cachePCfg.setRebalanceBatchSize(1);
        cachePCfg.setRebalanceBatchesPrefetchCount(1);
        cachePCfg.setRebalanceOrder(2);

        CacheConfiguration<Integer, Integer> cachePCfg2 = new CacheConfiguration<>();

        cachePCfg2.setName(CACHE_NAME_DHT_PARTITIONED_2);
        cachePCfg2.setCacheMode(CacheMode.PARTITIONED);
        cachePCfg2.setRebalanceMode(CacheRebalanceMode.SYNC);
        cachePCfg2.setBackups(1);
        cachePCfg2.setRebalanceOrder(2);
        //cachePCfg2.setRebalanceDelay(5000);//Known issue, possible deadlock in case of low priority cache rebalancing delayed.

        CacheConfiguration<Integer, Integer> cacheRCfg = new CacheConfiguration<>();

        cacheRCfg.setName(CACHE_NAME_DHT_REPLICATED);
        cacheRCfg.setCacheMode(CacheMode.REPLICATED);
        cacheRCfg.setRebalanceMode(CacheRebalanceMode.SYNC);
        cacheRCfg.setRebalanceBatchSize(1);
        cacheRCfg.setRebalanceBatchesPrefetchCount(Integer.MAX_VALUE);
        ((TcpCommunicationSpi)iCfg.getCommunicationSpi()).setSharedMemoryPort(-1);//Shmem fail fix for Integer.MAX_VALUE.

        CacheConfiguration<Integer, Integer> cacheRCfg2 = new CacheConfiguration<>();

        cacheRCfg2.setName(CACHE_NAME_DHT_REPLICATED_2);
        cacheRCfg2.setCacheMode(CacheMode.REPLICATED);
        cacheRCfg2.setRebalanceMode(CacheRebalanceMode.SYNC);
        cacheRCfg2.setRebalanceOrder(4);

        iCfg.setCacheConfiguration(cachePCfg, cachePCfg2, cacheRCfg, cacheRCfg2);

        iCfg.setRebalanceThreadPoolSize(2);

        return iCfg;
    }

    /**
     * @param ignite Ignite.
     * @param from Start from key.
     * @param iter Iteration.
     */
    protected void generateData(Ignite ignite, int from, int iter) {
        generateData(ignite, CACHE_NAME_DHT_PARTITIONED, from, iter);
        generateData(ignite, CACHE_NAME_DHT_PARTITIONED_2, from, iter);
        generateData(ignite, CACHE_NAME_DHT_REPLICATED, from, iter);
        generateData(ignite, CACHE_NAME_DHT_REPLICATED_2, from, iter);
    }

    /**
     * @param ignite Ignite.
     * @param name Cache name.
     * @param from Start from key.
     * @param iter Iteration.
     */
    protected void generateData(Ignite ignite, String name, int from, int iter) {
        for (int i = from; i < from + TEST_SIZE; i++) {
            if ((i + 1) % (TEST_SIZE / 10) == 0)
                log.info("Prepared " + (i + 1) * 100 / (TEST_SIZE) + "% entries. [count=" + TEST_SIZE +
                    ", iteration=" + iter + ", cache=" + name + "]");

            ignite.cache(name).put(i, i + name.hashCode() + iter);
        }
    }

    /**
     * @param ignite Ignite.
     * @param from Start from key.
     * @param iter Iteration.
     */
    protected void checkData(Ignite ignite, int from, int iter) {
        checkData(ignite, CACHE_NAME_DHT_PARTITIONED, from, iter);
        checkData(ignite, CACHE_NAME_DHT_PARTITIONED_2, from, iter);
        checkData(ignite, CACHE_NAME_DHT_REPLICATED, from, iter);
        checkData(ignite, CACHE_NAME_DHT_REPLICATED_2, from, iter);
    }

    /**
     * @param ignite Ignite.
     * @param from Start from key.
     * @param iter Iteration.
     * @param name Cache name.
     */
    protected void checkData(Ignite ignite, String name, int from, int iter) {
        for (int i = from; i < from + TEST_SIZE; i++) {
            if ((i + 1) % (TEST_SIZE / 10) == 0)
                log.info("<" + name + "> Checked " + (i + 1) * 100 / (TEST_SIZE) + "% entries. [count=" + TEST_SIZE +
                    ", iteration=" + iter + ", cache=" + name + "]");

            assertEquals("Value does not match [key=" + i + ", cache=" + name + ']',
                ignite.cache(name).get(i), i + name.hashCode() + iter);
        }
    }

    /** {@inheritDoc} */
    @Override protected void beforeTest() throws Exception {
        super.beforeTest();

        GridTestUtils.runGC(); // Clean heap before rebalancing.
    }

    /**
     * @throws Exception If failed.
     */
    public void testSimpleRebalancing() throws Exception {
        IgniteKernal ignite = (IgniteKernal)startGrid(0);

        generateData(ignite, 0, 0);

        log.info("Preloading started.");

        long start = System.currentTimeMillis();

        startGrid(1);

        int waitMinorVer = ignite.configuration().isLateAffinityAssignment() ? 1 : 0;

        waitForRebalancing(0, 2, waitMinorVer);
        waitForRebalancing(1, 2, waitMinorVer);

        awaitPartitionMapExchange(true, true, null, true);

        checkPartitionMapExchangeFinished();

        checkPartitionMapMessagesAbsent();

        stopGrid(0);

        waitForRebalancing(1, 3);

        awaitPartitionMapExchange(true, true, null, true);

        checkPartitionMapExchangeFinished();

        checkPartitionMapMessagesAbsent();

        startGrid(2);

        waitForRebalancing(1, 4, waitMinorVer);
        waitForRebalancing(2, 4, waitMinorVer);

        awaitPartitionMapExchange(true, true, null, true);

        checkPartitionMapExchangeFinished();

        checkPartitionMapMessagesAbsent();

        stopGrid(2);

        waitForRebalancing(1, 5);

        awaitPartitionMapExchange(true, true, null, true);

        checkPartitionMapExchangeFinished();

        checkPartitionMapMessagesAbsent();

        long spend = (System.currentTimeMillis() - start) / 1000;

        checkData(grid(1), 0, 0);

        log.info("Spend " + spend + " seconds to rebalance entries.");
    }

    /**
     * @throws Exception If failed.
     */
    public void testLoadRebalancing() throws Exception {
        final Ignite ignite = startGrid(0);

        startGrid(1);

        generateData(ignite, CACHE_NAME_DHT_PARTITIONED, 0, 0);

        log.info("Preloading started.");

        long start = System.currentTimeMillis();

        concurrentStartFinished = false;

        Thread t1 = new Thread() {
            @Override public void run() {
                Random rdm = new Random();

                while (!concurrentStartFinished) {
                    for (int i = 0; i < TEST_SIZE; i++) {
                        if (i % (TEST_SIZE / 10) == 0)
                            log.info("Prepared " + i * 100 / (TEST_SIZE) + "% entries (" + TEST_SIZE + ").");

                        int ii = rdm.nextInt(TEST_SIZE);

                        ignite.cache(CACHE_NAME_DHT_PARTITIONED).put(ii, ii + CACHE_NAME_DHT_PARTITIONED.hashCode());
                    }
                }
            }
        };

        Thread t2 = new Thread() {
            @Override public void run() {
                while (!concurrentStartFinished)
                    checkData(ignite, CACHE_NAME_DHT_PARTITIONED, 0, 0);
            }
        };

        t1.start();
        t2.start();

        startGrid(2);
        startGrid(3);

        stopGrid(2);

        startGrid(4);

        waitForRebalancing(3, 6);
        waitForRebalancing(4, 6);

        concurrentStartFinished = true;

        awaitPartitionMapExchange(true, true, null);

        checkSupplyContextMapIsEmpty();

        t1.join();
        t2.join();

        long spend = (System.currentTimeMillis() - start) / 1000;

        info("Time to rebalance entries: " + spend);
    }

    /**
<<<<<<< HEAD
     * @param id Node id.
     * @param major Major ver.
     * @param minor Minor ver.
     * @throws IgniteCheckedException If failed.
     */
    protected void waitForRebalancing(int id, int major, int minor) throws IgniteCheckedException {
        waitForRebalancing(id, new AffinityTopologyVersion(major, minor));
    }

    /**
     * @param id Node id.
     * @param major Major ver.
     * @throws IgniteCheckedException If failed.
     */
    protected void waitForRebalancing(int id, int major) throws IgniteCheckedException {
        waitForRebalancing(id, new AffinityTopologyVersion(major));
    }

    /**
     * @param id Node id.
     * @param top Topology version.
     * @throws IgniteCheckedException If failed.
     */
    protected void waitForRebalancing(int id, AffinityTopologyVersion top) throws IgniteCheckedException {
        boolean finished = false;

        long stopTime = System.currentTimeMillis() + 60_000;

        while (!finished && (System.currentTimeMillis() < stopTime)) {
            finished = true;

            for (GridCacheAdapter c : grid(id).context().cache().internalCaches()) {
                GridDhtPartitionDemander.RebalanceFuture fut = (GridDhtPartitionDemander.RebalanceFuture)c.preloader().rebalanceFuture();
                if (fut.topologyVersion() == null || fut.topologyVersion().compareTo(top) < 0) {
                    finished = false;

                    log.info("Unexpected future version, will retry [futVer=" + fut.topologyVersion() +
                        ", expVer=" + top + ']');

                    U.sleep(1000);

                    break;
                }
                else {
                    finished = fut.get();

                    if (!finished) {
                        log.warning("Rebalancing finished with missed partitions: " + fut.topologyVersion());

                        U.sleep(100);
                    }
                    else
                        break;
                }
            }
        }

        assertTrue(finished);

        log.info("waitForRebalancing finished " + top);
    }

    /**
=======
>>>>>>> 0b996e62
     * @throws Exception If failed.
     */
    @SuppressWarnings("SynchronizationOnLocalVariableOrMethodParameter")
    protected void checkSupplyContextMapIsEmpty() throws Exception {
        for (Ignite g : G.allGrids()) {
            for (GridCacheAdapter c : ((IgniteEx)g).context().cache().internalCaches()) {
                Object supplier = U.field(c.preloader(), "supplier");

                final Map map = U.field(supplier, "scMap");

                GridTestUtils.waitForCondition(new PA() {
                    @Override public boolean apply() {
                        synchronized (map) {
                            return map.isEmpty();
                        }
                    }
                }, 15_000);

                synchronized (map) {
                    assertTrue("Map is not empty [cache=" + c.name() +
                        ", node=" + g.name() +
                        ", map=" + map + ']', map.isEmpty());
                }
            }
        }
    }

    /**
     *
     */
    protected void checkPartitionMapExchangeFinished() {
        for (Ignite g : G.allGrids()) {
            IgniteKernal g0 = (IgniteKernal)g;

            for (IgniteCacheProxy<?, ?> c : g0.context().cache().jcaches()) {
                CacheConfiguration cfg = c.context().config();

                if (cfg.getCacheMode() != LOCAL && cfg.getRebalanceMode() != NONE) {
                    GridDhtCacheAdapter<?, ?> dht = dht(c);

                    GridDhtPartitionTopology top = dht.topology();

                    List<GridDhtLocalPartition> locs = top.localPartitions();

                    for (GridDhtLocalPartition loc : locs) {
                        GridDhtPartitionState actl = loc.state();

                        boolean res = GridDhtPartitionState.OWNING.equals(actl);

                        if (!res)
                            printPartitionState(c);

                        assertTrue("Wrong local partition state part=" +
                            loc.id() + ", should be OWNING [state=" + actl +
                            "], node=" + g0.name() + " cache=" + c.getName(), res);

                        Collection<ClusterNode> affNodes =
                            g0.affinity(cfg.getName()).mapPartitionToPrimaryAndBackups(loc.id());

                        assertTrue(affNodes.contains(g0.localNode()));
                    }

                    for (Ignite remote : G.allGrids()) {
                        IgniteKernal remote0 = (IgniteKernal)remote;

                        IgniteCacheProxy<?, ?> remoteC = remote0.context().cache().jcache(cfg.getName());

                        GridDhtCacheAdapter<?, ?> remoteDht = dht(remoteC);

                        GridDhtPartitionTopology remoteTop = remoteDht.topology();

                        GridDhtPartitionMap2 pMap = remoteTop.partitionMap(true).get(((IgniteKernal)g).getLocalNodeId());

                        assertEquals(pMap.size(), locs.size());

                        for (Map.Entry entry : pMap.entrySet()) {
                            assertTrue("Wrong remote partition state part=" + entry.getKey() +
                                    ", should be OWNING [state=" + entry.getValue() + "], node="
                                    + remote.name() + " cache=" + c.getName(),
                                entry.getValue() == GridDhtPartitionState.OWNING);
                        }

                        for (GridDhtLocalPartition loc : locs)
                            assertTrue(pMap.containsKey(loc.id()));
                    }
                }
            }
        }

        log.info("checkPartitionMapExchangeFinished finished");
    }

    /**
     * @throws Exception If failed.
     */
    protected void checkPartitionMapMessagesAbsent() throws Exception {
        map.clear();

        record = true;

        log.info("Checking GridDhtPartitions*Message absent (it will take 30 SECONDS) ... ");

        U.sleep(30_000);

        record = false;

        AtomicInteger iF = map.get(GridDhtPartitionsFullMessage.class);
        AtomicInteger iS = map.get(GridDhtPartitionsSingleMessage.class);

        Integer fullMap = iF != null ? iF.get() : null;
        Integer singleMap = iS != null ? iS.get() : null;

        assertTrue("Unexpected full map messages: " + fullMap, fullMap == null || fullMap.equals(1)); // 1 message can be sent right after all checks passed.
        assertNull("Unexpected single map messages", singleMap);
    }

    /** {@inheritDoc} */
    @Override protected long getTestTimeout() {
        return 10 * 60_000;
    }

    /**
     * @throws Exception If failed.
     */
    public void testComplexRebalancing() throws Exception {
        final Ignite ignite = startGrid(0);

        generateData(ignite, 0, 0);

        log.info("Preloading started.");

        long start = System.currentTimeMillis();

        concurrentStartFinished = false;
        concurrentStartFinished2 = false;
        concurrentStartFinished3 = false;

        Thread t1 = new Thread() {
            @Override public void run() {
                try {
                    startGrid(1);
                    startGrid(2);

                    while (!concurrentStartFinished2)
                        U.sleep(10);

                    waitForRebalancing(0, 5, 0);
                    waitForRebalancing(1, 5, 0);
                    waitForRebalancing(2, 5, 0);
                    waitForRebalancing(3, 5, 0);
                    waitForRebalancing(4, 5, 0);

                    //New cache should start rebalancing.
                    CacheConfiguration<Integer, Integer> cacheRCfg = new CacheConfiguration<>();

                    cacheRCfg.setName(CACHE_NAME_DHT_PARTITIONED + "_NEW");
                    cacheRCfg.setCacheMode(CacheMode.PARTITIONED);
                    cacheRCfg.setRebalanceMode(CacheRebalanceMode.SYNC);

                    grid(0).getOrCreateCache(cacheRCfg);

                    while (!concurrentStartFinished3)
                        U.sleep(10);

                    concurrentStartFinished = true;
                }
                catch (Exception e) {
                    e.printStackTrace();
                }
            }
        };

        Thread t2 = new Thread() {
            @Override public void run() {
                try {
                    startGrid(3);
                    startGrid(4);

                    concurrentStartFinished2 = true;
                }
                catch (Exception e) {
                    e.printStackTrace();
                }
            }
        };

        Thread t3 = new Thread() {
            @Override public void run() {
                generateData(ignite, 0, 1);

                concurrentStartFinished3 = true;
            }
        };

        t1.start();
        t2.start();// Should cancel t1 rebalancing.
        t3.start();

        t1.join();
        t2.join();
        t3.join();

        waitForRebalancing(0, 5, 1);
        waitForRebalancing(1, 5, 1);
        waitForRebalancing(2, 5, 1);
        waitForRebalancing(3, 5, 1);
        waitForRebalancing(4, 5, 1);

        awaitPartitionMapExchange(true, true, null);

        checkSupplyContextMapIsEmpty();

        checkData(grid(4), 0, 1);

        final Ignite ignite3 = grid(3);

        Thread t4 = new Thread() {
            @Override public void run() {
                generateData(ignite3, 0, 2);

            }
        };

        t4.start();

        stopGrid(1);

        waitForRebalancing(0, 6);
        waitForRebalancing(2, 6);
        waitForRebalancing(3, 6);
        waitForRebalancing(4, 6);

        awaitPartitionMapExchange(true, true, null);

        checkSupplyContextMapIsEmpty();

        stopGrid(0);

        waitForRebalancing(2, 7);
        waitForRebalancing(3, 7);
        waitForRebalancing(4, 7);

        awaitPartitionMapExchange(true, true, null);

        checkSupplyContextMapIsEmpty();

        stopGrid(2);

        waitForRebalancing(3, 8);
        waitForRebalancing(4, 8);

        awaitPartitionMapExchange(true, true, null);

        checkPartitionMapExchangeFinished();

        checkPartitionMapMessagesAbsent();

        checkSupplyContextMapIsEmpty();

        t4.join();

        stopGrid(3);

        waitForRebalancing(4, 9);

        checkSupplyContextMapIsEmpty();

        long spend = (System.currentTimeMillis() - start) / 1000;

        checkData(grid(4), 0, 2);

        log.info("Spend " + spend + " seconds to rebalance entries.");
    }

    /** {@inheritDoc} */
    @Override protected void afterTest() throws Exception {
        super.afterTest();

        stopAllGrids();
    }

    /**
     *
     */
    private class CountingCommunicationSpi extends TcpCommunicationSpi {
        /** {@inheritDoc} */
        @Override public void sendMessage(final ClusterNode node, final Message msg,
            final IgniteInClosure<IgniteException> ackC) throws IgniteSpiException {
            final Object msg0 = ((GridIoMessage)msg).message();

            recordMessage(msg0);

            super.sendMessage(node, msg, ackC);
        }

        /**
         * @param msg Message.
         */
        private void recordMessage(Object msg) {
            if (record) {
                Class id = msg.getClass();

                AtomicInteger ai = map.get(id);

                if (ai == null) {
                    ai = new AtomicInteger();

                    AtomicInteger oldAi = map.putIfAbsent(id, ai);

                    (oldAi != null ? oldAi : ai).incrementAndGet();
                }
                else
                    ai.incrementAndGet();
            }
        }
    }
}<|MERGE_RESOLUTION|>--- conflicted
+++ resolved
@@ -352,72 +352,6 @@
     }
 
     /**
-<<<<<<< HEAD
-     * @param id Node id.
-     * @param major Major ver.
-     * @param minor Minor ver.
-     * @throws IgniteCheckedException If failed.
-     */
-    protected void waitForRebalancing(int id, int major, int minor) throws IgniteCheckedException {
-        waitForRebalancing(id, new AffinityTopologyVersion(major, minor));
-    }
-
-    /**
-     * @param id Node id.
-     * @param major Major ver.
-     * @throws IgniteCheckedException If failed.
-     */
-    protected void waitForRebalancing(int id, int major) throws IgniteCheckedException {
-        waitForRebalancing(id, new AffinityTopologyVersion(major));
-    }
-
-    /**
-     * @param id Node id.
-     * @param top Topology version.
-     * @throws IgniteCheckedException If failed.
-     */
-    protected void waitForRebalancing(int id, AffinityTopologyVersion top) throws IgniteCheckedException {
-        boolean finished = false;
-
-        long stopTime = System.currentTimeMillis() + 60_000;
-
-        while (!finished && (System.currentTimeMillis() < stopTime)) {
-            finished = true;
-
-            for (GridCacheAdapter c : grid(id).context().cache().internalCaches()) {
-                GridDhtPartitionDemander.RebalanceFuture fut = (GridDhtPartitionDemander.RebalanceFuture)c.preloader().rebalanceFuture();
-                if (fut.topologyVersion() == null || fut.topologyVersion().compareTo(top) < 0) {
-                    finished = false;
-
-                    log.info("Unexpected future version, will retry [futVer=" + fut.topologyVersion() +
-                        ", expVer=" + top + ']');
-
-                    U.sleep(1000);
-
-                    break;
-                }
-                else {
-                    finished = fut.get();
-
-                    if (!finished) {
-                        log.warning("Rebalancing finished with missed partitions: " + fut.topologyVersion());
-
-                        U.sleep(100);
-                    }
-                    else
-                        break;
-                }
-            }
-        }
-
-        assertTrue(finished);
-
-        log.info("waitForRebalancing finished " + top);
-    }
-
-    /**
-=======
->>>>>>> 0b996e62
      * @throws Exception If failed.
      */
     @SuppressWarnings("SynchronizationOnLocalVariableOrMethodParameter")
