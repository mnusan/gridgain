--- conflicted
+++ resolved
@@ -283,34 +283,14 @@
         }
     }
 
-<<<<<<< HEAD
-    /** */
-    private boolean skipCommand(CommandList cmd) {
-        return cmd == CommandList.CACHE ||
-            cmd == CommandList.WAL ||
-            cmd == CommandList.ROLLING_UPGRADE ||
-            cmd == CommandList.CLUSTER_CHANGE_TAG ||
-            cmd == CommandList.DATA_CENTER_REPLICATION ||
-            cmd == CommandList.SET_STATE ||
-            cmd == CommandList.MANAGEMENT;
-    }
-
-
-=======
->>>>>>> f31daa4f
     /**
      * Tests parsing and validation for user and password arguments.
      */
     @Test
     public void testParseAndValidateUserAndPassword() {
         for (CommandList cmd : CommandList.values()) {
-<<<<<<< HEAD
-            if (skipCommand(cmd))
-                continue; // --cache, --wal, --rolling-upgrade, --set-state and --change-tag commands requires its own specific arguments.
-=======
             if (requireArgs(cmd))
                 continue;
->>>>>>> f31daa4f
 
             assertParseArgsThrows("Expected user name", "--user");
             assertParseArgsThrows("Expected password", "--password");
@@ -728,6 +708,7 @@
             cmd == CommandList.ROLLING_UPGRADE ||
             cmd == CommandList.CLUSTER_CHANGE_TAG ||
             cmd == CommandList.DATA_CENTER_REPLICATION ||
+            cmd == CommandList.SET_STATE ||
             cmd == CommandList.MANAGEMENT;
     }
 }