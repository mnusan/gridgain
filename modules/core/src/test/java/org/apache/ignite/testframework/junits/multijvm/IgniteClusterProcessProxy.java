/*
 * Copyright 2019 GridGain Systems, Inc. and Contributors.
 *
 * Licensed under the GridGain Community Edition License (the "License");
 * you may not use this file except in compliance with the License.
 * You may obtain a copy of the License at
 *
 *     https://www.gridgain.com/products/software/community-edition/gridgain-community-edition-license
 *
 * Unless required by applicable law or agreed to in writing, software
 * distributed under the License is distributed on an "AS IS" BASIS,
 * WITHOUT WARRANTIES OR CONDITIONS OF ANY KIND, either express or implied.
 * See the License for the specific language governing permissions and
 * limitations under the License.
 */

package org.apache.ignite.testframework.junits.multijvm;

import java.io.File;
import java.util.Collection;
import java.util.Map;
import java.util.UUID;
import java.util.concurrent.ConcurrentMap;
import org.apache.ignite.Ignite;
import org.apache.ignite.IgniteCluster;
import org.apache.ignite.IgniteCompute;
import org.apache.ignite.IgniteException;
import org.apache.ignite.cluster.BaselineNode;
import org.apache.ignite.cluster.ClusterGroup;
import org.apache.ignite.cluster.ClusterMetrics;
import org.apache.ignite.cluster.ClusterNode;
import org.apache.ignite.cluster.ClusterStartNodeResult;
import org.apache.ignite.internal.cluster.ClusterGroupEx;
import org.apache.ignite.internal.cluster.IgniteClusterEx;
import org.apache.ignite.internal.processors.cluster.baseline.autoadjust.BaselineAutoAdjustStatus;
import org.apache.ignite.lang.IgniteCallable;
import org.apache.ignite.lang.IgniteFuture;
import org.apache.ignite.lang.IgnitePredicate;
import org.apache.ignite.resources.IgniteInstanceResource;
import org.jetbrains.annotations.NotNull;
import org.jetbrains.annotations.Nullable;

/**
 * Proxy class for cluster at another JVM.
 */
@SuppressWarnings("TransientFieldInNonSerializableClass")
public class IgniteClusterProcessProxy implements IgniteClusterEx {
    /** Compute. */
    private final transient IgniteCompute compute;

    /** */
    private final IgniteProcessProxy proxy;

    /**
     * @param proxy Ignite Proxy.
     */
    public IgniteClusterProcessProxy(IgniteProcessProxy proxy) {
        this.proxy = proxy;
        compute = proxy.remoteCompute();
    }

    /** {@inheritDoc} */
    @Override public ClusterGroupEx forSubjectId(UUID subjId) {
        throw new UnsupportedOperationException("Operation is not supported yet.");
    }

    /** {@inheritDoc} */
    @Override public ClusterGroup forCacheNodes(@Nullable String cacheName, boolean affNodes, boolean nearNodes,
        boolean clientNodes) {
        throw new UnsupportedOperationException("Operation is not supported yet.");
    }

    /** {@inheritDoc} */
    @Override public ClusterNode localNode() {
        return compute.call(new LocalNodeTask());
    }

    /** {@inheritDoc} */
    @Override public ClusterGroup forLocal() {
        throw new UnsupportedOperationException("Operation is not supported yet.");
    }

    /** {@inheritDoc} */
    @Override public <K, V> ConcurrentMap<K, V> nodeLocalMap() {
        throw new UnsupportedOperationException("Operation is not supported yet.");
    }

    /** {@inheritDoc} */
    @Override public boolean pingNode(UUID nodeId) {
        throw new UnsupportedOperationException("Operation is not supported yet.");
    }

    /** {@inheritDoc} */
    @Override public long topologyVersion() {
        throw new UnsupportedOperationException("Operation is not supported yet.");
    }

    /** {@inheritDoc} */
    @Override public Collection<ClusterNode> topology(long topVer) throws UnsupportedOperationException {
        throw new UnsupportedOperationException("Operation is not supported yet.");
    }

    /** {@inheritDoc} */
    @Override public Collection<ClusterStartNodeResult> startNodes(File file, boolean restart, int timeout,
        int maxConn) throws IgniteException {
        throw new UnsupportedOperationException("Operation is not supported yet.");
    }

    /** {@inheritDoc} */
    @Override public IgniteFuture<Collection<ClusterStartNodeResult>> startNodesAsync(File file, boolean restart,
        int timeout, int maxConn) throws IgniteException {
        throw new UnsupportedOperationException("Operation is not supported yet.");
    }

    /** {@inheritDoc} */
    @Override public Collection<ClusterStartNodeResult> startNodes(Collection<Map<String, Object>> hosts,
        @Nullable Map<String, Object> dflts, boolean restart, int timeout, int maxConn) throws IgniteException {
        throw new UnsupportedOperationException("Operation is not supported yet.");
    }

    /** {@inheritDoc} */
    @Override public IgniteFuture<Collection<ClusterStartNodeResult>> startNodesAsync(
        Collection<Map<String, Object>> hosts, @Nullable Map<String, Object> dflts,
        boolean restart, int timeout, int maxConn) throws IgniteException {
        throw new UnsupportedOperationException("Operation is not supported yet.");
    }

    /** {@inheritDoc} */
    @Override public void stopNodes() throws IgniteException {
        throw new UnsupportedOperationException("Operation is not supported yet.");
    }

    /** {@inheritDoc} */
    @Override public void stopNodes(Collection<UUID> ids) throws IgniteException {
        throw new UnsupportedOperationException("Operation is not supported yet.");
    }

    /** {@inheritDoc} */
    @Override public void restartNodes() throws IgniteException {
        throw new UnsupportedOperationException("Operation is not supported yet.");
    }

    /** {@inheritDoc} */
    @Override public void restartNodes(Collection<UUID> ids) throws IgniteException {
        throw new UnsupportedOperationException("Operation is not supported yet.");
    }

    /** {@inheritDoc} */
    @Override public void resetMetrics() {
        throw new UnsupportedOperationException("Operation is not supported yet.");
    }

    /** {@inheritDoc} */
    @Override public void enableStatistics(Collection<String> caches, boolean enabled) {
        throw new UnsupportedOperationException("Operation is not supported yet.");
    }

    /** {@inheritDoc} */
    @Override public void clearStatistics(Collection<String> caches) {
        throw new UnsupportedOperationException("Operation is not supported yet.");
    }

    /** {@inheritDoc} */
    @Override public void setTxTimeoutOnPartitionMapExchange(long timeout) {
        throw new UnsupportedOperationException("Operation is not supported yet.");
    }

    /** {@inheritDoc} */
    @Override public boolean enableWal(String cacheName) throws IgniteException {
        throw new UnsupportedOperationException("Operation is not supported yet.");
    }

    /** {@inheritDoc} */
    @Override public boolean disableWal(String cacheName) throws IgniteException {
        throw new UnsupportedOperationException("Operation is not supported yet.");
    }
    
    /** {@inheritDoc} */
    @Override public boolean isWalEnabled(String cacheName) {
        throw new UnsupportedOperationException("Operation is not supported yet.");
    }

    /** {@inheritDoc} */
<<<<<<< HEAD
    @Override public UUID id() {
        throw new UnsupportedOperationException("Operation is not supported yet.");
    }

    /** {@inheritDoc} */
    @Override public String tag() {
        throw new UnsupportedOperationException("Operation is not supported yet.");
    }

    /** {@inheritDoc} */
    @Override public void tag(String tag) {
        throw new UnsupportedOperationException("Operation is not supported yet.");
    }

    /** {@inheritDoc} */
    @Override public boolean isAsync() {
        throw new UnsupportedOperationException("Operation is not supported yet.");
    }

    /** {@inheritDoc} */
    @Override public <R> IgniteFuture<R> future() {
        throw new UnsupportedOperationException("Operation is not supported yet.");
    }

    /** {@inheritDoc} */
=======
>>>>>>> 172496f6
    @Override public Ignite ignite() {
        return proxy;
    }

    /** {@inheritDoc} */
    @Override public ClusterGroup forNodes(Collection<? extends ClusterNode> nodes) {
        throw new UnsupportedOperationException("Operation is not supported yet.");
    }

    /** {@inheritDoc} */
    @Override public ClusterGroup forNode(ClusterNode node, ClusterNode... nodes) {
        throw new UnsupportedOperationException("Operation is not supported yet.");
    }

    /** {@inheritDoc} */
    @Override public ClusterGroup forOthers(ClusterNode node, ClusterNode... nodes) {
        throw new UnsupportedOperationException("Operation is not supported yet.");
    }

    /** {@inheritDoc} */
    @Override public ClusterGroup forOthers(ClusterGroup prj) {
        throw new UnsupportedOperationException("Operation is not supported yet.");
    }

    /** {@inheritDoc} */
    @Override public ClusterGroup forNodeIds(Collection<UUID> ids) {
        throw new UnsupportedOperationException("Operation is not supported yet.");
    }

    /** {@inheritDoc} */
    @Override public ClusterGroup forNodeId(UUID id, UUID... ids) {
        throw new UnsupportedOperationException("Operation is not supported yet.");
    }

    /** {@inheritDoc} */
    @Override public ClusterGroup forPredicate(IgnitePredicate<ClusterNode> p) {
        throw new UnsupportedOperationException("Operation is not supported yet.");
    }

    /** {@inheritDoc} */
    @Override public ClusterGroup forAttribute(String name, @Nullable Object val) {
        throw new UnsupportedOperationException("Operation is not supported yet.");
    }

    /** {@inheritDoc} */
    @Override public ClusterGroup forServers() {
        throw new UnsupportedOperationException("Operation is not supported yet.");
    }

    /** {@inheritDoc} */
    @Override public ClusterGroup forClients() {
        throw new UnsupportedOperationException("Operation is not supported yet.");
    }

    /** {@inheritDoc} */
    @Override public ClusterGroup forCacheNodes(@NotNull String cacheName) {
        throw new UnsupportedOperationException("Operation is not supported yet.");
    }

    /** {@inheritDoc} */
    @Override public ClusterGroup forDataNodes(@NotNull String cacheName) {
        throw new UnsupportedOperationException("Operation is not supported yet.");
    }

    /** {@inheritDoc} */
    @Override public ClusterGroup forClientNodes(@NotNull String cacheName) {
        throw new UnsupportedOperationException("Operation is not supported yet.");
    }

    /** {@inheritDoc} */
    @Override public ClusterGroup forRemotes() {
        throw new UnsupportedOperationException("Operation is not supported yet.");
    }

    /** {@inheritDoc} */
    @Override public ClusterGroup forHost(ClusterNode node) {
        throw new UnsupportedOperationException("Operation is not supported yet.");
    }

    /** {@inheritDoc} */
    @Override public ClusterGroup forHost(String host, String... hosts) {
        throw new UnsupportedOperationException("Operation is not supported yet.");
    }

    /** {@inheritDoc} */
    @Override public ClusterGroup forDaemons() {
        throw new UnsupportedOperationException("Operation is not supported yet.");
    }

    /** {@inheritDoc} */
    @Override public ClusterGroup forRandom() {
        throw new UnsupportedOperationException("Operation is not supported yet.");
    }

    /** {@inheritDoc} */
    @Override public ClusterGroup forOldest() {
        throw new UnsupportedOperationException("Operation is not supported yet.");
    }

    /** {@inheritDoc} */
    @Override public ClusterGroup forYoungest() {
        throw new UnsupportedOperationException("Operation is not supported yet.");
    }

    /** {@inheritDoc} */
    @Override public Collection<ClusterNode> nodes() {
        return compute.call(new NodesTask());
    }

    /** {@inheritDoc} */
    @Override public ClusterNode node(UUID nid) {
        return compute.call(new NodeTask(nid));
    }

    /** {@inheritDoc} */
    @Override public ClusterNode node() {
        return compute.call(new NodeTask(null));
    }

    /** {@inheritDoc} */
    @Override public Collection<String> hostNames() {
        return compute.call(new HostNamesTask());
    }

    /** {@inheritDoc} */
    @Override public IgnitePredicate<ClusterNode> predicate() {
        throw new UnsupportedOperationException("Operation is not supported yet.");
    }

    /** {@inheritDoc} */
    @Override public ClusterMetrics metrics() throws IgniteException {
        throw new UnsupportedOperationException("Operation is not supported yet.");
    }

    /** {@inheritDoc} */
    @Nullable @Override public IgniteFuture<?> clientReconnectFuture() {
        throw new UnsupportedOperationException("Operation is not supported yet.");
    }

    /** {@inheritDoc} */
    @Override public boolean active() {
        throw new UnsupportedOperationException("Operation is not supported yet.");
    }

    /** {@inheritDoc} */
    @Override public void active(boolean active) {
        throw new UnsupportedOperationException("Operation is not supported yet.");
    }

    /** {@inheritDoc} */
    @Nullable @Override public Collection<BaselineNode> currentBaselineTopology() {
        throw new UnsupportedOperationException("Operation is not supported yet.");
    }

    /** {@inheritDoc} */
    @Override public void setBaselineTopology(Collection<? extends BaselineNode> baselineTop) {
        throw new UnsupportedOperationException("Operation is not supported yet.");
    }

    /** {@inheritDoc} */
    @Override public void setBaselineTopology(long topVer) {
        throw new UnsupportedOperationException("Operation is not supported yet.");
    }

    /** {@inheritDoc} */
    @Override public boolean isBaselineAutoAdjustEnabled() {
        throw new UnsupportedOperationException("Operation is not supported yet.");
    }

    /** {@inheritDoc} */
    @Override public void baselineAutoAdjustEnabled(boolean baselineAutoAdjustEnabled) throws IgniteException {
        throw new UnsupportedOperationException("Operation is not supported yet.");
    }

    /** {@inheritDoc} */
    @Override public long baselineAutoAdjustTimeout() {
        throw new UnsupportedOperationException("Operation is not supported yet.");
    }

    /** {@inheritDoc} */
    @Override public void baselineAutoAdjustTimeout(long baselineAutoAdjustTimeout) throws IgniteException {
        throw new UnsupportedOperationException("Operation is not supported yet.");
    }

    /** {@inheritDoc} */
    @Override public BaselineAutoAdjustStatus baselineAutoAdjustStatus() {
        throw new UnsupportedOperationException("Operation is not supported yet.");
    }

    /**
     *
     */
    private static class LocalNodeTask extends ClusterTaskAdapter<ClusterNode> {
        /** {@inheritDoc} */
        @Override public ClusterNode call() throws Exception {
            return cluster().localNode();
        }
    }

    /**
     *
     */
    private static class NodesTask extends ClusterTaskAdapter<Collection<ClusterNode>> {
        /** {@inheritDoc} */
        @Override public Collection<ClusterNode> call() throws Exception {
            return cluster().nodes();
        }
    }

    /**
     *
     */
    private static class NodeTask extends ClusterTaskAdapter<ClusterNode> {
        /** Node id. */
        private final UUID nodeId;

        /**
         * @param nodeId Node id.
         */
        public NodeTask(UUID nodeId) {
            this.nodeId = nodeId;
        }

        /** {@inheritDoc} */
        @Override public ClusterNode call() throws Exception {
            return nodeId == null ? cluster().node() : cluster().node(nodeId);
        }
    }

    /**
     *
     */
    private static class HostNamesTask extends ClusterTaskAdapter<Collection<String>> {
        /** {@inheritDoc} */
        @Override public Collection<String> call() throws Exception {
            return cluster().hostNames();
        }
    }

    /**
     *
     */
    private abstract static class ClusterTaskAdapter<R> implements IgniteCallable<R> {
        /** Ignite. */
        @IgniteInstanceResource
        protected Ignite ignite;

        /**
         *
         */
        protected IgniteCluster cluster() {
            return ignite.cluster();
        }
    }
}<|MERGE_RESOLUTION|>--- conflicted
+++ resolved
@@ -181,7 +181,6 @@
     }
 
     /** {@inheritDoc} */
-<<<<<<< HEAD
     @Override public UUID id() {
         throw new UnsupportedOperationException("Operation is not supported yet.");
     }
@@ -197,18 +196,6 @@
     }
 
     /** {@inheritDoc} */
-    @Override public boolean isAsync() {
-        throw new UnsupportedOperationException("Operation is not supported yet.");
-    }
-
-    /** {@inheritDoc} */
-    @Override public <R> IgniteFuture<R> future() {
-        throw new UnsupportedOperationException("Operation is not supported yet.");
-    }
-
-    /** {@inheritDoc} */
-=======
->>>>>>> 172496f6
     @Override public Ignite ignite() {
         return proxy;
     }
