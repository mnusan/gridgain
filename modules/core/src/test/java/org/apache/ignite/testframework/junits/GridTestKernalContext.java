/*
 * Copyright 2019 GridGain Systems, Inc. and Contributors.
 *
 * Licensed under the GridGain Community Edition License (the "License");
 * you may not use this file except in compliance with the License.
 * You may obtain a copy of the License at
 *
 *     https://www.gridgain.com/products/software/community-edition/gridgain-community-edition-license
 *
 * Unless required by applicable law or agreed to in writing, software
 * distributed under the License is distributed on an "AS IS" BASIS,
 * WITHOUT WARRANTIES OR CONDITIONS OF ANY KIND, either express or implied.
 * See the License for the specific language governing permissions and
 * limitations under the License.
 */

package org.apache.ignite.testframework.junits;

import java.util.Arrays;
import java.util.Collections;
import java.util.List;
import java.util.ListIterator;
import java.util.concurrent.ExecutorService;
import org.apache.ignite.IgniteCheckedException;
import org.apache.ignite.IgniteLogger;
import org.apache.ignite.configuration.IgniteConfiguration;
import org.apache.ignite.internal.GridComponent;
import org.apache.ignite.internal.GridKernalContextImpl;
import org.apache.ignite.internal.GridKernalGatewayImpl;
import org.apache.ignite.internal.GridLoggerProxy;
import org.apache.ignite.internal.IgniteKernal;
import org.apache.ignite.internal.LongJVMPauseDetector;
import org.apache.ignite.internal.processors.metric.GridMetricManager;
import org.apache.ignite.internal.processors.plugin.IgnitePluginProcessor;
import org.apache.ignite.internal.processors.resource.GridResourceProcessor;
import org.apache.ignite.internal.util.typedef.internal.S;
import org.apache.ignite.internal.util.typedef.internal.U;
import org.apache.ignite.plugin.PluginProvider;
import org.apache.ignite.spi.metric.noop.NoopMetricExporterSpi;
import org.apache.ignite.testframework.GridTestUtils;

/**
 * Test context.
 */
public class GridTestKernalContext extends GridKernalContextImpl {
    /**
     * @param log Logger to use in context config.
     */
    public GridTestKernalContext(IgniteLogger log) {
        this(log, new IgniteConfiguration());

        try {
            add(new IgnitePluginProcessor(this, config(), Collections.<PluginProvider>emptyList()));
        }
        catch (IgniteCheckedException e) {
            throw new IllegalStateException("Must not fail for empty plugins list.", e);
        }
    }

    /**
     * @param log Logger to use in context config.
     * @param cfg Configuration to use in Test
     */
    public GridTestKernalContext(IgniteLogger log, IgniteConfiguration cfg) {
        super(new GridLoggerProxy(log, null, null, null),
<<<<<<< HEAD
            new IgniteKernal(null),
            cfg,
            new GridKernalGatewayImpl(null),
            null,
            null,
            null,
            null,
            null,
            null,
            null,
            null,
            null,
            null,
            null,
            null,
            null,
            null,
            null,
            null,
            null,
            U.allPluginProviders(),
            null,
            null,
            null,
            new LongJVMPauseDetector(log)
=======
                new IgniteKernal(null),
                cfg,
                new GridKernalGatewayImpl(null),
                null,
                null,
                null,
                null,
                null,
                null,
                null,
                null,
                null,
                null,
                null,
                null,
                null,
                null,
                null,
                null,
                cfg.getPluginProviders() != null && cfg.getPluginProviders().length > 0 ?
                    Arrays.asList(cfg.getPluginProviders()) : U.allPluginProviders(),
                null,
                null,
                null,
                new LongJVMPauseDetector(log)
>>>>>>> 2e4883fd
        );

        GridTestUtils.setFieldValue(grid(), "cfg", config());
        GridTestUtils.setFieldValue(grid(), "ctx", this);

        config().setGridLogger(log);

        if (cfg.getMetricExporterSpi() == null || cfg.getMetricExporterSpi().length == 0)
            cfg.setMetricExporterSpi(new NoopMetricExporterSpi());

        add(new GridMetricManager(this));
        add(new GridResourceProcessor(this));
    }

    /**
     * Starts everything added (in the added order).
     *
     * @throws IgniteCheckedException If failed
     */
    public void start() throws IgniteCheckedException {
        for (GridComponent comp : this)
            comp.start();
    }

    /**
     * Stops everything added.
     *
     * @param cancel Cancel parameter.
     * @throws IgniteCheckedException If failed.
     */
    public void stop(boolean cancel) throws IgniteCheckedException {
        List<GridComponent> comps = components();

        for (ListIterator<GridComponent> it = comps.listIterator(comps.size()); it.hasPrevious();) {
            GridComponent comp = it.previous();

            comp.stop(cancel);
        }
    }

    /**
     * Sets system executor service.
     *
     * @param sysExecSvc Executor service
     */
    public void setSystemExecutorService(ExecutorService sysExecSvc) {
        this.sysExecSvc = sysExecSvc;
    }

    /**
     * Sets executor service.
     *
     * @param execSvc Executor service
     */
    public void setExecutorService(ExecutorService execSvc){
        this.execSvc = execSvc;
    }

    /** {@inheritDoc} */
    @Override public String toString() {
        return S.toString(GridTestKernalContext.class, this, super.toString());
    }
}<|MERGE_RESOLUTION|>--- conflicted
+++ resolved
@@ -63,7 +63,6 @@
      */
     public GridTestKernalContext(IgniteLogger log, IgniteConfiguration cfg) {
         super(new GridLoggerProxy(log, null, null, null),
-<<<<<<< HEAD
             new IgniteKernal(null),
             cfg,
             new GridKernalGatewayImpl(null),
@@ -84,38 +83,12 @@
             null,
             null,
             null,
-            U.allPluginProviders(),
+            cfg.getPluginProviders() != null && cfg.getPluginProviders().length > 0 ?
+                Arrays.asList(cfg.getPluginProviders()) : U.allPluginProviders(),
             null,
             null,
             null,
             new LongJVMPauseDetector(log)
-=======
-                new IgniteKernal(null),
-                cfg,
-                new GridKernalGatewayImpl(null),
-                null,
-                null,
-                null,
-                null,
-                null,
-                null,
-                null,
-                null,
-                null,
-                null,
-                null,
-                null,
-                null,
-                null,
-                null,
-                null,
-                cfg.getPluginProviders() != null && cfg.getPluginProviders().length > 0 ?
-                    Arrays.asList(cfg.getPluginProviders()) : U.allPluginProviders(),
-                null,
-                null,
-                null,
-                new LongJVMPauseDetector(log)
->>>>>>> 2e4883fd
         );
 
         GridTestUtils.setFieldValue(grid(), "cfg", config());
