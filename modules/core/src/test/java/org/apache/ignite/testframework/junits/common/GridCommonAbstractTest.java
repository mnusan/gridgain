--- conflicted
+++ resolved
@@ -679,11 +679,7 @@
     ) throws InterruptedException {
         long timeout = getPartitionMapExchangeTimeout();
 
-<<<<<<< HEAD
-        awaitTopologyChanged(timeout, nodes);
-=======
-        awaitTopologyChanged(timeout * 2);
->>>>>>> bb2b235c
+        awaitTopologyChanged(timeout * 2, nodes);
 
         long startTime = -1;
 
