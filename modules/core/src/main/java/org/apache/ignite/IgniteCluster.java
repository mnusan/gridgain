/*
 * Copyright 2019 GridGain Systems, Inc. and Contributors.
 *
 * Licensed under the GridGain Community Edition License (the "License");
 * you may not use this file except in compliance with the License.
 * You may obtain a copy of the License at
 *
 *     https://www.gridgain.com/products/software/community-edition/gridgain-community-edition-license
 *
 * Unless required by applicable law or agreed to in writing, software
 * distributed under the License is distributed on an "AS IS" BASIS,
 * WITHOUT WARRANTIES OR CONDITIONS OF ANY KIND, either express or implied.
 * See the License for the specific language governing permissions and
 * limitations under the License.
 */

package org.apache.ignite;

import java.io.File;
import java.util.Collection;
import java.util.Map;
import java.util.UUID;
import java.util.concurrent.ConcurrentMap;
import org.apache.ignite.cluster.BaselineNode;
import org.apache.ignite.cluster.ClusterGroup;
import org.apache.ignite.cluster.ClusterNode;
import org.apache.ignite.cluster.ClusterStartNodeResult;
import org.apache.ignite.internal.processors.cluster.baseline.autoadjust.BaselineAutoAdjustStatus;
import org.apache.ignite.lang.IgniteFuture;
import org.jetbrains.annotations.Nullable;

/**
 * Represents whole cluster (all available nodes) and also provides a handle on {@link #nodeLocalMap()} which
 * provides map-like functionality linked to current grid node. Node-local map is useful for saving shared state
 * between job executions on the grid. Additionally you can also ping, start, and restart remote nodes, map keys to
 * caching nodes, and get other useful information about topology.
 */
public interface IgniteCluster extends ClusterGroup {
    /**
     * Maximum length of {@link IgniteCluster#tag()} tag.
     */
    public static final int MAX_TAG_LENGTH = 280;

    /**
     * Gets local grid node.
     *
     * @return Local grid node.
     */
    public ClusterNode localNode();

    /**
     * Gets a cluster group consisting from the local node.
     *
     * @return Cluster group consisting from the local node.
     */
    public ClusterGroup forLocal();

    /**
     * Gets node-local storage instance.
     * <p>
     * Node-local values are similar to thread locals in a way that these values are not
     * distributed and kept only on local node (similar like thread local values are attached to the
     * current thread only). Node-local values are used primarily by closures executed from the remote
     * nodes to keep intermediate state on the local node between executions.
     * <p>
     * There's only one instance of node local storage per local node. Node local storage is
     * based on {@link java.util.concurrent.ConcurrentMap} and is safe for multi-threaded access.
     *
     * @return Node local storage instance for the local node.
     */
    public <K, V> ConcurrentMap<K, V> nodeLocalMap();

    /**
     * Pings a remote node.
     * <p>
     * Discovery SPIs usually have some latency in discovering failed nodes. Hence,
     * communication to remote nodes may fail at times if an attempt was made to
     * establish communication with a failed node. This method can be used to check
     * if communication has failed due to node failure or due to some other reason.
     *
     * @param nodeId ID of a node to ping.
     * @return {@code true} if node for a given ID is alive, {@code false} otherwise.
     * @see org.apache.ignite.spi.discovery.DiscoverySpi
     */
    public boolean pingNode(UUID nodeId);

    /**
     * Gets current topology version. In case of TCP discovery
     * (see {@link org.apache.ignite.spi.discovery.tcp.TcpDiscoverySpi}) topology versions
     * are sequential - they start from {@code '1'} and get incremented every time whenever a
     * node joins or leaves. For other discovery SPIs topology versions may not be (and likely are
     * not) sequential.
     *
     * @return Current topology version.
     */
    public long topologyVersion();

    /**
     * Gets a topology by version. Returns {@code null} if topology history storage doesn't contain
     * specified topology version (history currently keeps last {@code 1000} snapshots).
     *
     * @param topVer Topology version.
     * @return Collection of grid nodes which represented by specified topology version,
     * if it is present in history storage, {@code null} otherwise.
     * @throws UnsupportedOperationException If underlying SPI implementation does not support
     *      topology history. Currently only {@link org.apache.ignite.spi.discovery.tcp.TcpDiscoverySpi}
     *      supports topology history.
     */
    public Collection<ClusterNode> topology(long topVer) throws UnsupportedOperationException;

    /**
     * Starts one or more nodes on remote host(s).
     * <p>
     * This method takes INI file which defines all startup parameters. It can contain one or
     * more sections, each for a host or for range of hosts (note that they must have different
     * names) and a special '{@code defaults}' section with default values. They are applied to
     * undefined parameters in host's sections.
     * <p>
     * Returned result is collection of tuples. Each tuple corresponds to one node start attempt and
     * contains hostname, success flag and error message if attempt was not successful. Note that
     * successful attempt doesn't mean that node was actually started and joined topology. For large
     * topologies (> 100s nodes) it can take over 10 minutes for all nodes to start. See individual
     * node logs for details.
     *
     * @param file Configuration file.
     * @param restart Whether to stop existing nodes. If {@code true}, all existing
     *      nodes on the host will be stopped before starting new ones. If
     *      {@code false}, nodes will be started only if there are less
     *      nodes on the host than expected.
     * @param timeout Connection timeout.
     * @param maxConn Number of parallel SSH connections to one host.
     * @return Collection of start node results, each containing host name, result (success or failure)
     *      and error message (if any).
     * @throws IgniteException In case of error.
     */
    public Collection<ClusterStartNodeResult> startNodes(File file, boolean restart, int timeout,
        int maxConn) throws IgniteException;

    /**
     * Starts one or more nodes on remote host(s) asynchronously.
     * <p>
     * This method takes INI file which defines all startup parameters. It can contain one or
     * more sections, each for a host or for range of hosts (note that they must have different
     * names) and a special '{@code defaults}' section with default values. They are applied to
     * undefined parameters in host's sections.
     * <p>
     * Completed future contains collection of tuples. Each tuple corresponds to one node start attempt and
     * contains hostname, success flag and error message if attempt was not successful. Note that
     * successful attempt doesn't mean that node was actually started and joined topology. For large
     * topologies (> 100s nodes) it can take over 10 minutes for all nodes to start. See individual
     * node logs for details.
     *
     * @param file Configuration file.
     * @param restart Whether to stop existing nodes. If {@code true}, all existing
     *      nodes on the host will be stopped before starting new ones. If
     *      {@code false}, nodes will be started only if there are less
     *      nodes on the host than expected.
     * @param timeout Connection timeout.
     * @param maxConn Number of parallel SSH connections to one host.
     * @return a Future representing pending completion of the starting nodes.
     * @throws IgniteException In case of error.
     */
    public IgniteFuture<Collection<ClusterStartNodeResult>> startNodesAsync(File file, boolean restart, int timeout,
        int maxConn) throws IgniteException;

    /**
     * Starts one or more nodes on remote host(s).
     * <p>
     * Each map in {@code hosts} collection
     * defines startup parameters for one host or for a range of hosts. The following
     * parameters are supported:
     *     <table class="doctable">
     *         <tr>
     *             <th>Name</th>
     *             <th>Type</th>
     *             <th>Description</th>
     *         </tr>
     *         <tr>
     *             <td><b>host</b></td>
     *             <td>String</td>
     *             <td>
     *                 Hostname (required). Can define several hosts if their IPs are sequential.
     *                 E.g., {@code 10.0.0.1~5} defines range of five IP addresses. Other
     *                 parameters are applied to all hosts equally.
     *             </td>
     *         </tr>
     *         <tr>
     *             <td><b>port</b></td>
     *             <td>Integer</td>
     *             <td>Port number (default is {@code 22}).</td>
     *         </tr>
     *         <tr>
     *             <td><b>uname</b></td>
     *             <td>String</td>
     *             <td>Username (if not defined, current local username will be used).</td>
     *         </tr>
     *         <tr>
     *             <td><b>passwd</b></td>
     *             <td>String</td>
     *             <td>Password (if not defined, private key file must be defined).</td>
     *         </tr>
     *         <tr>
     *             <td><b>key</b></td>
     *             <td>File</td>
     *             <td>Private key file (if not defined, password must be defined).</td>
     *         </tr>
     *         <tr>
     *             <td><b>nodes</b></td>
     *             <td>Integer</td>
     *             <td>
     *                 Expected number of nodes on the host. If some nodes are started
     *                 already, then only remaining nodes will be started. If current count of
     *                 nodes is equal to this number, and {@code restart} flag is {@code false},
     *                 then nothing will happen.
     *             </td>
     *         </tr>
     *         <tr>
     *             <td><b>igniteHome</b></td>
     *             <td>String</td>
     *             <td>
     *                 Path to Ignite installation folder. If not defined, IGNITE_HOME
     *                 environment variable must be set on remote hosts.
     *             </td>
     *         </tr>
     *         <tr>
     *             <td><b>cfg</b></td>
     *             <td>String</td>
     *             <td>Path to configuration file (relative to {@code igniteHome}).</td>
     *         </tr>
     *         <tr>
     *             <td><b>script</b></td>
     *             <td>String</td>
     *             <td>
     *                 Custom startup script file name and path (relative to {@code igniteHome}).
     *                 You can also specify a space-separated list of parameters in the same
     *                 string (for example: {@code "bin/my-custom-script.sh -v"}).
     *             </td>
     *         </tr>
     *     </table>
     * <p>
     * {@code dflts} map defines default values. They are applied to undefined parameters in
     * {@code hosts} collection.
     * <p>
     * Returned result is collection of tuples. Each tuple corresponds to one node start attempt and
     * contains hostname, success flag and error message if attempt was not successful. Note that
     * successful attempt doesn't mean that node was actually started and joined topology. For large
     * topologies (> 100s nodes) it can take over 10 minutes for all nodes to start. See individual
     * node logs for details.
     *
     * @param hosts Startup parameters.
     * @param dflts Optional default values.
     * @param restart Whether to stop existing nodes. If {@code true}, all existing
     *      nodes on the host will be stopped before starting new ones. If
     *      {@code false}, nodes will be started only if there are less
     *      nodes on the host than expected.
     * @param timeout Connection timeout in milliseconds.
     * @param maxConn Number of parallel SSH connections to one host.
     * @return Collection of start node results, each containing host name, result (success or failure)
     *      and error message (if any).
     * @throws IgniteException In case of error.
     */
    public Collection<ClusterStartNodeResult> startNodes(Collection<Map<String, Object>> hosts,
        Map<String, Object> dflts, boolean restart, int timeout, int maxConn) throws IgniteException;

    /**
     * Starts one or more nodes on remote host(s) asynchronously.
     * <p>
     * Each map in {@code hosts} collection
     * defines startup parameters for one host or for a range of hosts. The following
     * parameters are supported:
     *     <table class="doctable">
     *         <tr>
     *             <th>Name</th>
     *             <th>Type</th>
     *             <th>Description</th>
     *         </tr>
     *         <tr>
     *             <td><b>host</b></td>
     *             <td>String</td>
     *             <td>
     *                 Hostname (required). Can define several hosts if their IPs are sequential.
     *                 E.g., {@code 10.0.0.1~5} defines range of five IP addresses. Other
     *                 parameters are applied to all hosts equally.
     *             </td>
     *         </tr>
     *         <tr>
     *             <td><b>port</b></td>
     *             <td>Integer</td>
     *             <td>Port number (default is {@code 22}).</td>
     *         </tr>
     *         <tr>
     *             <td><b>uname</b></td>
     *             <td>String</td>
     *             <td>Username (if not defined, current local username will be used).</td>
     *         </tr>
     *         <tr>
     *             <td><b>passwd</b></td>
     *             <td>String</td>
     *             <td>Password (if not defined, private key file must be defined).</td>
     *         </tr>
     *         <tr>
     *             <td><b>key</b></td>
     *             <td>File</td>
     *             <td>Private key file (if not defined, password must be defined).</td>
     *         </tr>
     *         <tr>
     *             <td><b>nodes</b></td>
     *             <td>Integer</td>
     *             <td>
     *                 Expected number of nodes on the host. If some nodes are started
     *                 already, then only remaining nodes will be started. If current count of
     *                 nodes is equal to this number, and {@code restart} flag is {@code false},
     *                 then nothing will happen.
     *             </td>
     *         </tr>
     *         <tr>
     *             <td><b>igniteHome</b></td>
     *             <td>String</td>
     *             <td>
     *                 Path to Ignite installation folder. If not defined, IGNITE_HOME
     *                 environment variable must be set on remote hosts.
     *             </td>
     *         </tr>
     *         <tr>
     *             <td><b>cfg</b></td>
     *             <td>String</td>
     *             <td>Path to configuration file (relative to {@code igniteHome}).</td>
     *         </tr>
     *         <tr>
     *             <td><b>script</b></td>
     *             <td>String</td>
     *             <td>
     *                 Custom startup script file name and path (relative to {@code igniteHome}).
     *                 You can also specify a space-separated list of parameters in the same
     *                 string (for example: {@code "bin/my-custom-script.sh -v"}).
     *             </td>
     *         </tr>
     *     </table>
     * <p>
     * {@code dflts} map defines default values. They are applied to undefined parameters in
     * {@code hosts} collection.
     * <p>
     * Completed future contains collection of tuples. Each tuple corresponds to one node start attempt and
     * contains hostname, success flag and error message if attempt was not successful. Note that
     * successful attempt doesn't mean that node was actually started and joined topology. For large
     * topologies (> 100s nodes) it can take over 10 minutes for all nodes to start. See individual
     * node logs for details.
     *
     * @param hosts Startup parameters.
     * @param dflts Options default values.
     * @param restart Whether to stop existing nodes. If {@code true}, all existing
     *      nodes on the host will be stopped before starting new ones. If
     *      {@code false}, nodes will be started only if there are less
     *      nodes on the host than expected.
     * @param timeout Connection timeout in milliseconds.
     * @param maxConn Number of parallel SSH connections to one host.
     * @return a Future representing pending completion of the starting nodes.
     * @throws IgniteException In case of error.
     */
    public IgniteFuture<Collection<ClusterStartNodeResult>> startNodesAsync(Collection<Map<String, Object>> hosts,
        Map<String, Object> dflts, boolean restart, int timeout, int maxConn) throws IgniteException;

    /**
     * Stops nodes satisfying optional set of predicates.
     * <p>
     * <b>NOTE:</b> {@code System.exit(Ignition.KILL_EXIT_CODE)} will be executed on each
     * stopping node. If you have other applications running in the same JVM along with Ignition,
     * those applications will be stopped as well.
     *
     * @throws IgniteException In case of error.
     */
    public void stopNodes() throws IgniteException;

    /**
     * Stops nodes defined by provided IDs.
     * <p>
     * <b>NOTE:</b> {@code System.exit(Ignition.KILL_EXIT_CODE)} will be executed on each
     * stopping node. If you have other applications running in the same JVM along with Ignition,
     * those applications will be stopped as well.
     *
     * @param ids IDs defining nodes to stop.
     * @throws IgniteException In case of error.
     */
    public void stopNodes(Collection<UUID> ids) throws IgniteException;

    /**
     * Restarts nodes satisfying optional set of predicates.
     * <p>
     * <b>NOTE:</b> this command only works for grid nodes started with Ignition
     * {@code ignite.sh} or {@code ignite.bat} scripts.
     *
     * @throws IgniteException In case of error.
     */
    public void restartNodes() throws IgniteException;

    /**
     * Restarts nodes defined by provided IDs.
     * <p>
     * <b>NOTE:</b> this command only works for grid nodes started with Ignition
     * {@code ignite.sh} or {@code ignite.bat} scripts.
     *
     * @param ids IDs defining nodes to restart.
     * @throws IgniteException In case of error.
     */
    public void restartNodes(Collection<UUID> ids) throws IgniteException;

    /**
     * Resets local I/O, job, and task execution metrics.
     */
    public void resetMetrics();

    /**
     * Enables/disables statistics for caches cluster wide.
     *
     * @param caches Collection of cache names.
     * @param enabled Statistics enabled flag.
     */
    public void enableStatistics(Collection<String> caches, boolean enabled);

    /**
     * Clear statistics for caches cluster wide.
     *
     * @param caches Collection of cache names.
     */
    public void clearStatistics(Collection<String> caches);

    /**
     * Sets transaction timeout on partition map exchange.
     *
     * @param timeout Transaction timeout on partition map exchange in milliseconds.
     */
    public void setTxTimeoutOnPartitionMapExchange(long timeout);

    /**
     * If local client node disconnected from cluster returns future
     * that will be completed when client reconnected.
     *
     * @return Future that will be completed when client reconnected ({@code null} if client is connected).
     */
    public IgniteFuture<?> clientReconnectFuture();

    /**
     * Checks Ignite grid is active or not active.
     *
     * @return {@code True} if grid is active. {@code False} If grid is not active.
     */
    public boolean active();

    /**
     * Changes Ignite grid state to active or inactive.
     *
     * @param active If {@code True} start activation process. If {@code False} start deactivation process.
     * @throws IgniteException If there is an already started transaction or lock in the same thread.
     */
    public void active(boolean active);

    /**
     * Gets current baseline topology. If baseline topology was not set, will return {@code null}.
     *
     * @return Collection of nodes included to the current baseline topology
     *      (or {@code null} if baseline topology is not set).
     */
    public Collection<BaselineNode> currentBaselineTopology();

    /**
     * Sets baseline topology. The cluster must be activated for this method to be called.
     *
     * @param baselineTop A collection of nodes to be included to the baseline topology.
     */
    public void setBaselineTopology(Collection<? extends BaselineNode> baselineTop);

    /**
     * Sets baseline topology constructed from the cluster topology of the given version (the method succeeds
     * only if the cluster topology has not changed). All client and daemon nodes will be filtered out of the
     * resulting baseline.
     *
     * @param topVer Topology version to set.
     */
    public void setBaselineTopology(long topVer);

    /**
     * Disables write-ahead logging for specified cache. When WAL is disabled, changes are not logged to disk.
     * This significantly improves cache update speed. The drawback is absence of local crash-recovery guarantees.
     * If node is crashed, local content of WAL-disabled cache will be cleared on restart to avoid data corruption.
     * <p>
     * Internally this method will wait for all current cache operations to finish and prevent new cache operations
     * from being executed. Then checkpoint is initiated to flush all data to disk. Control is returned to the callee
     * when all dirty pages are prepared for checkpoint, but not necessarily flushed to disk.
     * <p>
     * WAL state can be changed only for persistent caches.
     *
     * @param cacheName Cache name.
     * @return Whether WAL disabled by this call.
     * @throws IgniteException If error occurs.
     * @see #enableWal(String)
     * @see #isWalEnabled(String)
     */
    public boolean disableWal(String cacheName) throws IgniteException;

    /**
     * Enables write-ahead logging for specified cache. Restoring crash-recovery guarantees of a previous call to
     * {@link #disableWal(String)}.
     * <p>
     * Internally this method will wait for all current cache operations to finish and prevent new cache operations
     * from being executed. Then checkpoint is initiated to flush all data to disk. Control is returned to the callee
     * when all data is persisted to disk.
     * <p>
     * WAL state can be changed only for persistent caches.
     *
     * @param cacheName Cache name.
     * @return Whether WAL enabled by this call.
     * @throws IgniteException If error occurs.
     * @see #disableWal(String)
     * @see #isWalEnabled(String)
     */
    public boolean enableWal(String cacheName) throws IgniteException;

    /**
     * Checks if write-ahead logging is enabled for specified cache.
     *
     * @param cacheName Cache name.
     * @return {@code True} if WAL is enabled for cache.
     * @see #disableWal(String)
     * @see #enableWal(String)
     */
    public boolean isWalEnabled(String cacheName);

    /**
     * Cluster ID is a unique identifier automatically generated when cluster starts up for the very first time.
     *
     * It is a cluster-wide property so all nodes of the cluster (including client nodes) return the same value.
     *
     * In in-memory clusters ID is generated again upon each cluster restart.
     * In clusters running in persistent mode cluster ID is stored to disk and is used even after full cluster restart.
     *
     * @return Unique cluster ID.
     */
    public UUID id();

    /**
     * User-defined tag describing the cluster.
     *
     * @return Current tag value same across all nodes of the cluster..
     */
    public String tag();

    /**
     * Enables user to add a specific label to the cluster e.g. to describe purpose of the cluster
     * or any its characteristics.
     * Tag is set cluster-wide,
     * value set on one node will be distributed across all nodes (including client nodes) in the cluster.
     *
<<<<<<< HEAD
=======
     * Maximum tag length is limited by {@link #MAX_TAG_LENGTH} value.
     *
>>>>>>> 54c20278
     * @param tag New tag to be set.
     *
     * @throws IgniteCheckedException In case tag change is requested on inactive cluster
     *  or concurrent tag change request was completed before the current one.
<<<<<<< HEAD
     */
    public void tag(String tag) throws IgniteCheckedException;
=======
     *  Also provided tag is checked for max length.
     */
    public void tag(@Nullable String tag) throws IgniteCheckedException;
>>>>>>> 54c20278

    /**
     * @return Value of manual baseline control or auto adjusting baseline. {@code True} If cluster in auto-adjust.
     * {@code False} If cluster in manual.
     */
    public boolean isBaselineAutoAdjustEnabled();

    /**
     * @param baselineAutoAdjustEnabled Value of manual baseline control or auto adjusting baseline. {@code True} If
     * cluster in auto-adjust. {@code False} If cluster in manuale.
     * @throws IgniteException If operation failed.
     */
    public void baselineAutoAdjustEnabled(boolean baselineAutoAdjustEnabled) throws IgniteException;

    /**
     * @return Value of time which we would wait before the actual topology change since last server topology change
     * (node join/left/fail).
     * @throws IgniteException If operation failed.
     */
    public long baselineAutoAdjustTimeout();

    /**
     * @param baselineAutoAdjustTimeout Value of time which we would wait before the actual topology change since last
     * server topology change (node join/left/fail).
     * @throws IgniteException If failed.
     */
    public void baselineAutoAdjustTimeout(long baselineAutoAdjustTimeout) throws IgniteException;

    /**
     * @return Status of baseline auto-adjust.
     */
    public BaselineAutoAdjustStatus baselineAutoAdjustStatus();
}<|MERGE_RESOLUTION|>--- conflicted
+++ resolved
@@ -550,23 +550,15 @@
      * Tag is set cluster-wide,
      * value set on one node will be distributed across all nodes (including client nodes) in the cluster.
      *
-<<<<<<< HEAD
-=======
      * Maximum tag length is limited by {@link #MAX_TAG_LENGTH} value.
      *
->>>>>>> 54c20278
      * @param tag New tag to be set.
      *
      * @throws IgniteCheckedException In case tag change is requested on inactive cluster
      *  or concurrent tag change request was completed before the current one.
-<<<<<<< HEAD
-     */
-    public void tag(String tag) throws IgniteCheckedException;
-=======
      *  Also provided tag is checked for max length.
      */
     public void tag(@Nullable String tag) throws IgniteCheckedException;
->>>>>>> 54c20278
 
     /**
      * @return Value of manual baseline control or auto adjusting baseline. {@code True} If cluster in auto-adjust.
