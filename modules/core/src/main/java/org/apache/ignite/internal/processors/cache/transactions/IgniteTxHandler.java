--- conflicted
+++ resolved
@@ -23,12 +23,9 @@
 import org.apache.ignite.internal.cluster.*;
 import org.apache.ignite.internal.processors.cache.*;
 import org.apache.ignite.internal.processors.cache.distributed.*;
-<<<<<<< HEAD
 import org.apache.ignite.internal.processors.cache.version.*;
 import org.apache.ignite.lang.*;
 import org.apache.ignite.transactions.*;
-=======
->>>>>>> 420c74f8
 import org.apache.ignite.internal.processors.cache.distributed.dht.*;
 import org.apache.ignite.internal.processors.cache.distributed.near.*;
 import org.apache.ignite.internal.processors.cache.version.*;
@@ -141,17 +138,12 @@
      * @param req Near prepare request.
      * @return Future for transaction.
      */
-<<<<<<< HEAD
-    public IgniteInternalFuture<IgniteTxEx<K, V>> prepareTx(
+    public IgniteInternalFuture<IgniteInternalTx<K, V>> prepareTx(
         UUID nearNodeId,
         @Nullable GridNearTxLocal<K, V> locTx,
         GridNearTxPrepareRequest<K, V> req,
         @Nullable IgniteInClosure<GridNearTxPrepareResponse<K, V>> completeCb
     ) {
-=======
-    public IgniteInternalFuture<IgniteInternalTx<K, V>> prepareTx(final UUID nearNodeId, @Nullable GridNearTxLocal<K, V> locTx,
-        final GridNearTxPrepareRequest<K, V> req) {
->>>>>>> 420c74f8
         assert nearNodeId != null;
         assert req != null;
 
@@ -178,16 +170,11 @@
      * @param req Near prepare request.
      * @return Prepare future.
      */
-<<<<<<< HEAD
-    private IgniteInternalFuture<IgniteTxEx<K, V>> prepareColocatedTx(
+    private IgniteInternalFuture<IgniteInternalTx<K, V>> prepareColocatedTx(
         final GridNearTxLocal<K, V> locTx,
         final GridNearTxPrepareRequest<K, V> req,
         final IgniteInClosure<GridNearTxPrepareResponse<K, V>> completeCb
     ) {
-=======
-    private IgniteInternalFuture<IgniteInternalTx<K, V>> prepareColocatedTx(final GridNearTxLocal<K, V> locTx,
-        final GridNearTxPrepareRequest<K, V> req) {
->>>>>>> 420c74f8
 
         IgniteInternalFuture<Object> fut = new GridFinishedFutureEx<>(); // TODO force preload keys.
 
@@ -199,18 +186,13 @@
                     if (ex != null)
                         throw new GridClosureException(ex);
 
-<<<<<<< HEAD
-                    IgniteInternalFuture<IgniteTxEx<K, V>> fut = locTx.prepareAsyncLocal(
+                    IgniteInternalFuture<IgniteInternalTx<K, V>> fut = locTx.prepareAsyncLocal(
                         req.reads(),
                         req.writes(),
                         req.transactionNodes(),
                         req.last(),
                         req.lastBackups(),
                         completeCb);
-=======
-                    IgniteInternalFuture<IgniteInternalTx<K, V>> fut = locTx.prepareAsyncLocal(req.reads(), req.writes(),
-                        req.transactionNodes(), req.last(), req.lastBackups());
->>>>>>> 420c74f8
 
                     if (locTx.isRollbackOnly())
                         locTx.rollbackAsync();
@@ -242,16 +224,11 @@
      * @param req Near prepare request.
      * @return Prepare future.
      */
-<<<<<<< HEAD
-    private IgniteInternalFuture<IgniteTxEx<K, V>> prepareNearTx(
+    private IgniteInternalFuture<IgniteInternalTx<K, V>> prepareNearTx(
         final UUID nearNodeId,
         final GridNearTxPrepareRequest<K, V> req,
         IgniteInClosure<GridNearTxPrepareResponse<K, V>> completeCb
     ) {
-=======
-    private IgniteInternalFuture<IgniteInternalTx<K, V>> prepareNearTx(final UUID nearNodeId,
-        final GridNearTxPrepareRequest<K, V> req) {
->>>>>>> 420c74f8
         ClusterNode nearNode = ctx.node(nearNodeId);
 
         if (nearNode == null) {
@@ -318,7 +295,6 @@
         }
 
         if (tx != null) {
-<<<<<<< HEAD
             tx.transactionNodes(req.transactionNodes());
 
             if (req.onePhaseCommit()) {
@@ -331,7 +307,7 @@
             if (req.returnValue())
                 tx.needReturnValue(true);
 
-            IgniteInternalFuture<IgniteTxEx<K, V>> fut = tx.prepareAsync(
+            IgniteInternalFuture<IgniteInternalTx<K, V>> fut = tx.prepareAsync(
                 req.reads(),
                 req.writes(),
                 req.dhtVersions(),
@@ -341,11 +317,6 @@
                 req.last(),
                 req.lastBackups(),
                 completeCb);
-=======
-            IgniteInternalFuture<IgniteInternalTx<K, V>> fut = tx.prepareAsync(req.reads(), req.writes(),
-                req.dhtVersions(), req.messageId(), req.miniId(), req.transactionNodes(), req.last(),
-                req.lastBackups());
->>>>>>> 420c74f8
 
             if (tx.isRollbackOnly()) {
                 try {
@@ -723,15 +694,9 @@
             }
         }
         catch (IgniteCheckedException e) {
-<<<<<<< HEAD
-            if (e instanceof IgniteTxRollbackException)
+            if (e instanceof IgniteTxRollbackCheckedException)
                 U.error(log, "Transaction was rolled back before prepare completed: " + req, e);
-            else if (e instanceof IgniteTxOptimisticException) {
-=======
-            if (e instanceof IgniteTxRollbackCheckedException)
-                U.error(log, "Transaction was rolled back before prepare completed: " + dhtTx, e);
             else if (e instanceof IgniteTxOptimisticCheckedException) {
->>>>>>> 420c74f8
                 if (log.isDebugEnabled())
                     log.debug("Optimistic failure for remote transaction (will rollback): " + req);
             }
@@ -781,63 +746,6 @@
         GridDhtTxRemote<K, V> dhtTx = ctx.tm().tx(req.version());
         GridNearTxRemote<K, V> nearTx = ctx.tm().nearTx(req.version());
 
-<<<<<<< HEAD
-=======
-        try {
-            if (dhtTx == null && !F.isEmpty(req.writes()))
-                dhtTx = startRemoteTxForFinish(nodeId, req);
-
-            if (dhtTx != null) {
-                dhtTx.syncCommit(req.syncCommit());
-                dhtTx.syncRollback(req.syncRollback());
-            }
-
-            // One-phase commit transactions send finish requests to backup nodes.
-            if (dhtTx != null && req.onePhaseCommit()) {
-                dhtTx.onePhaseCommit(true);
-
-                dhtTx.writeVersion(req.writeVersion());
-            }
-
-            if (nearTx == null && !F.isEmpty(req.nearWrites()) && req.groupLock())
-                nearTx = startNearRemoteTxForFinish(nodeId, req);
-
-            if (nearTx != null) {
-                nearTx.syncCommit(req.syncCommit());
-                nearTx.syncRollback(req.syncRollback());
-            }
-        }
-        catch (IgniteTxRollbackCheckedException e) {
-            if (log.isDebugEnabled())
-                log.debug("Received finish request for completed transaction (will ignore) [req=" + req + ", err=" +
-                    e.getMessage() + ']');
-
-            sendReply(nodeId, req);
-
-            return;
-        }
-        catch (IgniteCheckedException e) {
-            U.error(log, "Failed to start remote DHT and Near transactions (will invalidate transactions) [dhtTx=" +
-                dhtTx + ", nearTx=" + nearTx + ']', e);
-
-            if (dhtTx != null)
-                dhtTx.invalidate(true);
-
-            if (nearTx != null)
-                nearTx.invalidate(true);
-        }
-        catch (GridDistributedLockCancelledException ignore) {
-            U.warn(log, "Received commit request to cancelled lock (will invalidate transaction) [dhtTx=" +
-                dhtTx + ", nearTx=" + nearTx + ']');
-
-            if (dhtTx != null)
-                dhtTx.invalidate(true);
-
-            if (nearTx != null)
-                nearTx.invalidate(true);
-        }
-
->>>>>>> 420c74f8
         // Safety - local transaction will finish explicitly.
         if (nearTx != null && nearTx.local())
             nearTx = null;
@@ -848,8 +756,8 @@
             finish(nodeId, nearTx, req);
 
         if (dhtTx != null && !dhtTx.done()) {
-            dhtTx.finishFuture().listenAsync(new CI1<IgniteInternalFuture<IgniteTx>>() {
-                @Override public void apply(IgniteInternalFuture<IgniteTx> igniteTxIgniteFuture) {
+            dhtTx.finishFuture().listenAsync(new CI1<IgniteInternalFuture<IgniteInternalTx>>() {
+                @Override public void apply(IgniteInternalFuture<IgniteInternalTx> igniteTxIgniteFuture) {
                     sendReply(nodeId, req);
                 }
             });
@@ -1164,315 +1072,6 @@
     }
 
     /**
-<<<<<<< HEAD
-=======
-     * @param nodeId Primary node ID.
-     * @param req Request.
-     * @return Remote transaction.
-     * @throws IgniteCheckedException If failed.
-     * @throws GridDistributedLockCancelledException If lock has been cancelled.
-     */
-    @SuppressWarnings({"RedundantTypeArguments"})
-    @Nullable GridDhtTxRemote<K, V> startRemoteTxForFinish(UUID nodeId, GridDhtTxFinishRequest<K, V> req)
-        throws IgniteCheckedException, GridDistributedLockCancelledException {
-
-        GridDhtTxRemote<K, V> tx = null;
-
-        boolean marked = false;
-
-        for (IgniteTxEntry<K, V> txEntry : req.writes()) {
-            GridDistributedCacheEntry<K, V> entry = null;
-
-            GridCacheContext<K, V> cacheCtx = txEntry.context();
-
-            while (true) {
-                try {
-                    int part = cacheCtx.affinity().partition(txEntry.key());
-
-                    GridDhtLocalPartition<K, V> locPart = cacheCtx.topology().localPartition(part,
-                        req.topologyVersion(), false);
-
-                    // Handle implicit locks for pessimistic transactions.
-                    if (tx == null)
-                        tx = ctx.tm().tx(req.version());
-
-                    if (locPart == null || !locPart.reserve()) {
-                        if (log.isDebugEnabled())
-                            log.debug("Local partition for given key is already evicted (will remove from tx) " +
-                                "[key=" + txEntry.key() + ", part=" + part + ", locPart=" + locPart + ']');
-
-                        if (tx != null)
-                            tx.clearEntry(txEntry.txKey());
-
-                        break;
-                    }
-
-                    try {
-                        entry = (GridDistributedCacheEntry<K, V>)cacheCtx.cache().entryEx(txEntry.key(),
-                            req.topologyVersion());
-
-                        if (tx == null) {
-                            tx = new GridDhtTxRemote<>(
-                                ctx,
-                                req.nearNodeId(),
-                                req.futureId(),
-                                nodeId,
-                                // We can pass null as nearXidVersion as transaction will be committed right away.
-                                null,
-                                req.threadId(),
-                                req.topologyVersion(),
-                                req.version(),
-                                /*commitVer*/null,
-                                req.system(),
-                                PESSIMISTIC,
-                                req.isolation(),
-                                req.isInvalidate(),
-                                0,
-                                req.txSize(),
-                                req.groupLockKey(),
-                                req.subjectId(),
-                                req.taskNameHash());
-
-                            tx = ctx.tm().onCreated(tx);
-
-                            if (tx == null || !ctx.tm().onStarted(tx))
-                                throw new IgniteTxRollbackCheckedException("Failed to acquire lock " +
-                                    "(transaction has been completed): " + req.version());
-                        }
-
-                        tx.addWrite(cacheCtx,
-                            txEntry.op(),
-                            txEntry.txKey(),
-                            txEntry.keyBytes(),
-                            txEntry.value(),
-                            txEntry.valueBytes(),
-                            txEntry.entryProcessors(),
-                            txEntry.drVersion(),
-                            txEntry.ttl());
-
-                        if (!marked) {
-                            if (tx.markFinalizing(USER_FINISH))
-                                marked = true;
-                            else {
-                                tx.clearEntry(txEntry.txKey());
-
-                                return null;
-                            }
-                        }
-
-                        // Add remote candidate before reordering.
-                        if (txEntry.explicitVersion() == null && !txEntry.groupLockEntry())
-                            entry.addRemote(
-                                req.nearNodeId(),
-                                nodeId,
-                                req.threadId(),
-                                req.version(),
-                                0,
-                                /*tx*/true,
-                                tx.implicitSingle(),
-                                null
-                            );
-
-                        // Double-check in case if sender node left the grid.
-                        if (ctx.discovery().node(req.nearNodeId()) == null) {
-                            if (log.isDebugEnabled())
-                                log.debug("Node requesting lock left grid (lock request will be ignored): " + req);
-
-                            tx.rollback();
-
-                            return null;
-                        }
-
-                        // Entry is legit.
-                        break;
-                    }
-                    finally {
-                        locPart.release();
-                    }
-                }
-                catch (GridCacheEntryRemovedException ignored) {
-                    assert entry.obsoleteVersion() != null : "Obsolete flag not set on removed entry: " +
-                        entry;
-
-                    if (log.isDebugEnabled())
-                        log.debug("Received entry removed exception (will retry on renewed entry): " + entry);
-
-                    tx.clearEntry(txEntry.txKey());
-
-                    if (log.isDebugEnabled())
-                        log.debug("Cleared removed entry from remote transaction (will retry) [entry=" +
-                            entry + ", tx=" + tx + ']');
-                }
-                catch (GridDhtInvalidPartitionException p) {
-                    if (log.isDebugEnabled())
-                        log.debug("Received invalid partition (will clear entry from tx) [part=" + p + ", req=" +
-                            req + ", txEntry=" + txEntry + ']');
-
-                    if (tx != null)
-                        tx.clearEntry(txEntry.txKey());
-
-                    break;
-                }
-            }
-        }
-
-        if (tx != null && tx.empty()) {
-            tx.rollback();
-
-            return null;
-        }
-
-        return tx;
-    }
-
-    /**
-     * @param nodeId Primary node ID.
-     * @param req Request.
-     * @return Remote transaction.
-     * @throws IgniteCheckedException If failed.
-     * @throws GridDistributedLockCancelledException If lock has been cancelled.
-     */
-    @SuppressWarnings({"RedundantTypeArguments"})
-    @Nullable public GridNearTxRemote<K, V> startNearRemoteTxForFinish(UUID nodeId, GridDhtTxFinishRequest<K, V> req)
-        throws IgniteCheckedException, GridDistributedLockCancelledException {
-        assert req.groupLock();
-
-        GridNearTxRemote<K, V> tx = null;
-
-        ClassLoader ldr = ctx.deploy().globalLoader();
-
-        if (ldr != null) {
-            boolean marked = false;
-
-            for (IgniteTxEntry<K, V> txEntry : req.nearWrites()) {
-                GridDistributedCacheEntry<K, V> entry = null;
-
-                GridCacheContext<K, V> cacheCtx = txEntry.context();
-
-                while (true) {
-                    try {
-                        entry = cacheCtx.near().peekExx(txEntry.key());
-
-                        if (entry != null) {
-                            entry.keyBytes(txEntry.keyBytes());
-
-                            // Handle implicit locks for pessimistic transactions.
-                            if (tx == null)
-                                tx = ctx.tm().nearTx(req.version());
-
-                            if (tx == null) {
-                                tx = new GridNearTxRemote<>(
-                                    ctx,
-                                    nodeId,
-                                    req.nearNodeId(),
-                                    // We can pass null as nearXidVer as transaction will be committed right away.
-                                    null,
-                                    req.threadId(),
-                                    req.version(),
-                                    null,
-                                    req.system(),
-                                    PESSIMISTIC,
-                                    req.isolation(),
-                                    req.isInvalidate(),
-                                    0,
-                                    req.txSize(),
-                                    req.groupLockKey(),
-                                    req.subjectId(),
-                                    req.taskNameHash());
-
-                                tx = ctx.tm().onCreated(tx);
-
-                                if (tx == null || !ctx.tm().onStarted(tx))
-                                    throw new IgniteTxRollbackCheckedException("Failed to acquire lock " +
-                                        "(transaction has been completed): " + req.version());
-
-                                if (!marked)
-                                    marked = tx.markFinalizing(USER_FINISH);
-
-                                if (!marked)
-                                    return null;
-                            }
-
-                            if (tx.local())
-                                return null;
-
-                            if (!marked)
-                                marked = tx.markFinalizing(USER_FINISH);
-
-                            if (marked)
-                                tx.addEntry(cacheCtx, txEntry.txKey(), txEntry.keyBytes(), txEntry.op(), txEntry.value(),
-                                    txEntry.valueBytes(), txEntry.drVersion());
-                            else
-                                return null;
-
-                            if (req.groupLock()) {
-                                tx.markGroupLock();
-
-                                if (!txEntry.groupLockEntry())
-                                    tx.groupLockKey(txEntry.txKey());
-                            }
-
-                            // Add remote candidate before reordering.
-                            if (txEntry.explicitVersion() == null && !txEntry.groupLockEntry())
-                                entry.addRemote(
-                                    req.nearNodeId(),
-                                    nodeId,
-                                    req.threadId(),
-                                    req.version(),
-                                    0,
-                                    /*tx*/true,
-                                    tx.implicitSingle(),
-                                    null
-                                );
-                        }
-
-                        // Double-check in case if sender node left the grid.
-                        if (ctx.discovery().node(req.nearNodeId()) == null) {
-                            if (log.isDebugEnabled())
-                                log.debug("Node requesting lock left grid (lock request will be ignored): " + req);
-
-                            if (tx != null)
-                                tx.rollback();
-
-                            return null;
-                        }
-
-                        // Entry is legit.
-                        break;
-                    }
-                    catch (GridCacheEntryRemovedException ignored) {
-                        assert entry.obsoleteVersion() != null : "Obsolete flag not set on removed entry: " +
-                            entry;
-
-                        if (log.isDebugEnabled())
-                            log.debug("Received entry removed exception (will retry on renewed entry): " + entry);
-
-                        if (tx != null) {
-                            tx.clearEntry(txEntry.txKey());
-
-                            if (log.isDebugEnabled())
-                                log.debug("Cleared removed entry from remote transaction (will retry) [entry=" +
-                                    entry + ", tx=" + tx + ']');
-                        }
-
-                        // Will retry in while loop.
-                    }
-                }
-            }
-        }
-        else {
-            String err = "Failed to acquire deployment class loader for message: " + req;
-
-            U.warn(log, err);
-
-            throw new IgniteCheckedException(err);
-        }
-
-        return tx;
-    }
-
-    /**
->>>>>>> 420c74f8
      * @param nodeId Node ID.
      * @param req Request.
      */
@@ -1521,87 +1120,4 @@
 
         fut.onResult(nodeId, res);
     }
-<<<<<<< HEAD
-=======
-
-    /**
-     * @param nodeId Node ID.
-     * @param req Request.
-     */
-    protected void processCheckCommittedTxRequest(final UUID nodeId,
-        final GridCachePessimisticCheckCommittedTxRequest<K, V> req) {
-        if (log.isDebugEnabled())
-            log.debug("Processing check committed transaction request [nodeId=" + nodeId + ", req=" + req + ']');
-
-        IgniteInternalFuture<GridCacheCommittedTxInfo<K, V>> infoFut = ctx.tm().checkPessimisticTxCommitted(req);
-
-        infoFut.listenAsync(new CI1<IgniteInternalFuture<GridCacheCommittedTxInfo<K, V>>>() {
-            @Override public void apply(IgniteInternalFuture<GridCacheCommittedTxInfo<K, V>> infoFut) {
-                GridCacheCommittedTxInfo<K, V> info = null;
-
-                try {
-                    info = infoFut.get();
-                }
-                catch (IgniteCheckedException e) {
-                    U.error(log, "Failed to obtain committed info for transaction (will rollback): " + req, e);
-                }
-
-                GridCachePessimisticCheckCommittedTxResponse<K, V>
-                    res = new GridCachePessimisticCheckCommittedTxResponse<>(req.version(), req.futureId(),
-                    req.miniId(), info, req.system());
-
-                if (log.isDebugEnabled())
-                    log.debug("Finished waiting for tx committed info [req=" + req + ", res=" + res + ']');
-
-                sendCheckCommittedResponse(nodeId, res);
-            }
-        });
-    }
-
-    /**
-     * @param nodeId Node ID.
-     * @param res Response.
-     */
-    protected void processCheckCommittedTxResponse(UUID nodeId,
-        GridCachePessimisticCheckCommittedTxResponse<K, V> res) {
-        if (log.isDebugEnabled())
-            log.debug("Processing check committed transaction response [nodeId=" + nodeId + ", res=" + res + ']');
-
-        GridCachePessimisticCheckCommittedTxFuture<K, V> fut =
-            (GridCachePessimisticCheckCommittedTxFuture<K, V>)ctx.mvcc().<GridCacheCommittedTxInfo<K, V>>future(
-                res.version(), res.futureId());
-
-        if (fut == null) {
-            if (log.isDebugEnabled())
-                log.debug("Received response for unknown future (will ignore): " + res);
-
-            return;
-        }
-
-        fut.onResult(nodeId, res);
-    }
-
-    /**
-     * Sends check committed response to remote node.
-     *
-     * @param nodeId Node ID to send to.
-     * @param res Reponse to send.
-     */
-    private void sendCheckCommittedResponse(UUID nodeId, GridCachePessimisticCheckCommittedTxResponse<K, V> res) {
-        try {
-            if (log.isDebugEnabled())
-                log.debug("Sending check committed transaction response [nodeId=" + nodeId + ", res=" + res + ']');
-
-            ctx.io().send(nodeId, res, res.system() ? UTILITY_CACHE_POOL : SYSTEM_POOL);
-        }
-        catch (ClusterTopologyCheckedException ignored) {
-            if (log.isDebugEnabled())
-                log.debug("Failed to send check committed transaction response (did node leave grid?) [nodeId=" +
-                    nodeId + ", res=" + res + ']');
-        }
-        catch (IgniteCheckedException e) {
-            U.error(log, "Failed to send response to node [nodeId=" + nodeId + ", res=" + res + ']', e);
-        }
-    }
->>>>>>> 420c74f8
 }