--- conflicted
+++ resolved
@@ -202,9 +202,6 @@
     }
 
     /** {@inheritDoc} */
-<<<<<<< HEAD
-    @Nullable @Override protected int dataStartOffset() {
-=======
     @Override public BinarySerializedFieldComparator createFieldComparator() {
         int schemaOff = BinaryPrimitives.readInt(ptr, start + GridBinaryMarshaller.SCHEMA_OR_RAW_OFF_POS);
 
@@ -221,7 +218,6 @@
 
     /** {@inheritDoc} */
     @Override public int dataStartOffset() {
->>>>>>> f7d89fdb
         int typeId = BinaryPrimitives.readInt(ptr, start + GridBinaryMarshaller.TYPE_ID_POS);
 
         if (typeId == GridBinaryMarshaller.UNREGISTERED_TYPE_ID) {
@@ -233,11 +229,7 @@
     }
 
     /** {@inheritDoc} */
-<<<<<<< HEAD
-    @Nullable @Override protected int footerStartOffset() {
-=======
     @Override public int footerStartOffset() {
->>>>>>> f7d89fdb
         short flags = BinaryPrimitives.readShort(ptr, start + GridBinaryMarshaller.FLAGS_POS);
 
         if (!BinaryUtils.hasSchema(flags))
