--- conflicted
+++ resolved
@@ -84,7 +84,6 @@
     FIND_AND_DELETE_GARBAGE("find_garbage", FindAndDeleteGarbageArg.class, new FindAndDeleteGarbage()),
 
     /**
-<<<<<<< HEAD
      * Index list.
      */
     INDEX_LIST("indexes_list", IndexListComandArg.class, new CacheIndexesList()),
@@ -97,12 +96,12 @@
     /**
      * Index force rebuild.
      */
-    INDEX_FORCE_REBUILD("indexes_force_rebuild", IndexForceRebuildCommandArg.class, new CacheIndexesForceRebuild());
-=======
+    INDEX_FORCE_REBUILD("indexes_force_rebuild", IndexForceRebuildCommandArg.class, new CacheIndexesForceRebuild()),
+
+    /**
      * Check secondary indexes inline size.
      */
     CHECK_INDEX_INLINE_SIZES("check_index_inline_sizes", null, new CheckIndexInlineSizes());
->>>>>>> 182eeac6
 
 
     /** Enumerated values. */
