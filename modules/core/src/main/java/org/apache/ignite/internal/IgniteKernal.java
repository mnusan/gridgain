--- conflicted
+++ resolved
@@ -1921,13 +1921,8 @@
         assert log != null;
 
         if (log.isDebugEnabled())
-<<<<<<< HEAD
-            for (Object key : U.asIterable(System.getProperties().keys()))
-                log.debug("System property [" + key + '=' + System.getProperty((String)key) + ']');
-=======
             for (Map.Entry<Object, Object> entry : snapshot().entrySet())
                 log.debug("System property [" + entry.getKey() + '=' + entry.getValue() + ']');
->>>>>>> 6c4282a1
     }
 
     /**
