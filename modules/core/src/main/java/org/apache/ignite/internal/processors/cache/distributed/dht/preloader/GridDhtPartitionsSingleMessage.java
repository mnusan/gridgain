/*
 * Licensed to the Apache Software Foundation (ASF) under one or more
 * contributor license agreements.  See the NOTICE file distributed with
 * this work for additional information regarding copyright ownership.
 * The ASF licenses this file to You under the Apache License, Version 2.0
 * (the "License"); you may not use this file except in compliance with
 * the License.  You may obtain a copy of the License at
 *
 *      http://www.apache.org/licenses/LICENSE-2.0
 *
 * Unless required by applicable law or agreed to in writing, software
 * distributed under the License is distributed on an "AS IS" BASIS,
 * WITHOUT WARRANTIES OR CONDITIONS OF ANY KIND, either express or implied.
 * See the License for the specific language governing permissions and
 * limitations under the License.
 */

package org.apache.ignite.internal.processors.cache.distributed.dht.preloader;

import java.util.Map;
import java.util.HashMap;
import java.nio.ByteBuffer;
import java.util.Collections;
import java.io.Externalizable;
import org.apache.ignite.IgniteCheckedException;
import org.apache.ignite.internal.GridDirectMap;
import org.apache.ignite.internal.GridDirectTransient;
import org.apache.ignite.internal.processors.cache.GridCacheSharedContext;
import org.apache.ignite.internal.processors.cache.distributed.dht.GridDhtPartitionState;
import org.apache.ignite.internal.processors.cache.version.GridCacheVersion;
import org.apache.ignite.internal.util.tostring.GridToStringInclude;
import org.apache.ignite.internal.util.typedef.F;
import org.apache.ignite.internal.util.typedef.T2;
import org.apache.ignite.internal.util.typedef.internal.S;
import org.apache.ignite.internal.util.typedef.internal.U;
import org.apache.ignite.plugin.extensions.communication.MessageCollectionItemType;
import org.apache.ignite.plugin.extensions.communication.MessageReader;
import org.apache.ignite.plugin.extensions.communication.MessageWriter;
import org.jetbrains.annotations.Nullable;

/**
 * Information about partitions of a single node.
 */
public class GridDhtPartitionsSingleMessage extends GridDhtPartitionsAbstractMessage {
    /** */
    private static final long serialVersionUID = 0L;

    /** Local partitions. */
    @GridToStringInclude
    @GridDirectTransient
    private Map<Integer, GridDhtPartitionMap2> parts;

    /** */
    @GridDirectMap(keyType = Integer.class, valueType = Integer.class)
    private Map<Integer, Integer> dupPartsData;

    /** Serialized partitions. */
    private byte[] partsBytes;

    /** Partitions update counters. */
    @GridToStringInclude
    @GridDirectTransient
    private Map<Integer, Map<Integer, T2<Long, Long>>> partCntrs;

    /** Serialized partitions counters. */
    private byte[] partCntrsBytes;

    /** Exception. */
    @GridToStringInclude
    @GridDirectTransient
    private Exception e;

    /** */
    private byte[] eBytes;

    /** */
    private boolean client;

    /** */
    @GridDirectTransient
    private transient boolean compress;

    /**
     * Required by {@link Externalizable}.
     */
    public GridDhtPartitionsSingleMessage() {
        // No-op.
    }

    /**
     * @param exchId Exchange ID.
     * @param client Client message flag.
     * @param lastVer Last version.
     * @param compress {@code True} if it is possible to use compression for message.
     */
    public GridDhtPartitionsSingleMessage(GridDhtPartitionExchangeId exchId,
        boolean client,
        @Nullable GridCacheVersion lastVer,
        boolean compress) {
        super(exchId, lastVer);

        this.client = client;
        this.compress = compress;
    }

    /**
     * @return {@code True} if sent from client node.
     */
    public boolean client() {
        return client;
    }

    /**
     * @param cacheId Cache ID to add local partition for.
     * @param locMap Local partition map.
     * @param dupDataCache Optional ID of cache with the same partition state map.
     */
    public void addLocalPartitionMap(int cacheId, GridDhtPartitionMap2 locMap, @Nullable Integer dupDataCache) {
        if (parts == null)
            parts = new HashMap<>();

        parts.put(cacheId, locMap);

        if (dupDataCache != null) {
            assert compress;
            assert F.isEmpty(locMap.map());
            assert parts.containsKey(dupDataCache);

            if (dupPartsData == null)
                dupPartsData = new HashMap<>();

            dupPartsData.put(cacheId, dupDataCache);
        }
    }

    /**
     * @param cacheId Cache ID.
     * @param cntrMap Partition update counters.
     */
    public void partitionUpdateCounters(int cacheId, Map<Integer, T2<Long, Long>> cntrMap) {
        if (partCntrs == null)
            partCntrs = new HashMap<>();

        partCntrs.put(cacheId, cntrMap);
    }

    /**
     * @param cacheId Cache ID.
     * @return Partition update counters.
     */
    @Override public Map<Integer, T2<Long, Long>> partitionUpdateCounters(int cacheId) {
        if (partCntrs != null) {
            Map<Integer, T2<Long, Long>> res = partCntrs.get(cacheId);

            return res != null ? res : Collections.<Integer, T2<Long, Long>>emptyMap();
        }

        return Collections.emptyMap();
    }

    /**
     * @return Local partitions.
     */
    public Map<Integer, GridDhtPartitionMap2> partitions() {
        if (parts == null)
            parts = new HashMap<>();

        return parts;
    }

    /**
     * @param e Exception.
     */
    public void setException(Exception e) {
        this.e = e;
    }

    /**
     *
     */
    public Exception getException() {
        return e;
    }

    /** {@inheritDoc}
     * @param ctx*/
    @Override public void prepareMarshal(GridCacheSharedContext ctx) throws IgniteCheckedException {
        super.prepareMarshal(ctx);

        boolean marshal = (parts != null && partsBytes == null) || (partCntrs != null && partCntrsBytes == null);

        if (marshal) {
            byte[] partsBytes0 = null;
            byte[] partCntrsBytes0 = null;

            if (parts != null && partsBytes == null)
                partsBytes0 = U.marshal(ctx, parts);

<<<<<<< HEAD
        if (partCntrsBytes == null && partCntrs != null)
            partCntrsBytes = ctx.marshaller().marshal(partCntrs);

        if (eBytes == null && e != null)
            eBytes = ctx.marshaller().marshal(e);
=======
            if (partCntrs != null && partCntrsBytes == null)
                partCntrsBytes0 = U.marshal(ctx, partCntrs);

            if (compress) {
                assert !compressed();

                try {
                    byte[] partsBytesZip = U.zip(partsBytes0);
                    byte[] partCntrsBytesZip = U.zip(partCntrsBytes0);

                    partsBytes0 = partsBytesZip;
                    partCntrsBytes0 = partCntrsBytesZip;

                    compressed(true);
                }
                catch (IgniteCheckedException e) {
                    U.error(ctx.logger(getClass()), "Failed to compress partitions data: " + e, e);
                }
            }

            partsBytes = partsBytes0;
            partCntrsBytes = partCntrsBytes0;
        }
>>>>>>> ba4f7228
    }

    /** {@inheritDoc} */
    @Override public void finishUnmarshal(GridCacheSharedContext ctx, ClassLoader ldr) throws IgniteCheckedException {
        super.finishUnmarshal(ctx, ldr);

        if (partsBytes != null && parts == null) {
            if (compressed())
                parts = U.unmarshalZip(ctx.marshaller(), partsBytes, U.resolveClassLoader(ldr, ctx.gridConfig()));
            else
                parts = U.unmarshal(ctx, partsBytes, U.resolveClassLoader(ldr, ctx.gridConfig()));
        }

        if (partCntrsBytes != null && partCntrs == null) {
            if (compressed())
                partCntrs = U.unmarshalZip(ctx.marshaller(), partCntrsBytes, U.resolveClassLoader(ldr, ctx.gridConfig()));
            else
                partCntrs = U.unmarshal(ctx, partCntrsBytes, U.resolveClassLoader(ldr, ctx.gridConfig()));
        }

        if (dupPartsData != null) {
            assert parts != null;

            for (Map.Entry<Integer, Integer> e : dupPartsData.entrySet()) {
                GridDhtPartitionMap2 map1 = parts.get(e.getKey());

<<<<<<< HEAD
        if (partCntrsBytes != null && partCntrs == null)
            partCntrs = ctx.marshaller().unmarshal(partCntrsBytes, U.resolveClassLoader(ldr, ctx.gridConfig()));

        if (eBytes != null && e == null)
            e = ctx.marshaller().unmarshal(eBytes, U.resolveClassLoader(ldr, ctx.gridConfig()));
=======
                assert map1 != null : e.getKey();
                assert F.isEmpty(map1.map());
                assert !map1.hasMovingPartitions();

                GridDhtPartitionMap2 map2 = parts.get(e.getValue());

                assert map2 != null : e.getValue();
                assert map2.map() != null;

                for (Map.Entry<Integer, GridDhtPartitionState> e0 : map2.map().entrySet())
                    map1.put(e0.getKey(), e0.getValue());
            }
        }
>>>>>>> ba4f7228
    }

    /** {@inheritDoc} */
    @Override public boolean writeTo(ByteBuffer buf, MessageWriter writer) {
        writer.setBuffer(buf);

        if (!super.writeTo(buf, writer))
            return false;

        if (!writer.isHeaderWritten()) {
            if (!writer.writeHeader(directType(), fieldsCount()))
                return false;

            writer.onHeaderWritten();
        }

        switch (writer.state()) {
            case 6:
                if (!writer.writeBoolean("client", client))
                    return false;

                writer.incrementState();

            case 7:
                if (!writer.writeMap("dupPartsData", dupPartsData, MessageCollectionItemType.INT, MessageCollectionItemType.INT))
                    return false;

                writer.incrementState();

            case 8:
                if (!writer.writeByteArray("partCntrsBytes", partCntrsBytes))
                    return false;

                writer.incrementState();

            case 9:
                if (!writer.writeByteArray("partsBytes", partsBytes))
                    return false;

                writer.incrementState();

            case 8:
                if (!writer.writeByteArray("eBytes", eBytes))
                    return false;

                writer.incrementState();

        }

        return true;
    }

    /** {@inheritDoc} */
    @Override public boolean readFrom(ByteBuffer buf, MessageReader reader) {
        reader.setBuffer(buf);

        if (!reader.beforeMessageRead())
            return false;

        if (!super.readFrom(buf, reader))
            return false;

        switch (reader.state()) {
            case 6:
                client = reader.readBoolean("client");

                if (!reader.isLastRead())
                    return false;

                reader.incrementState();

            case 7:
                dupPartsData = reader.readMap("dupPartsData", MessageCollectionItemType.INT, MessageCollectionItemType.INT, false);

                if (!reader.isLastRead())
                    return false;

                reader.incrementState();

            case 8:
                partCntrsBytes = reader.readByteArray("partCntrsBytes");

                if (!reader.isLastRead())
                    return false;

                reader.incrementState();

            case 9:
                partsBytes = reader.readByteArray("partsBytes");

                if (!reader.isLastRead())
                    return false;

                reader.incrementState();

            case 8:
                eBytes = reader.readByteArray("eBytes");

                if (!reader.isLastRead())
                    return false;

                reader.incrementState();

        }

        return reader.afterMessageRead(GridDhtPartitionsSingleMessage.class);
    }

    /** {@inheritDoc} */
    @Override public byte directType() {
        return 47;
    }

    /** {@inheritDoc} */
    @Override public byte fieldsCount() {
<<<<<<< HEAD
        return 9;
=======
        return 10;
>>>>>>> ba4f7228
    }

    /** {@inheritDoc} */
    @Override public String toString() {
        return S.toString(GridDhtPartitionsSingleMessage.class, this, super.toString());
    }
}<|MERGE_RESOLUTION|>--- conflicted
+++ resolved
@@ -189,6 +189,7 @@
 
         boolean marshal = (parts != null && partsBytes == null) || (partCntrs != null && partCntrsBytes == null);
 
+        //todo support zip exception
         if (marshal) {
             byte[] partsBytes0 = null;
             byte[] partCntrsBytes0 = null;
@@ -196,13 +197,6 @@
             if (parts != null && partsBytes == null)
                 partsBytes0 = U.marshal(ctx, parts);
 
-<<<<<<< HEAD
-        if (partCntrsBytes == null && partCntrs != null)
-            partCntrsBytes = ctx.marshaller().marshal(partCntrs);
-
-        if (eBytes == null && e != null)
-            eBytes = ctx.marshaller().marshal(e);
-=======
             if (partCntrs != null && partCntrsBytes == null)
                 partCntrsBytes0 = U.marshal(ctx, partCntrs);
 
@@ -226,7 +220,6 @@
             partsBytes = partsBytes0;
             partCntrsBytes = partCntrsBytes0;
         }
->>>>>>> ba4f7228
     }
 
     /** {@inheritDoc} */
@@ -247,19 +240,13 @@
                 partCntrs = U.unmarshal(ctx, partCntrsBytes, U.resolveClassLoader(ldr, ctx.gridConfig()));
         }
 
+        //todo support unzip exception
         if (dupPartsData != null) {
             assert parts != null;
 
             for (Map.Entry<Integer, Integer> e : dupPartsData.entrySet()) {
                 GridDhtPartitionMap2 map1 = parts.get(e.getKey());
 
-<<<<<<< HEAD
-        if (partCntrsBytes != null && partCntrs == null)
-            partCntrs = ctx.marshaller().unmarshal(partCntrsBytes, U.resolveClassLoader(ldr, ctx.gridConfig()));
-
-        if (eBytes != null && e == null)
-            e = ctx.marshaller().unmarshal(eBytes, U.resolveClassLoader(ldr, ctx.gridConfig()));
-=======
                 assert map1 != null : e.getKey();
                 assert F.isEmpty(map1.map());
                 assert !map1.hasMovingPartitions();
@@ -273,7 +260,6 @@
                     map1.put(e0.getKey(), e0.getValue());
             }
         }
->>>>>>> ba4f7228
     }
 
     /** {@inheritDoc} */
@@ -290,6 +276,7 @@
             writer.onHeaderWritten();
         }
 
+        //todo check or
         switch (writer.state()) {
             case 6:
                 if (!writer.writeBoolean("client", client))
@@ -315,12 +302,6 @@
 
                 writer.incrementState();
 
-            case 8:
-                if (!writer.writeByteArray("eBytes", eBytes))
-                    return false;
-
-                writer.incrementState();
-
         }
 
         return true;
@@ -369,14 +350,6 @@
 
                 reader.incrementState();
 
-            case 8:
-                eBytes = reader.readByteArray("eBytes");
-
-                if (!reader.isLastRead())
-                    return false;
-
-                reader.incrementState();
-
         }
 
         return reader.afterMessageRead(GridDhtPartitionsSingleMessage.class);
@@ -387,13 +360,10 @@
         return 47;
     }
 
+    //todo add ex
     /** {@inheritDoc} */
     @Override public byte fieldsCount() {
-<<<<<<< HEAD
-        return 9;
-=======
         return 10;
->>>>>>> ba4f7228
     }
 
     /** {@inheritDoc} */
