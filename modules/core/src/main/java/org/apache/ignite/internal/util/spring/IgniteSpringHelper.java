/*
 * Licensed to the Apache Software Foundation (ASF) under one or more
 * contributor license agreements.  See the NOTICE file distributed with
 * this work for additional information regarding copyright ownership.
 * The ASF licenses this file to You under the Apache License, Version 2.0
 * (the "License"); you may not use this file except in compliance with
 * the License.  You may obtain a copy of the License at
 *
 *      http://www.apache.org/licenses/LICENSE-2.0
 *
 * Unless required by applicable law or agreed to in writing, software
 * distributed under the License is distributed on an "AS IS" BASIS,
 * WITHOUT WARRANTIES OR CONDITIONS OF ANY KIND, either express or implied.
 * See the License for the specific language governing permissions and
 * limitations under the License.
 */

package org.apache.ignite.internal.util.spring;

import org.apache.ignite.*;
import org.apache.ignite.configuration.*;
import org.apache.ignite.internal.processors.resource.*;
import org.apache.ignite.lang.*;

import java.io.*;
import java.net.*;
import java.util.*;

/**
 * Spring helper which can parse Spring configuration files, interface was introduced to avoid mandatory
 * runtime dependency on Spring framework.
 */
public interface IgniteSpringHelper {
    /**
     * Loads all grid configurations specified within given configuration file.
     * <p>
     * Usually Spring XML configuration file will contain only one Grid definition. Note that
     * Grid configuration bean(s) is retrieved form configuration file by type, so the name of
     * the Grid configuration bean is ignored.
     *
     * @param cfgUrl Configuration file path or URL. This cannot be {@code null}.
     * @param excludedProps Properties to exclude.
     * @return Tuple containing all loaded configurations and Spring context used to load them.
     * @throws IgniteCheckedException If grid could not be started or configuration
     *      read. This exception will be thrown also if grid with given name has already
     *      been started or Spring XML configuration file is invalid.
     */
    public IgniteBiTuple<Collection<IgniteConfiguration>, ? extends GridSpringResourceContext> loadConfigurations(
        URL cfgUrl, String... excludedProps) throws IgniteCheckedException;

    /**
     * Loads all grid configurations specified within given configuration input stream.
     * <p>
     * Usually Spring XML configuration input stream will contain only one Grid definition. Note that
     * Grid configuration bean(s) is retrieved form configuration input stream by type, so the name of
     * the Grid configuration bean is ignored.
     *
     * @param cfgStream Configuration input stream. This cannot be {@code null}.
     * @param excludedProps Properties to exclude.
     * @return Tuple containing all loaded configurations and Spring context used to load them.
     * @throws IgniteCheckedException If grid could not be started or configuration
     *      read. This exception will be thrown also if grid with given name has already
     *      been started or Spring XML configuration file is invalid.
     */
    public IgniteBiTuple<Collection<IgniteConfiguration>, ? extends GridSpringResourceContext> loadConfigurations(
        InputStream cfgStream, String... excludedProps) throws IgniteCheckedException;

    /**
     * Loads all configurations with given type specified within given configuration file.
     *
     * @param cfgUrl Configuration file path or URL. This cannot be {@code null}.
     * @param cl Required type of configuration.
     * @param excludedProps Properties to exclude.
     * @return Tuple containing all loaded configurations and Spring context used to load them.
     * @throws IgniteCheckedException If configuration could not be read.
     */
    public <T> IgniteBiTuple<Collection<T>, ? extends GridSpringResourceContext> loadConfigurations(
        URL cfgUrl, Class<T> cls, String... excludedProps) throws IgniteCheckedException;

    /**
     * Loads all configurations with given type specified within given configuration input stream.
     *
     * @param cfgStream Configuration input stream. This cannot be {@code null}.
     * @param cl Required type of configuration.
     * @param excludedProps Properties to exclude.
     * @return Tuple containing all loaded configurations and Spring context used to load them.
     * @throws IgniteCheckedException If configuration could not be read.
     */
    public <T> IgniteBiTuple<Collection<T>, ? extends GridSpringResourceContext> loadConfigurations(
        InputStream cfgStream, Class<T> cls, String... excludedProps) throws IgniteCheckedException;

    /**
     * Loads bean instances that match the given types from given configuration file.
     *
     * @param cfgUrl Configuration file path or URL. This cannot be {@code null}.
     * @param beanClasses Beans classes.
     * @return Bean class -> loaded bean instance map, if configuration does not contain bean with required type the
     *       map value is {@code null}.
     * @throws IgniteCheckedException If failed to load configuration.
     */
    public Map<Class<?>, Object> loadBeans(URL cfgUrl, Class<?>... beanClasses) throws IgniteCheckedException;

    /**
     * Loads bean instance by name.
     *
     * @param url Spring XML file URL.
     * @param beanName Bean name.
     * @return Bean instance.
     * @throws IgniteCheckedException In case of error.
     */
    public <T> T loadBean(URL url, String beanName) throws IgniteCheckedException;

    /**
<<<<<<< HEAD
     * Loads bean instance by name from stream.
     *
     * @param inputStream Input stream with Spring XML.
=======
     * Loads bean instances that match the given types from given configuration input stream.
     *
     * @param cfgStream Input stream containing Spring XML configuration. This cannot be {@code null}.
     * @param beanClasses Beans classes.
     * @return Bean class -> loaded bean instance map, if configuration does not contain bean with required type the
     *       map value is {@code null}.
     * @throws IgniteCheckedException If failed to load configuration.
     */
    public Map<Class<?>, Object> loadBeans(InputStream cfgStream, Class<?>... beanClasses)
        throws IgniteCheckedException;

    /**
     * Loads bean instance by name.
     *
     * @param stream Input stream containing Spring XML configuration.
>>>>>>> ade27b41
     * @param beanName Bean name.
     * @return Bean instance.
     * @throws IgniteCheckedException In case of error.
     */
<<<<<<< HEAD
    public <T> T loadBean(InputStream inputStream, String beanName) throws IgniteCheckedException;
=======
    public <T> T loadBean(InputStream stream, String beanName) throws IgniteCheckedException;
>>>>>>> ade27b41

    /**
     * Gets user version for given class loader by checking
     * {@code META-INF/ignite.xml} file for {@code userVersion} attribute. If
     * {@code ignite.xml} file is not found, or user version is not specified there,
     * then default version (empty string) is returned.
     *
     * @param ldr Class loader.
     * @param log Logger.
     * @return User version for given class loader or empty string if no version
     *      was explicitly specified.
     */
    public String userVersion(ClassLoader ldr, IgniteLogger log);
}<|MERGE_RESOLUTION|>--- conflicted
+++ resolved
@@ -111,11 +111,6 @@
     public <T> T loadBean(URL url, String beanName) throws IgniteCheckedException;
 
     /**
-<<<<<<< HEAD
-     * Loads bean instance by name from stream.
-     *
-     * @param inputStream Input stream with Spring XML.
-=======
      * Loads bean instances that match the given types from given configuration input stream.
      *
      * @param cfgStream Input stream containing Spring XML configuration. This cannot be {@code null}.
@@ -131,16 +126,11 @@
      * Loads bean instance by name.
      *
      * @param stream Input stream containing Spring XML configuration.
->>>>>>> ade27b41
      * @param beanName Bean name.
      * @return Bean instance.
      * @throws IgniteCheckedException In case of error.
      */
-<<<<<<< HEAD
-    public <T> T loadBean(InputStream inputStream, String beanName) throws IgniteCheckedException;
-=======
     public <T> T loadBean(InputStream stream, String beanName) throws IgniteCheckedException;
->>>>>>> ade27b41
 
     /**
      * Gets user version for given class loader by checking
