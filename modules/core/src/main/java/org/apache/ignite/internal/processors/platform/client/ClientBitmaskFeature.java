--- conflicted
+++ resolved
@@ -23,16 +23,11 @@
  * Defines supported features for thin client.
  */
 public enum ClientBitmaskFeature implements ThinProtocolFeature {
-<<<<<<< HEAD
-    /** Feature for user attributes. */
-    USER_ATTRIBUTES(0),
+    /** Reserved for future use. */
+    RESERVED(0),
 
     /** Feature for use default query timeout if the qry timeout isn't set explicitly. */
     DEFAULT_QRY_TIMEOUT(1);
-=======
-    /** Reserved for future use. */
-    RESERVED(0);
->>>>>>> 4fecd6ff
 
     /** */
     private static final EnumSet<ClientBitmaskFeature> ALL_FEATURES_AS_ENUM_SET =
