/*
 * Copyright 2019 GridGain Systems, Inc. and Contributors.
 *
 * Licensed under the GridGain Community Edition License (the "License");
 * you may not use this file except in compliance with the License.
 * You may obtain a copy of the License at
 *
 *     https://www.gridgain.com/products/software/community-edition/gridgain-community-edition-license
 *
 * Unless required by applicable law or agreed to in writing, software
 * distributed under the License is distributed on an "AS IS" BASIS,
 * WITHOUT WARRANTIES OR CONDITIONS OF ANY KIND, either express or implied.
 * See the License for the specific language governing permissions and
 * limitations under the License.
 */

package org.apache.ignite.internal.processors.query;

import java.sql.SQLException;
import java.util.Collection;
import java.util.Collections;
import java.util.List;
import java.util.Map;
import java.util.Set;
import java.util.TimeZone;
import org.apache.ignite.IgniteCheckedException;
import org.apache.ignite.IgniteDataStreamer;
import org.apache.ignite.cache.query.FieldsQueryCursor;
import org.apache.ignite.cache.query.SqlFieldsQuery;
import org.apache.ignite.cache.query.SqlQuery;
import org.apache.ignite.internal.GridKernalContext;
import org.apache.ignite.internal.IgniteInternalFuture;
import org.apache.ignite.internal.managers.IgniteMBeansManager;
import org.apache.ignite.internal.pagemem.PageMemory;
import org.apache.ignite.internal.processors.affinity.AffinityTopologyVersion;
import org.apache.ignite.internal.processors.cache.GridCacheContext;
import org.apache.ignite.internal.processors.cache.GridCacheContextInfo;
import org.apache.ignite.internal.processors.cache.mvcc.MvccSnapshot;
import org.apache.ignite.internal.processors.cache.persistence.CacheDataRow;
import org.apache.ignite.internal.processors.cache.persistence.RootPage;
import org.apache.ignite.internal.processors.cache.persistence.tree.reuse.ReuseList;
import org.apache.ignite.internal.processors.odbc.jdbc.JdbcParameterMeta;
import org.apache.ignite.internal.processors.query.schema.SchemaIndexCacheVisitor;
import org.apache.ignite.internal.util.GridAtomicLong;
import org.apache.ignite.internal.util.GridSpinBusyLock;
import org.apache.ignite.internal.util.lang.GridCloseableIterator;
import org.apache.ignite.lang.IgniteBiTuple;
import org.apache.ignite.lang.IgniteFuture;
import org.apache.ignite.spi.indexing.IndexingQueryFilter;
import org.jetbrains.annotations.Nullable;

/**
 * Abstraction for internal indexing implementation.
 */
public interface GridQueryIndexing {
    /**
     * Starts indexing.
     *
     * @param ctx Context.
     * @param busyLock Busy lock.
     * @throws IgniteCheckedException If failed.
     */
    public void start(GridKernalContext ctx, GridSpinBusyLock busyLock) throws IgniteCheckedException;

    /**
     * Stops indexing.
     *
     * @throws IgniteCheckedException If failed.
     */
    public void stop() throws IgniteCheckedException;

    /**
     * Performs necessary actions on disconnect of a stateful client (say, one associated with a transaction).
     *
     * @throws IgniteCheckedException If failed.
     */
    public void onClientDisconnect() throws IgniteCheckedException;

    /**
     * Generate SqlFieldsQuery from SqlQuery.
     *
     * @param cacheName Cache name.
     * @param qry Query.
     * @return Fields query.
     */
    public SqlFieldsQuery generateFieldsQuery(String cacheName, SqlQuery qry);

    /**
     * Detect whether SQL query should be executed in distributed or local manner and execute it.
     * @param schemaName Schema name.
     * @param qry Query.
     * @param cliCtx Client context.
     * @param keepBinary Keep binary flag.
     * @param failOnMultipleStmts Whether an exception should be thrown for multiple statements query.
     * @return Cursor.
     */
    public List<FieldsQueryCursor<List<?>>> querySqlFields(
        String schemaName,
        SqlFieldsQuery qry,
        SqlClientContext cliCtx,
        boolean keepBinary,
        boolean failOnMultipleStmts,
        GridQueryCancel cancel
    );

    /**
     * Execute an INSERT statement using data streamer as receiver.
     *
     * @param schemaName Schema name.
     * @param qry Query.
     * @param params Query parameters.
     * @param streamer Data streamer to feed data to.
     * @param qryInitiatorId Query initiator ID.
     * @return Update counter.
     * @throws IgniteCheckedException If failed.
     */
    public long streamUpdateQuery(String schemaName, String qry, @Nullable Object[] params,
        IgniteDataStreamer<?, ?> streamer, String qryInitiatorId) throws IgniteCheckedException;

    /**
     * Execute a batched INSERT statement using data streamer as receiver.
     *
     * @param schemaName Schema name.
     * @param qry Query.
     * @param params Query parameters.
     * @param cliCtx Client connection context.
     * @param qryInitiatorId Query initiator ID.
     * @return Update counters.
     * @throws IgniteCheckedException If failed.
     */
    public List<Long> streamBatchedUpdateQuery(String schemaName, String qry, List<Object[]> params,
        SqlClientContext cliCtx, String qryInitiatorId) throws IgniteCheckedException;

    /**
     * Executes text query.
     *
     * @param schemaName Schema name.
     * @param cacheName Cache name.
     * @param qry Text query.
     * @param typeName Type name.
     * @param filter Cache name and key filter.    @return Queried rows.
     * @throws IgniteCheckedException If failed.
     */
    public <K, V> GridCloseableIterator<IgniteBiTuple<K, V>> queryLocalText(String schemaName, String cacheName,
        String qry, String typeName, IndexingQueryFilter filter) throws IgniteCheckedException;

    /**
     * Create new index locally.
     *
     * @param schemaName Schema name.
     * @param tblName Table name.
     * @param idxDesc Index descriptor.
     * @param ifNotExists Ignore operation if index exists (instead of throwing an error).
     * @param cacheVisitor Cache visitor
     * @throws IgniteCheckedException if failed.
     */
    public void dynamicIndexCreate(String schemaName, String tblName, QueryIndexDescriptorImpl idxDesc,
        boolean ifNotExists, SchemaIndexCacheVisitor cacheVisitor) throws IgniteCheckedException;

    /**
     * Remove index from the cache.
     *
     * @param schemaName Schema name.
     * @param idxName Index name.
     * @param ifExists Ignore operation if index does not exist (instead of throwing an error).
     * @throws IgniteCheckedException If failed.
     */
    public void dynamicIndexDrop(String schemaName, String idxName, boolean ifExists) throws IgniteCheckedException;

    /**
     * Add columns to dynamic table.
     *
     * @param schemaName Schema name.
     * @param tblName Table name.
     * @param cols Columns to add.
     * @param ifTblExists Ignore operation if target table does not exist (instead of throwing an error).
     * @param ifColNotExists Ignore operation if column already exists (instead of throwing an error) - is honored only
     *     for single column case.
     * @throws IgniteCheckedException If failed.
     */
    public void dynamicAddColumn(String schemaName, String tblName, List<QueryField> cols, boolean ifTblExists,
        boolean ifColNotExists) throws IgniteCheckedException;

    /**
     * Drop columns from dynamic table.
     *
     * @param schemaName Schema name.
     * @param tblName Table name.
     * @param cols Columns to drop.
     * @param ifTblExists Ignore operation if target table does not exist (instead of throwing an error).
     * @param ifColExists Ignore operation if column does not exist (instead of throwing an error) - is honored only
     *     for single column case.
     * @throws IgniteCheckedException If failed.
     */
    public void dynamicDropColumn(String schemaName, String tblName, List<String> cols, boolean ifTblExists,
        boolean ifColExists) throws IgniteCheckedException;

    /**
     * Registers cache.
     *
     * @param cacheName Cache name.
     * @param schemaName Schema name.
     * @param cacheInfo Cache context info.
     * @throws IgniteCheckedException If failed.
     */
    public void registerCache(String cacheName, String schemaName, GridCacheContextInfo<?, ?> cacheInfo)
        throws IgniteCheckedException;

    /**
     * Unregisters cache.
     *
     * @param cacheInfo Cache context info.
     * @param rmvIdx If {@code true}, will remove index.
     * @throws IgniteCheckedException If failed to drop cache schema.
     */
    public void unregisterCache(GridCacheContextInfo cacheInfo, boolean rmvIdx) throws IgniteCheckedException;

    /**
     * Destroy founded index which belongs to stopped cache.
     *
     * @param page Root page.
     * @param indexName Index name.
     * @param grpId Group id which contains garbage.
     * @param pageMemory Page memory to work with.
     * @param removeId Global remove id.
     * @param reuseList Reuse list where free pages should be stored.
     * @param mvccEnabled Is mvcc enabled for group or not.
     * @throws IgniteCheckedException If failed.
     */
    public void destroyOrphanIndex(
        RootPage page,
        String indexName,
        int grpId,
        PageMemory pageMemory,
        final GridAtomicLong removeId,
        final ReuseList reuseList,
        boolean mvccEnabled) throws IgniteCheckedException;

    /**
     *
     * @param cctx Cache context.
     * @param ids Involved cache ids.
     * @param parts Partitions.
     * @param schema Schema name.
     * @param qry Query string.
     * @param params Query parameters.
     * @param flags Flags.
     * @param pageSize Fetch page size.
     * @param timeout Timeout.
     * @param topVer Topology version.
     * @param mvccSnapshot MVCC snapshot.
     * @param cancel Query cancel object.
     * @return Cursor over entries which are going to be changed.
     * @throws IgniteCheckedException If failed.
     */
    public UpdateSourceIterator<?> executeUpdateOnDataNodeTransactional(
        GridCacheContext<?, ?> cctx,
        int[] ids,
        int[] parts,
        String schema,
        String qry,
        Object[] params,
        int flags,
        int pageSize,
        int timeout,
        AffinityTopologyVersion topVer,
        MvccSnapshot mvccSnapshot,
        GridQueryCancel cancel
    ) throws IgniteCheckedException;

    /**
     * Registers type if it was not known before or updates it otherwise.
     *
     * @param cacheInfo Cache context info.
     * @param desc Type descriptor.
     * @param isSql {@code true} in case table has been created from SQL.
     * @throws IgniteCheckedException If failed.
     * @return {@code True} if type was registered, {@code false} if for some reason it was rejected.
     */
    public boolean registerType(GridCacheContextInfo cacheInfo, GridQueryTypeDescriptor desc,
        boolean isSql) throws IgniteCheckedException;

    /**
     * Jdbc parameters metadata of the specified query.
     *
     * @param schemaName the default schema name for query.
     * @param sql Sql query.
     * @return metadata describing all the parameters, even in case of multi-statement.
     * @throws SQLException if failed to get meta.
     */
    public List<JdbcParameterMeta> parameterMetaData(String schemaName, SqlFieldsQuery sql) throws IgniteSQLException;

    /**
     * Metadata of the result set that is returned if specified query gets executed.
     *
     * @param schemaName the default schema name for query.
     * @param sql Sql query.
     * @return metadata or {@code null} if provided query is multi-statement or id it's not a SELECT statement.
     * @throws SQLException if failed to get meta.
     */
    @Nullable public List<GridQueryFieldMetadata> resultMetaData(String schemaName, SqlFieldsQuery sql)
        throws IgniteSQLException;

    /**
     * Updates index. Note that key is unique for cache, so if cache contains multiple indexes
     * the key should be removed from indexes other than one being updated.
     *
     * @param cctx Cache context.
     * @param type Type descriptor.
     * @param row New row.
     * @param prevRow Previous row.
     * @param prevRowAvailable Whether previous row is available.
     * @throws IgniteCheckedException If failed.
     */
    public void store(GridCacheContext cctx,
        GridQueryTypeDescriptor type,
        CacheDataRow row,
        CacheDataRow prevRow,
        boolean prevRowAvailable) throws IgniteCheckedException;

    /**
     * Removes index entry by key.
     *
     * @param cctx Cache context.
     * @param type Type descriptor.
     * @param row Row.
     * @throws IgniteCheckedException If failed.
     */
    public void remove(GridCacheContext cctx, GridQueryTypeDescriptor type, CacheDataRow row)
        throws IgniteCheckedException;

    /**
     * Rebuild indexes for the given cache if necessary.
     *
     * @param cctx Cache context.
     * @return Future completed when index rebuild finished.
     */
    IgniteInternalFuture<?> rebuildIndexesFromHash(GridCacheContext cctx);

    /**
     * Mark as rebuild needed for the given cache.
     *
     * @param cctx Cache context.
     */
    void markAsRebuildNeeded(GridCacheContext cctx);

    /**
     * Returns backup filter.
     *
     * @param topVer Topology version.
     * @param parts Partitions.
     * @return Backup filter.
     */
    public IndexingQueryFilter backupFilter(AffinityTopologyVersion topVer, int[] parts);

    /**
     * Client disconnected callback.
     *
     * @param reconnectFut Reconnect future.
     */
    public void onDisconnected(IgniteFuture<?> reconnectFut);

    /**
     * Collect queries that already running more than specified duration.
     *
     * @param duration Duration to check.
     * @return Collection of long running queries.
     */
    public Collection<GridRunningQueryInfo> runningQueries(long duration);

    /**
     * Cancel specified queries.
     *
     * @param queries Queries ID's to cancel.
     */
    public void cancelQueries(Collection<Long> queries);

    /**
     * Callback executed after the kernal started.
     */
    public void onKernalStart();

    /**
     * Cancels all executing queries.
     */
    public void onKernalStop();

    /**
     * Gets database schema from cache name.
     *
     * @param cacheName Cache name. {@code null} would be converted to an empty string.
     * @return Schema name. Should not be null since we should not fail for an invalid cache name.
     */
    public String schema(String cacheName);

    /**
     * Gets database schemas names.
     *
     * @return Schema names.
     */
    public Set<String> schemasNames();

    /**
     * Whether passed sql statement is single insert statement eligible for streaming.
     *
     * @param schemaName name of the schema.
     * @param sql sql statement.
     */
    public boolean isStreamableInsertStatement(String schemaName, SqlFieldsQuery sql) throws SQLException;

    /**
     * Return row cache cleaner.
     *
     * @param cacheGroupId Cache group id.
     * @return Row cache cleaner.
     */
    public GridQueryRowCacheCleaner rowCacheCleaner(int cacheGroupId);

    /**
     * Return context for registered cache info.
     *
     * @param cacheName Cache name.
     * @return Cache context for registered cache or {@code null} in case the cache has not been registered.
     */
    @Nullable public GridCacheContextInfo registeredCacheInfo(String cacheName);

    /**
     * Clear cache info and clear parser cache on call cache.close() on client node.
     *
     * @param cacheName Cache name to clear.
     */
    public void closeCacheOnClient(String cacheName);

    /**
     * Initialize table's cache context created for not started cache.
     *
     * @param ctx Cache context.
     * @throws IgniteCheckedException If failed.
     *
     * @return {@code true} If context has been initialized.
     */
    public boolean initCacheContext(GridCacheContext ctx) throws IgniteCheckedException;

    /**
     * Register SQL JMX beans.
     *
     * @param mbMgr Ignite MXBean manager.
     * @throws IgniteCheckedException On bean registration error.
     */
    void registerMxBeans(IgniteMBeansManager mbMgr) throws IgniteCheckedException;

    /**
     * Return table information filtered by given patterns.
     *
     * @param schemaNamePtrn Filter by schema name. Can be {@code null} to don't use the filter.
     * @param tblNamePtrn Filter by table name. Can be {@code null} to don't use the filter.
     * @param tblTypes Filter by table type. As Of now supported only 'TABLES' and 'VIEWS'.
     * Can be {@code null} or empty to don't use the filter.
     *
     * @return Column information filtered by given patterns.
     */
    Collection<TableInformation> tablesInformation(String schemaNamePtrn, String tblNamePtrn, String... tblTypes);

    /**
     * Return column information filtered by given patterns.
     *
     * @param schemaNamePtrn Filter by schema name. Can be {@code null} to don't use the filter.
     * @param tblNamePtrn Filter by table name. Can be {@code null} to don't use the filter.
     * @param colNamePtrn Filter by column name. Can be {@code null} to don't use the filter.
     *
     * @return Column information filtered by given patterns.
     */
    Collection<ColumnInformation> columnsInformation(String schemaNamePtrn, String tblNamePtrn, String colNamePtrn);

    /**
     * Return index size by schema, table and index name.
     *
     * @param schemaName Schema name.
     * @param tblName Table name.
     * @param idxName Index name.
     * @return Index size (Number of elements) or {@code 0} if index not found.
     */
    default long indexSize(String schemaName, String tblName, String idxName) throws IgniteCheckedException {
        return 0;
    }

    /**
<<<<<<< HEAD
     * Information about secondary indexes efficient (actual) inline size.
     *
     * @return Map with inline sizes. The key of entry is a full index name (with schema and table name), the value of
     * entry is a inline size.
     */
    default Map<String, Integer> secondaryIndexesInlineSize() {
        return Collections.emptyMap();
=======
     * Setup cluster timezone ID used for date time conversion.
     *
     * @param tz Cluster timezone.
     */
    default void clusterTimezone(TimeZone tz) throws IgniteCheckedException {
        // No-op.
    }

    /**
     * Gets cluster SQL timezone used for date time conversion.
     *
     * @return Cluster SQL timezone.
     */
    default TimeZone clusterTimezone() {
        return TimeZone.getDefault();
>>>>>>> c9c57e16
    }
}<|MERGE_RESOLUTION|>--- conflicted
+++ resolved
@@ -485,7 +485,6 @@
     }
 
     /**
-<<<<<<< HEAD
      * Information about secondary indexes efficient (actual) inline size.
      *
      * @return Map with inline sizes. The key of entry is a full index name (with schema and table name), the value of
@@ -493,7 +492,9 @@
      */
     default Map<String, Integer> secondaryIndexesInlineSize() {
         return Collections.emptyMap();
-=======
+    }
+
+    /**
      * Setup cluster timezone ID used for date time conversion.
      *
      * @param tz Cluster timezone.
@@ -509,6 +510,5 @@
      */
     default TimeZone clusterTimezone() {
         return TimeZone.getDefault();
->>>>>>> c9c57e16
     }
 }