--- conflicted
+++ resolved
@@ -52,17 +52,16 @@
     ROLLING_UPGRADE("--rolling-upgrade", new RollingUpgradeCommand()),
 
     /** */
-<<<<<<< HEAD
-    STATISTICS("--stats", new Statistics());
-=======
     CLUSTER_CHANGE_TAG("--change-tag", new ClusterChangeTagCommand()),
 
     /** */
     READ_ONLY_ENABLE("--read-only-on", new ClusterReadOnlyModeEnableCommand()),
 
     /** */
-    READ_ONLY_DISABLE("--read-only-off", new ClusterReadOnlyModeDisableCommand());
->>>>>>> 2b4f8a53
+    READ_ONLY_DISABLE("--read-only-off", new ClusterReadOnlyModeDisableCommand()),
+
+    /** */
+    STATISTICS("--stats", new Statistics());
 
     /** Private values copy so there's no need in cloning it every time. */
     private static final CommandList[] VALUES = CommandList.values();
