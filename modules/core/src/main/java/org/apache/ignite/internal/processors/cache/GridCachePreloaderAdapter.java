--- conflicted
+++ resolved
@@ -166,16 +166,12 @@
     }
 
     /** {@inheritDoc} */
-<<<<<<< HEAD
-    @Override public Callable<Boolean> addAssignments(GridDhtPreloaderAssignments assignments, boolean forcePreload,
-        Collection<String> caches, int cnt, @Nullable GridFutureAdapter<Boolean> forcedRebFut) {
-=======
     @Override public Runnable addAssignments(GridDhtPreloaderAssignments assignments,
         boolean forcePreload,
+        Collection<String> caches,
         int cnt,
         Runnable next,
         @Nullable GridFutureAdapter<Boolean> forcedRebFut) {
->>>>>>> 08606bd4
         return null;
     }
 
