--- conflicted
+++ resolved
@@ -134,13 +134,8 @@
         log.info("Initial version: " + status.getInitialVersion());
         log.info("Update version: " + status.getUpdateVersion());
 
-<<<<<<< HEAD
         if (status.isForcedModeEnabled())
-            CommandLogger.log("Forced mode is enabled.");
-=======
-        if (status.isStrictVersionCheck())
-            log.info("Strict mode is enabled.");
->>>>>>> cf737add
+            log.info("Forced mode is enabled.");
     }
 
     /**
