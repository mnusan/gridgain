/*
 * Licensed to the Apache Software Foundation (ASF) under one or more
 * contributor license agreements.  See the NOTICE file distributed with
 * this work for additional information regarding copyright ownership.
 * The ASF licenses this file to You under the Apache License, Version 2.0
 * (the "License"); you may not use this file except in compliance with
 * the License.  You may obtain a copy of the License at
 *
 *      http://www.apache.org/licenses/LICENSE-2.0
 *
 * Unless required by applicable law or agreed to in writing, software
 * distributed under the License is distributed on an "AS IS" BASIS,
 * WITHOUT WARRANTIES OR CONDITIONS OF ANY KIND, either express or implied.
 * See the License for the specific language governing permissions and
 * limitations under the License.
 */

package org.apache.ignite.internal.processors.cache.distributed;

import java.io.Externalizable;
import java.util.Collection;
import java.util.HashMap;
import java.util.List;
import java.util.Map;
import org.apache.ignite.IgniteCheckedException;
import org.apache.ignite.IgniteException;
import org.apache.ignite.cache.CachePeekMode;
import org.apache.ignite.cluster.ClusterNode;
import org.apache.ignite.cluster.ClusterTopologyException;
import org.apache.ignite.compute.ComputeJob;
import org.apache.ignite.compute.ComputeJobResult;
import org.apache.ignite.compute.ComputeJobResultPolicy;
import org.apache.ignite.compute.ComputeTaskAdapter;
import org.apache.ignite.internal.IgniteInternalFuture;
import org.apache.ignite.internal.IgniteKernal;
import org.apache.ignite.internal.cluster.ClusterGroupEmptyCheckedException;
import org.apache.ignite.internal.processors.affinity.AffinityTopologyVersion;
import org.apache.ignite.internal.processors.cache.CacheOperationContext;
import org.apache.ignite.internal.processors.cache.GridCacheAdapter;
import org.apache.ignite.internal.processors.cache.GridCacheConcurrentMap;
import org.apache.ignite.internal.processors.cache.GridCacheContext;
import org.apache.ignite.internal.processors.cache.GridCacheEntryEx;
import org.apache.ignite.internal.processors.cache.IgniteCacheOffheapManager;
import org.apache.ignite.internal.processors.cache.IgniteInternalCache;
import org.apache.ignite.internal.processors.cache.KeyCacheObject;
import org.apache.ignite.internal.processors.cache.distributed.dht.GridDhtCacheAdapter;
import org.apache.ignite.internal.processors.cache.distributed.dht.GridDhtLocalPartition;
import org.apache.ignite.internal.processors.cache.distributed.near.GridNearCacheAdapter;
import org.apache.ignite.internal.processors.cache.transactions.IgniteTxLocalEx;
import org.apache.ignite.internal.processors.cache.version.GridCacheVersion;
import org.apache.ignite.internal.processors.datastreamer.DataStreamerCacheUpdaters;
import org.apache.ignite.internal.processors.datastreamer.DataStreamerImpl;
import org.apache.ignite.internal.processors.task.GridInternal;
import org.apache.ignite.internal.util.future.GridFutureAdapter;
import org.apache.ignite.internal.util.lang.GridCloseableIterator;
import org.apache.ignite.internal.util.typedef.internal.S;
import org.apache.ignite.internal.util.typedef.internal.U;
import org.apache.ignite.lang.IgniteInClosure;
import org.apache.ignite.transactions.TransactionIsolation;
import org.jetbrains.annotations.NotNull;
import org.jetbrains.annotations.Nullable;

import static org.apache.ignite.internal.processors.cache.distributed.dht.GridDhtPartitionState.OWNING;
import static org.apache.ignite.internal.processors.task.GridTaskThreadContextKey.TC_SUBGRID;

/**
 * Distributed cache implementation.
 */
public abstract class GridDistributedCacheAdapter<K, V> extends GridCacheAdapter<K, V> {
    /** */
    private static final long serialVersionUID = 0L;

    /**
     * Empty constructor required by {@link Externalizable}.
     */
    protected GridDistributedCacheAdapter() {
        // No-op.
    }

    /**
     * @param ctx Cache registry.
     * @param startSize Start size.
     */
    protected GridDistributedCacheAdapter(GridCacheContext<K, V> ctx, int startSize) {
        super(ctx, startSize);
    }

    /**
     * @param ctx Cache context.
     * @param map Cache map.
     */
    protected GridDistributedCacheAdapter(GridCacheContext<K, V> ctx, GridCacheConcurrentMap map) {
        super(ctx, map);
    }

    /** {@inheritDoc} */
    @Override public IgniteInternalFuture<Boolean> txLockAsync(
        Collection<KeyCacheObject> keys,
        long timeout,
        IgniteTxLocalEx tx,
        boolean isRead,
        boolean retval,
        TransactionIsolation isolation,
        boolean isInvalidate,
        long createTtl,
        long accessTtl
    ) {
        assert tx != null;

        return lockAllAsync(keys, timeout, tx, isInvalidate, isRead, retval, isolation, createTtl, accessTtl);
    }

    /** {@inheritDoc} */
    @Override public IgniteInternalFuture<Boolean> lockAllAsync(Collection<? extends K> keys, long timeout) {
        IgniteTxLocalEx tx = ctx.tm().userTx();

        // Return value flag is true because we choose to bring values for explicit locks.
        return lockAllAsync(ctx.cacheKeysView(keys),
            timeout,
            tx,
            false,
            false,
            /*retval*/true,
            null,
            -1L,
            -1L);
    }

    /**
     * @param keys Keys to lock.
     * @param timeout Timeout.
     * @param tx Transaction
     * @param isInvalidate Invalidation flag.
     * @param isRead Indicates whether value is read or written.
     * @param retval Flag to return value.
     * @param isolation Transaction isolation.
     * @param createTtl TTL for create operation.
     * @param accessTtl TTL for read operation.
     * @return Future for locks.
     */
    protected abstract IgniteInternalFuture<Boolean> lockAllAsync(Collection<KeyCacheObject> keys,
        long timeout,
        @Nullable IgniteTxLocalEx tx,
        boolean isInvalidate,
        boolean isRead,
        boolean retval,
        @Nullable TransactionIsolation isolation,
        long createTtl,
        long accessTtl);

    /**
     * @param key Key to remove.
     * @param ver Version to remove.
     */
    public void removeVersionedEntry(KeyCacheObject key, GridCacheVersion ver) {
        GridCacheEntryEx entry = peekEx(key);

        if (entry == null)
            return;

        if (entry.markObsoleteVersion(ver))
            removeEntry(entry);
    }

    /** {@inheritDoc} */
    @Override public void removeAll() throws IgniteCheckedException {
        try {
            AffinityTopologyVersion topVer;

            boolean retry;

            CacheOperationContext opCtx = ctx.operationContextPerCall();

            boolean skipStore = opCtx != null && opCtx.skipStore();

            boolean keepBinary = opCtx != null && opCtx.isKeepBinary();

            do {
                retry = false;

                topVer = ctx.affinity().affinityTopologyVersion();

                // Send job to all data nodes.
                Collection<ClusterNode> nodes = ctx.grid().cluster().forDataNodes(name()).nodes();

                if (!nodes.isEmpty()) {
                    ctx.kernalContext().task().setThreadContext(TC_SUBGRID, nodes);

                    retry = !ctx.kernalContext().task().execute(
                        new RemoveAllTask(ctx.name(), topVer, skipStore, keepBinary), null).get();
                }
            }
            while (ctx.affinity().affinityTopologyVersion().compareTo(topVer) != 0 || retry);
        }
        catch (ClusterGroupEmptyCheckedException ignore) {
            if (log.isDebugEnabled())
                log.debug("All remote nodes left while cache remove [cacheName=" + name() + "]");
        }
    }

    /** {@inheritDoc} */
    @Override public IgniteInternalFuture<?> removeAllAsync() {
        GridFutureAdapter<Void> opFut = new GridFutureAdapter<>();

        AffinityTopologyVersion topVer = ctx.affinity().affinityTopologyVersion();

        CacheOperationContext opCtx = ctx.operationContextPerCall();

        removeAllAsync(opFut, topVer, opCtx != null && opCtx.skipStore(), opCtx != null && opCtx.isKeepBinary());

        return opFut;
    }

    /**
     * @param opFut Future.
     * @param topVer Topology version.
     * @param skipStore Skip store flag.
     */
    private void removeAllAsync(
        final GridFutureAdapter<Void> opFut,
        final AffinityTopologyVersion topVer,
        final boolean skipStore,
        final boolean keepBinary
    ) {
        Collection<ClusterNode> nodes = ctx.grid().cluster().forDataNodes(name()).nodes();

        if (!nodes.isEmpty()) {
            ctx.kernalContext().task().setThreadContext(TC_SUBGRID, nodes);

            IgniteInternalFuture<Boolean> rmvAll = ctx.kernalContext().task().execute(
                new RemoveAllTask(ctx.name(), topVer, skipStore, keepBinary), null);

            rmvAll.listen(new IgniteInClosure<IgniteInternalFuture<Boolean>>() {
                @Override public void apply(IgniteInternalFuture<Boolean> fut) {
                    try {
                        boolean retry = !fut.get();

                        AffinityTopologyVersion topVer0 = ctx.affinity().affinityTopologyVersion();

                        if (topVer0.equals(topVer) && !retry)
                            opFut.onDone();
                        else
                            removeAllAsync(opFut, topVer0, skipStore, keepBinary);
                    }
                    catch (ClusterGroupEmptyCheckedException ignore) {
                        if (log.isDebugEnabled())
                            log.debug("All remote nodes left while cache remove [cacheName=" + name() + "]");

                        opFut.onDone();
                    }
                    catch (IgniteCheckedException e) {
                        opFut.onDone(e);
                    }
                    catch (Error e) {
                        opFut.onDone(e);

                        throw e;
                    }
                }
            });
        }
        else
            opFut.onDone();
    }

    /** {@inheritDoc} */
    @Override public long localSizeLong(CachePeekMode[] peekModes) throws IgniteCheckedException {
        PeekModes modes = parsePeekModes(peekModes, true);

        long size = 0;

        if (modes.near)
            size += nearSize();

        // Swap and offheap are disabled for near cache.
        if (modes.primary || modes.backup) {
            AffinityTopologyVersion topVer = ctx.affinity().affinityTopologyVersion();

            IgniteCacheOffheapManager offheap = ctx.offheap();

            if (modes.offheap)
                size += offheap.entriesCount(modes.primary, modes.backup, topVer);
            else if (modes.heap) {
                for (GridDhtLocalPartition locPart : ctx.topology().currentLocalPartitions()) {
                    if ((modes.primary && locPart.primary(topVer)) || (modes.backup && locPart.backup(topVer)))
                        size += locPart.publicSize();
                }
            }
        }

        return size;
    }

    /** {@inheritDoc} */
    @Override public long localSizeLong(int part, CachePeekMode[] peekModes) throws IgniteCheckedException {
        PeekModes modes = parsePeekModes(peekModes, true);

        long size = 0;

        if (modes.near)
            size += nearSize();

        // Swap and offheap are disabled for near cache.
        if (modes.offheap) {
            AffinityTopologyVersion topVer = ctx.affinity().affinityTopologyVersion();

            IgniteCacheOffheapManager offheap = ctx.offheap();

<<<<<<< HEAD
            if (ctx.affinity().primaryByPartition(ctx.localNode(), part, topVer) && modes.primary ||
                ctx.affinity().backupByPartition(ctx.localNode(), part, topVer) && modes.backup)
                size += offheap.entriesCount(part);
=======
            if (ctx.affinity().primaryByPartition(ctx.localNode(), partition, topVer) && modes.primary ||
                ctx.affinity().backupByPartition(ctx.localNode(), partition, topVer) && modes.backup)
                size += offheap.entriesCount(partition);
>>>>>>> 86c40587
        }

        return size;
    }

    /** {@inheritDoc} */
    @Override public String toString() {
        return S.toString(GridDistributedCacheAdapter.class, this, "super", super.toString());
    }

    /**
     * Remove task.
     */
    @GridInternal
    private static class RemoveAllTask extends ComputeTaskAdapter<Object, Boolean> {
        /** */
        private static final long serialVersionUID = 0L;

        /** Cache name. */
        private final String cacheName;

        /** Affinity topology version. */
        private final AffinityTopologyVersion topVer;

        /** Skip store flag. */
        private final boolean skipStore;

        /** Keep binary flag. */
        private final boolean keepBinary;

        /**
         * @param cacheName Cache name.
         * @param topVer Affinity topology version.
         * @param skipStore Skip store flag.
         */
        public RemoveAllTask(String cacheName, AffinityTopologyVersion topVer, boolean skipStore, boolean keepBinary) {
            this.cacheName = cacheName;
            this.topVer = topVer;
            this.skipStore = skipStore;
            this.keepBinary = keepBinary;
        }

        /** {@inheritDoc} */
        @Nullable @Override public Map<? extends ComputeJob, ClusterNode> map(List<ClusterNode> subgrid,
            @Nullable Object arg) throws IgniteException {
            Map<ComputeJob, ClusterNode> jobs = new HashMap<>();

            for (ClusterNode node : subgrid)
                jobs.put(new GlobalRemoveAllJob(cacheName, topVer, skipStore, keepBinary), node);

            return jobs;
        }

        /** {@inheritDoc} */
        @Override public ComputeJobResultPolicy result(ComputeJobResult res, List<ComputeJobResult> rcvd) {
            IgniteException e = res.getException();

            if (e != null) {
                if (e instanceof ClusterTopologyException)
                    return ComputeJobResultPolicy.WAIT;

                throw new IgniteException("Remote job threw exception.", e);
            }

            return ComputeJobResultPolicy.WAIT;
        }

        /** {@inheritDoc} */
        @Nullable @Override public Boolean reduce(List<ComputeJobResult> results) throws IgniteException {
            for (ComputeJobResult locRes : results) {
                if (locRes != null && (locRes.getException() != null || !locRes.<Boolean>getData()))
                    return false;
            }

            return true;
        }
    }

    /**
     * Internal job which performs remove all primary key mappings
     * operation on a cache with the given name.
     */
    @GridInternal
    private static class GlobalRemoveAllJob<K, V> extends TopologyVersionAwareJob {
        /** */
        private static final long serialVersionUID = 0L;

        /** Skip store flag. */
        private final boolean skipStore;

        /** Keep binary flag. */
        private final boolean keepBinary;

        /**
         * @param cacheName Cache name.
         * @param topVer Topology version.
         * @param skipStore Skip store flag.
         */
        private GlobalRemoveAllJob(
            String cacheName,
            @NotNull AffinityTopologyVersion topVer,
            boolean skipStore,
            boolean keepBinary
        ) {
            super(cacheName, topVer);

            this.skipStore = skipStore;
            this.keepBinary = keepBinary;
        }

        /** {@inheritDoc} */
        @Nullable @Override public Object localExecute(@Nullable IgniteInternalCache cache0) {
            GridCacheAdapter cache = ((IgniteKernal) ignite).context().cache().internalCache(cacheName);

            if (cache == null)
                return true;

            final GridCacheContext<K, V> ctx = cache.context();

            ctx.gate().enter();

            try {
                if (!ctx.affinity().affinityTopologyVersion().equals(topVer))
                    return false; // Ignore this remove request because remove request will be sent again.

                GridDhtCacheAdapter<K, V> dht;
                GridNearCacheAdapter<K, V> near = null;

                if (cache instanceof GridNearCacheAdapter) {
                    near = ((GridNearCacheAdapter<K, V>) cache);
                    dht = near.dht();
                }
                else
                    dht = (GridDhtCacheAdapter<K, V>) cache;

                try (DataStreamerImpl<KeyCacheObject, Object> dataLdr =
                         (DataStreamerImpl) ignite.dataStreamer(cacheName)) {
                    ((DataStreamerImpl) dataLdr).maxRemapCount(0);

                    dataLdr.skipStore(skipStore);
                    dataLdr.keepBinary(keepBinary);

                    dataLdr.receiver(DataStreamerCacheUpdaters.<KeyCacheObject, Object>batched());

                    for (int part : ctx.affinity().primaryPartitions(ctx.localNodeId(), topVer)) {
                        GridDhtLocalPartition locPart = dht.topology().localPartition(part, topVer, false);

                        if (locPart == null || (ctx.rebalanceEnabled() && locPart.state() != OWNING) || !locPart.reserve())
                            return false;

                        try {
                            GridCloseableIterator<KeyCacheObject> iter = dht.context().offheap().keysIterator(part);

                            if (iter != null) {
                                try {
                                    while (iter.hasNext())
                                        dataLdr.removeDataInternal(iter.next());
                                }
                                finally {
                                    iter.close();
                                }
                            }
                        }
                        finally {
                            locPart.release();
                        }
                    }
                }

                if (near != null) {
                    GridCacheVersion obsoleteVer = ctx.versions().next();

                    for (GridCacheEntryEx e : near.allEntries()) {
                        if (!e.valid(topVer) && e.markObsolete(obsoleteVer))
                            near.removeEntry(e);
                    }
                }
            }
            catch (IgniteCheckedException e) {
                throw U.convertException(e);
            }
            finally {
                ctx.gate().leave();
            }

            return true;
        }
    }
}<|MERGE_RESOLUTION|>--- conflicted
+++ resolved
@@ -306,15 +306,9 @@
 
             IgniteCacheOffheapManager offheap = ctx.offheap();
 
-<<<<<<< HEAD
             if (ctx.affinity().primaryByPartition(ctx.localNode(), part, topVer) && modes.primary ||
                 ctx.affinity().backupByPartition(ctx.localNode(), part, topVer) && modes.backup)
                 size += offheap.entriesCount(part);
-=======
-            if (ctx.affinity().primaryByPartition(ctx.localNode(), partition, topVer) && modes.primary ||
-                ctx.affinity().backupByPartition(ctx.localNode(), partition, topVer) && modes.backup)
-                size += offheap.entriesCount(partition);
->>>>>>> 86c40587
         }
 
         return size;
