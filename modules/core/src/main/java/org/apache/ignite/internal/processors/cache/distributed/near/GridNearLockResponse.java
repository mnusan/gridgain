/*
 * Copyright 2019 GridGain Systems, Inc. and Contributors.
 * 
 * Licensed under the GridGain Community Edition License (the "License");
 * you may not use this file except in compliance with the License.
 * You may obtain a copy of the License at
 * 
 *     https://www.gridgain.com/products/software/community-edition/gridgain-community-edition-license
 * 
 * Unless required by applicable law or agreed to in writing, software
 * distributed under the License is distributed on an "AS IS" BASIS,
 * WITHOUT WARRANTIES OR CONDITIONS OF ANY KIND, either express or implied.
 * See the License for the specific language governing permissions and
 * limitations under the License.
 */

package org.apache.ignite.internal.processors.cache.distributed.near;

import java.io.Externalizable;
import java.nio.ByteBuffer;
import java.util.Collection;
import org.apache.ignite.IgniteCheckedException;
import org.apache.ignite.internal.GridDirectCollection;
import org.apache.ignite.internal.processors.affinity.AffinityTopologyVersion;
import org.apache.ignite.internal.processors.cache.CacheObject;
import org.apache.ignite.internal.processors.cache.distributed.GridDistributedLockResponse;
import org.apache.ignite.internal.processors.cache.version.GridCacheVersion;
import org.apache.ignite.internal.util.tostring.GridToStringInclude;
import org.apache.ignite.internal.util.typedef.internal.S;
import org.apache.ignite.lang.IgniteUuid;
import org.apache.ignite.plugin.extensions.communication.MessageCollectionItemType;
import org.apache.ignite.plugin.extensions.communication.MessageReader;
import org.apache.ignite.plugin.extensions.communication.MessageWriter;
import org.jetbrains.annotations.Nullable;

/**
 * Near cache lock response.
 */
public class GridNearLockResponse extends GridDistributedLockResponse {
    /** */
    private static final long serialVersionUID = 0L;

    /** Collection of versions that are pending and less than lock version. */
    @GridToStringInclude
    @GridDirectCollection(GridCacheVersion.class)
    private Collection<GridCacheVersion> pending;

    /** */
    private int miniId;

    /** DHT versions. */
    @GridToStringInclude
    private GridCacheVersion[] dhtVers;

    /** DHT candidate versions. */
    @GridToStringInclude
    private GridCacheVersion[] mappedVers;

    /** Filter evaluation results for fast-commit transactions. */
    private boolean[] filterRes;

    /** Set if client node should remap lock request. */
    private AffinityTopologyVersion clientRemapVer;

    /** {@code True} if remap version is compatible with current version. Used together with clientRemapVer. */
    private boolean compatibleRemapVer;

    /**
     * Empty constructor (required by {@link Externalizable}).
     */
    public GridNearLockResponse() {
        // No-op.
    }

    /**
     * @param cacheId Cache ID.
     * @param lockVer Lock ID.
     * @param futId Future ID.
     * @param miniId Mini future ID.
     * @param filterRes {@code True} if need to allocate array for filter evaluation results.
     * @param cnt Count.
     * @param err Error.
     * @param clientRemapVer {@code True} if client node should remap lock request. If {@code compatibleRemapVer} is
     * {@code true} when first request is not remapped, but all subsequent will use remap version.
     * @param addDepInfo Deployment info.
     * @param compatibleRemapVer {@code True} if remap version is compatible with lock version.
     */
    public GridNearLockResponse(
        int cacheId,
        GridCacheVersion lockVer,
        IgniteUuid futId,
        int miniId,
        boolean filterRes,
        int cnt,
        Throwable err,
        AffinityTopologyVersion clientRemapVer,
        boolean addDepInfo,
        boolean compatibleRemapVer
    ) {
        super(cacheId, lockVer, futId, cnt, err, addDepInfo);

        assert miniId != 0;

        this.miniId = miniId;
        this.clientRemapVer = clientRemapVer;

        dhtVers = new GridCacheVersion[cnt];
        mappedVers = new GridCacheVersion[cnt];

        if (filterRes)
            this.filterRes = new boolean[cnt];

        this.compatibleRemapVer = compatibleRemapVer;
    }

    /**
     * @return {@code True} if client node should remap lock request.
     */
    @Nullable public AffinityTopologyVersion clientRemapVersion() {
        return clientRemapVer;
    }

    /**
     * @return {@code True} is remap version is compatible with current topology version.
     */
    public boolean compatibleRemapVersion() {
        return compatibleRemapVer;
    }

    /**
     * Gets pending versions that are less than {@link #version()}.
     *
     * @return Pending versions.
     */
    public Collection<GridCacheVersion> pending() {
        return pending;
    }

    /**
     * Sets pending versions that are less than {@link #version()}.
     *
     * @param pending Pending versions.
     */
    public void pending(Collection<GridCacheVersion> pending) {
        this.pending = pending;
    }

    /**
     * @return Mini future ID.
     */
    public int miniId() {
        return miniId;
    }

    /**
     * @param idx Index.
     * @return DHT version.
     */
    public GridCacheVersion dhtVersion(int idx) {
        return dhtVers == null ? null : dhtVers[idx];
    }

    /**
     * Returns DHT candidate version for acquired near lock on DHT node.
     *
     * @param idx Key index.
     * @return DHT version.
     */
    public GridCacheVersion mappedVersion(int idx) {
        return mappedVers == null ? null : mappedVers[idx];
    }

    /**
     * Gets filter evaluation result for fast-commit transaction.
     *
     * @param idx Result index.
     * @return {@code True} if filter passed on primary node, {@code false} otherwise.
     */
    public boolean filterResult(int idx) {
        assert filterRes != null : "Should not call filterResult for non-fast-commit transactions.";

        return filterRes[idx];
    }

    /**
     * @param val Value.
     * @param filterPassed Boolean flag indicating whether filter passed for fast-commit transaction.
     * @param dhtVer DHT version.
     * @param mappedVer Mapped version.
     * @throws IgniteCheckedException If failed.
     */
    public void addValueBytes(
        @Nullable CacheObject val,
        boolean filterPassed,
        @Nullable GridCacheVersion dhtVer,
        @Nullable GridCacheVersion mappedVer
    ) throws IgniteCheckedException {
        int idx = valuesSize();

        dhtVers[idx] = dhtVer;
        mappedVers[idx] = mappedVer;

        if (filterRes != null)
            filterRes[idx] = filterPassed;

        // Delegate to super.
        addValue(val);
    }

    /** {@inheritDoc} */
    @Override public boolean writeTo(ByteBuffer buf, MessageWriter writer) {
        writer.setBuffer(buf);

        if (!super.writeTo(buf, writer))
            return false;

        if (!writer.isHeaderWritten()) {
            if (!writer.writeHeader(directType(), fieldsCount()))
                return false;

            writer.onHeaderWritten();
        }

        switch (writer.state()) {
            case 12:
                if (!writer.writeAffinityTopologyVersion("clientRemapVer", clientRemapVer))
                    return false;

                writer.incrementState();

<<<<<<< HEAD
            case 13:
                if (!writer.writeObjectArray("dhtVers", dhtVers, MessageCollectionItemType.MSG))
=======
            case 12:
                if (!writer.writeBoolean("compatibleRemapVer", compatibleRemapVer))
>>>>>>> 4f8777e0
                    return false;

                writer.incrementState();

<<<<<<< HEAD
            case 14:
                if (!writer.writeBooleanArray("filterRes", filterRes))
=======
            case 13:
                if (!writer.writeObjectArray("dhtVers", dhtVers, MessageCollectionItemType.MSG))
>>>>>>> 4f8777e0
                    return false;

                writer.incrementState();

<<<<<<< HEAD
            case 15:
                if (!writer.writeObjectArray("mappedVers", mappedVers, MessageCollectionItemType.MSG))
=======
            case 14:
                if (!writer.writeBooleanArray("filterRes", filterRes))
>>>>>>> 4f8777e0
                    return false;

                writer.incrementState();

<<<<<<< HEAD
            case 16:
                if (!writer.writeInt("miniId", miniId))
=======
            case 15:
                if (!writer.writeObjectArray("mappedVers", mappedVers, MessageCollectionItemType.MSG))
>>>>>>> 4f8777e0
                    return false;

                writer.incrementState();

<<<<<<< HEAD
=======
            case 16:
                if (!writer.writeInt("miniId", miniId))
                    return false;

                writer.incrementState();

>>>>>>> 4f8777e0
            case 17:
                if (!writer.writeCollection("pending", pending, MessageCollectionItemType.MSG))
                    return false;

                writer.incrementState();

        }

        return true;
    }

    /** {@inheritDoc} */
    @Override public boolean readFrom(ByteBuffer buf, MessageReader reader) {
        reader.setBuffer(buf);

        if (!reader.beforeMessageRead())
            return false;

        if (!super.readFrom(buf, reader))
            return false;

        switch (reader.state()) {
            case 12:
                clientRemapVer = reader.readAffinityTopologyVersion("clientRemapVer");

                if (!reader.isLastRead())
                    return false;

                reader.incrementState();

<<<<<<< HEAD
            case 13:
                dhtVers = reader.readObjectArray("dhtVers", MessageCollectionItemType.MSG, GridCacheVersion.class);
=======
            case 12:
                compatibleRemapVer = reader.readBoolean("compatibleRemapVer");
>>>>>>> 4f8777e0

                if (!reader.isLastRead())
                    return false;

                reader.incrementState();

<<<<<<< HEAD
            case 14:
                filterRes = reader.readBooleanArray("filterRes");
=======
            case 13:
                dhtVers = reader.readObjectArray("dhtVers", MessageCollectionItemType.MSG, GridCacheVersion.class);
>>>>>>> 4f8777e0

                if (!reader.isLastRead())
                    return false;

                reader.incrementState();

<<<<<<< HEAD
            case 15:
                mappedVers = reader.readObjectArray("mappedVers", MessageCollectionItemType.MSG, GridCacheVersion.class);
=======
            case 14:
                filterRes = reader.readBooleanArray("filterRes");
>>>>>>> 4f8777e0

                if (!reader.isLastRead())
                    return false;

                reader.incrementState();

<<<<<<< HEAD
            case 16:
                miniId = reader.readInt("miniId");
=======
            case 15:
                mappedVers = reader.readObjectArray("mappedVers", MessageCollectionItemType.MSG, GridCacheVersion.class);
>>>>>>> 4f8777e0

                if (!reader.isLastRead())
                    return false;

                reader.incrementState();

<<<<<<< HEAD
=======
            case 16:
                miniId = reader.readInt("miniId");

                if (!reader.isLastRead())
                    return false;

                reader.incrementState();

>>>>>>> 4f8777e0
            case 17:
                pending = reader.readCollection("pending", MessageCollectionItemType.MSG);

                if (!reader.isLastRead())
                    return false;

                reader.incrementState();

        }

        return reader.afterMessageRead(GridNearLockResponse.class);
    }

    /** {@inheritDoc} */
    @Override public short directType() {
        return 52;
    }

    /** {@inheritDoc} */
    @Override public byte fieldsCount() {
        return 18;
    }

    /** {@inheritDoc} */
    @Override public String toString() {
        return S.toString(GridNearLockResponse.class, this, super.toString());
    }
}<|MERGE_RESOLUTION|>--- conflicted
+++ resolved
@@ -222,65 +222,42 @@
         }
 
         switch (writer.state()) {
+            case 11:
+                if (!writer.writeAffinityTopologyVersion("clientRemapVer", clientRemapVer))
+                    return false;
+
+                writer.incrementState();
+
             case 12:
-                if (!writer.writeAffinityTopologyVersion("clientRemapVer", clientRemapVer))
-                    return false;
-
-                writer.incrementState();
-
-<<<<<<< HEAD
+                if (!writer.writeBoolean("compatibleRemapVer", compatibleRemapVer))
+                    return false;
+
+                writer.incrementState();
+
             case 13:
                 if (!writer.writeObjectArray("dhtVers", dhtVers, MessageCollectionItemType.MSG))
-=======
-            case 12:
-                if (!writer.writeBoolean("compatibleRemapVer", compatibleRemapVer))
->>>>>>> 4f8777e0
-                    return false;
-
-                writer.incrementState();
-
-<<<<<<< HEAD
+                    return false;
+
+                writer.incrementState();
+
             case 14:
                 if (!writer.writeBooleanArray("filterRes", filterRes))
-=======
-            case 13:
-                if (!writer.writeObjectArray("dhtVers", dhtVers, MessageCollectionItemType.MSG))
->>>>>>> 4f8777e0
-                    return false;
-
-                writer.incrementState();
-
-<<<<<<< HEAD
+                    return false;
+
+                writer.incrementState();
+
             case 15:
                 if (!writer.writeObjectArray("mappedVers", mappedVers, MessageCollectionItemType.MSG))
-=======
-            case 14:
-                if (!writer.writeBooleanArray("filterRes", filterRes))
->>>>>>> 4f8777e0
-                    return false;
-
-                writer.incrementState();
-
-<<<<<<< HEAD
+                    return false;
+
+                writer.incrementState();
+
             case 16:
                 if (!writer.writeInt("miniId", miniId))
-=======
-            case 15:
-                if (!writer.writeObjectArray("mappedVers", mappedVers, MessageCollectionItemType.MSG))
->>>>>>> 4f8777e0
-                    return false;
-
-                writer.incrementState();
-
-<<<<<<< HEAD
-=======
-            case 16:
-                if (!writer.writeInt("miniId", miniId))
-                    return false;
-
-                writer.incrementState();
-
->>>>>>> 4f8777e0
+                    return false;
+
+                writer.incrementState();
+
             case 17:
                 if (!writer.writeCollection("pending", pending, MessageCollectionItemType.MSG))
                     return false;
@@ -303,77 +280,54 @@
             return false;
 
         switch (reader.state()) {
+            case 11:
+                clientRemapVer = reader.readAffinityTopologyVersion("clientRemapVer");
+
+                if (!reader.isLastRead())
+                    return false;
+
+                reader.incrementState();
+
             case 12:
-                clientRemapVer = reader.readAffinityTopologyVersion("clientRemapVer");
-
-                if (!reader.isLastRead())
-                    return false;
-
-                reader.incrementState();
-
-<<<<<<< HEAD
+                compatibleRemapVer = reader.readBoolean("compatibleRemapVer");
+
+                if (!reader.isLastRead())
+                    return false;
+
+                reader.incrementState();
+
             case 13:
                 dhtVers = reader.readObjectArray("dhtVers", MessageCollectionItemType.MSG, GridCacheVersion.class);
-=======
-            case 12:
-                compatibleRemapVer = reader.readBoolean("compatibleRemapVer");
->>>>>>> 4f8777e0
-
-                if (!reader.isLastRead())
-                    return false;
-
-                reader.incrementState();
-
-<<<<<<< HEAD
+
+                if (!reader.isLastRead())
+                    return false;
+
+                reader.incrementState();
+
             case 14:
                 filterRes = reader.readBooleanArray("filterRes");
-=======
-            case 13:
-                dhtVers = reader.readObjectArray("dhtVers", MessageCollectionItemType.MSG, GridCacheVersion.class);
->>>>>>> 4f8777e0
-
-                if (!reader.isLastRead())
-                    return false;
-
-                reader.incrementState();
-
-<<<<<<< HEAD
+
+                if (!reader.isLastRead())
+                    return false;
+
+                reader.incrementState();
+
             case 15:
                 mappedVers = reader.readObjectArray("mappedVers", MessageCollectionItemType.MSG, GridCacheVersion.class);
-=======
-            case 14:
-                filterRes = reader.readBooleanArray("filterRes");
->>>>>>> 4f8777e0
-
-                if (!reader.isLastRead())
-                    return false;
-
-                reader.incrementState();
-
-<<<<<<< HEAD
+
+                if (!reader.isLastRead())
+                    return false;
+
+                reader.incrementState();
+
             case 16:
                 miniId = reader.readInt("miniId");
-=======
-            case 15:
-                mappedVers = reader.readObjectArray("mappedVers", MessageCollectionItemType.MSG, GridCacheVersion.class);
->>>>>>> 4f8777e0
-
-                if (!reader.isLastRead())
-                    return false;
-
-                reader.incrementState();
-
-<<<<<<< HEAD
-=======
-            case 16:
-                miniId = reader.readInt("miniId");
-
-                if (!reader.isLastRead())
-                    return false;
-
-                reader.incrementState();
-
->>>>>>> 4f8777e0
+
+                if (!reader.isLastRead())
+                    return false;
+
+                reader.incrementState();
+
             case 17:
                 pending = reader.readCollection("pending", MessageCollectionItemType.MSG);
 
