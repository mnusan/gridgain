/*
 * Copyright 2019 GridGain Systems, Inc. and Contributors.
 *
 * Licensed under the GridGain Community Edition License (the "License");
 * you may not use this file except in compliance with the License.
 * You may obtain a copy of the License at
 *
 *     https://www.gridgain.com/products/software/community-edition/gridgain-community-edition-license
 *
 * Unless required by applicable law or agreed to in writing, software
 * distributed under the License is distributed on an "AS IS" BASIS,
 * WITHOUT WARRANTIES OR CONDITIONS OF ANY KIND, either express or implied.
 * See the License for the specific language governing permissions and
 * limitations under the License.
 */

package org.apache.ignite.internal.processors.cache.distributed.dht;

import java.util.ArrayList;
import java.util.Collection;
import java.util.HashMap;
import java.util.HashSet;
import java.util.Iterator;
import java.util.List;
import java.util.Map;
import java.util.Set;
import java.util.UUID;
import java.util.concurrent.CountDownLatch;
import java.util.concurrent.atomic.AtomicIntegerFieldUpdater;
import java.util.concurrent.atomic.AtomicReference;
import java.util.concurrent.atomic.AtomicReferenceFieldUpdater;
import javax.cache.expiry.Duration;
import javax.cache.expiry.ExpiryPolicy;
import javax.cache.processor.EntryProcessor;
import org.apache.ignite.IgniteCheckedException;
import org.apache.ignite.IgniteInterruptedException;
import org.apache.ignite.IgniteLogger;
import org.apache.ignite.cluster.ClusterNode;
import org.apache.ignite.failure.FailureContext;
import org.apache.ignite.failure.FailureType;
import org.apache.ignite.internal.IgniteDiagnosticAware;
import org.apache.ignite.internal.IgniteDiagnosticPrepareContext;
import org.apache.ignite.internal.IgniteFeatures;
import org.apache.ignite.internal.IgniteInternalFuture;
import org.apache.ignite.internal.cluster.ClusterTopologyCheckedException;
import org.apache.ignite.internal.processors.affinity.AffinityTopologyVersion;
import org.apache.ignite.internal.processors.cache.CacheInvokeEntry;
import org.apache.ignite.internal.processors.cache.CacheLockCandidates;
import org.apache.ignite.internal.processors.cache.CacheObject;
import org.apache.ignite.internal.processors.cache.GridCacheAdapter;
import org.apache.ignite.internal.processors.cache.GridCacheCompoundFuture;
import org.apache.ignite.internal.processors.cache.GridCacheContext;
import org.apache.ignite.internal.processors.cache.GridCacheEntryEx;
import org.apache.ignite.internal.processors.cache.GridCacheEntryInfo;
import org.apache.ignite.internal.processors.cache.GridCacheEntryRemovedException;
import org.apache.ignite.internal.processors.cache.GridCacheMvccCandidate;
import org.apache.ignite.internal.processors.cache.GridCacheOperation;
import org.apache.ignite.internal.processors.cache.GridCacheReturn;
import org.apache.ignite.internal.processors.cache.GridCacheSharedContext;
import org.apache.ignite.internal.processors.cache.GridCacheVersionedFuture;
import org.apache.ignite.internal.processors.cache.KeyCacheObject;
import org.apache.ignite.internal.processors.cache.distributed.GridDistributedCacheEntry;
import org.apache.ignite.internal.processors.cache.distributed.GridDistributedTxMapping;
import org.apache.ignite.internal.processors.cache.distributed.near.GridNearCacheAdapter;
import org.apache.ignite.internal.processors.cache.distributed.near.GridNearTxPrepareRequest;
import org.apache.ignite.internal.processors.cache.distributed.near.GridNearTxPrepareResponse;
import org.apache.ignite.internal.processors.cache.mvcc.MvccSnapshot;
import org.apache.ignite.internal.processors.cache.mvcc.MvccUpdateVersionAware;
import org.apache.ignite.internal.processors.cache.mvcc.MvccVersionAware;
import org.apache.ignite.internal.processors.cache.mvcc.txlog.TxState;
import org.apache.ignite.internal.processors.cache.transactions.IgniteInternalTx;
import org.apache.ignite.internal.processors.cache.transactions.IgniteTxEntry;
import org.apache.ignite.internal.processors.cache.transactions.IgniteTxKey;
import org.apache.ignite.internal.processors.cache.transactions.TxCounters;
import org.apache.ignite.internal.processors.cache.version.GridCacheVersion;
import org.apache.ignite.internal.processors.dr.GridDrType;
import org.apache.ignite.internal.processors.timeout.GridTimeoutObjectAdapter;
import org.apache.ignite.internal.processors.tracing.MTC;
import org.apache.ignite.internal.processors.tracing.Span;
import org.apache.ignite.internal.transactions.IgniteTxOptimisticCheckedException;
import org.apache.ignite.internal.transactions.IgniteTxRollbackCheckedException;
import org.apache.ignite.internal.util.GridLeanSet;
import org.apache.ignite.internal.util.future.GridCompoundFuture;
import org.apache.ignite.internal.util.future.GridFutureAdapter;
import org.apache.ignite.internal.util.lang.IgnitePair;
import org.apache.ignite.internal.util.tostring.GridToStringExclude;
import org.apache.ignite.internal.util.tostring.GridToStringInclude;
import org.apache.ignite.internal.util.typedef.C1;
import org.apache.ignite.internal.util.typedef.CI1;
import org.apache.ignite.internal.util.typedef.CIX1;
import org.apache.ignite.internal.util.typedef.F;
import org.apache.ignite.internal.util.typedef.T2;
import org.apache.ignite.internal.util.typedef.internal.CU;
import org.apache.ignite.internal.util.typedef.internal.S;
import org.apache.ignite.internal.util.typedef.internal.U;
import org.apache.ignite.lang.IgniteFutureCancelledException;
import org.apache.ignite.lang.IgniteReducer;
import org.apache.ignite.lang.IgniteUuid;
import org.apache.ignite.thread.IgniteThread;
import org.jetbrains.annotations.Nullable;

import static org.apache.ignite.events.EventType.EVT_CACHE_REBALANCE_OBJECT_LOADED;
import static org.apache.ignite.internal.IgniteNodeAttributes.ATTR_VALIDATE_CACHE_REQUESTS;
import static org.apache.ignite.internal.processors.cache.GridCacheOperation.CREATE;
import static org.apache.ignite.internal.processors.cache.GridCacheOperation.DELETE;
import static org.apache.ignite.internal.processors.cache.GridCacheOperation.NOOP;
import static org.apache.ignite.internal.processors.cache.GridCacheOperation.READ;
import static org.apache.ignite.internal.processors.cache.GridCacheOperation.TRANSFORM;
import static org.apache.ignite.internal.processors.cache.GridCacheOperation.UPDATE;
import static org.apache.ignite.internal.util.lang.GridFunc.isEmpty;
import static org.apache.ignite.transactions.TransactionState.PREPARED;
import static org.apache.ignite.internal.processors.tracing.MTC.TraceSurroundings;
import static org.apache.ignite.internal.processors.tracing.SpanType.TX_DHT_PREPARE;

/**
 *
 */
@SuppressWarnings("unchecked")
public final class GridDhtTxPrepareFuture extends GridCacheCompoundFuture<IgniteInternalTx, GridNearTxPrepareResponse>
    implements GridCacheVersionedFuture<GridNearTxPrepareResponse>, IgniteDiagnosticAware {
    /** */
    private static final long serialVersionUID = 0L;

    /** Tracing span. */
    private Span span;

    /** Logger reference. */
    private static final AtomicReference<IgniteLogger> logRef = new AtomicReference<>();

    /** Error updater. */
    private static final AtomicReferenceFieldUpdater<GridDhtTxPrepareFuture, Throwable> ERR_UPD =
        AtomicReferenceFieldUpdater.newUpdater(GridDhtTxPrepareFuture.class, Throwable.class, "err");

    /** */
    private static final IgniteReducer<IgniteInternalTx, GridNearTxPrepareResponse> REDUCER =
        new IgniteReducer<IgniteInternalTx, GridNearTxPrepareResponse>() {
            @Override public boolean collect(IgniteInternalTx e) {
                return true;
            }

            @Override public GridNearTxPrepareResponse reduce() {
                // Nothing to aggregate.
                return null;
            }
        };

    /** Replied flag updater. */
    private static final AtomicIntegerFieldUpdater<GridDhtTxPrepareFuture> REPLIED_UPD =
        AtomicIntegerFieldUpdater.newUpdater(GridDhtTxPrepareFuture.class, "replied");

    /** Mapped flag updater. */
    private static final AtomicIntegerFieldUpdater<GridDhtTxPrepareFuture> MAPPED_UPD =
        AtomicIntegerFieldUpdater.newUpdater(GridDhtTxPrepareFuture.class, "mapped");

    /** Logger. */
    private static IgniteLogger log;

    /** Logger. */
    private static IgniteLogger msgLog;

    /** Context. */
    private GridCacheSharedContext<?, ?> cctx;

    /** Future ID. */
    private IgniteUuid futId;

    /** Transaction. */
    @GridToStringExclude
    private GridDhtTxLocalAdapter tx;

    /** Near mappings. */
    private Map<UUID, GridDistributedTxMapping> nearMap;

    /** DHT mappings. */
    private Map<UUID, GridDistributedTxMapping> dhtMap;

    /** Error. */
    private volatile Throwable err;

    /** Replied flag. */
    private volatile int replied;

    /** All replies flag. */
    private volatile int mapped;

    /** Prepare request. */
    private GridNearTxPrepareRequest req;

    /** Trackable flag. */
    private boolean trackable = true;

    /** Near mini future id. */
    private int nearMiniId;

    /** DHT versions map. */
    private Map<IgniteTxKey, GridCacheVersion> dhtVerMap;

    /** {@code True} if this is last prepare operation for node. */
    private boolean last;

    /** Needs return value flag. */
    private boolean retVal;

    /** Return value. */
    private GridCacheReturn ret;

    /** Keys that did not pass the filter. */
    private Collection<IgniteTxKey> filterFailedKeys;

    /** Keys that should be locked. */
    @GridToStringInclude
    private final Set<IgniteTxKey> lockKeys = new HashSet<>();

    /** Force keys future for correct transforms. */
    private IgniteInternalFuture<?> forceKeysFut;

    /** Locks ready flag. */
    private volatile boolean locksReady;

    /** */
    private boolean invoke;

    /** Timeout object. */
    private final PrepareTimeoutObject timeoutObj;

    /** */
    private CountDownLatch timeoutAddedLatch;

    /**
     * @param cctx Context.
     * @param tx Transaction.
     * @param timeout Timeout.
     * @param nearMiniId Near mini future id.
     * @param dhtVerMap DHT versions map.
     * @param last {@code True} if this is last prepare operation for node.
     * @param retVal Return value flag.
     */
    public GridDhtTxPrepareFuture(
        GridCacheSharedContext cctx,
        final GridDhtTxLocalAdapter tx,
        long timeout,
        int nearMiniId,
        Map<IgniteTxKey, GridCacheVersion> dhtVerMap,
        boolean last,
        boolean retVal
    ) {
        super(REDUCER);

        this.cctx = cctx;
        this.tx = tx;
        this.dhtVerMap = dhtVerMap;
        this.last = last;

        futId = IgniteUuid.randomUuid();

        this.nearMiniId = nearMiniId;

        if (log == null) {
            msgLog = cctx.txPrepareMessageLogger();
            log = U.logger(cctx.kernalContext(), logRef, GridDhtTxPrepareFuture.class);
        }

        dhtMap = tx.dhtMap();
        nearMap = tx.nearMap();

        this.retVal = retVal;

        assert dhtMap != null;
        assert nearMap != null;

        timeoutObj = timeout > 0 ? new PrepareTimeoutObject(timeout) : null;

        if (tx.onePhaseCommit())
            timeoutAddedLatch = new CountDownLatch(1);
    }

    /** {@inheritDoc} */
    @Nullable @Override public IgniteLogger logger() {
        return log;
    }

    /** {@inheritDoc} */
    @Override public IgniteUuid futureId() {
        return futId;
    }

    /**
     * @return Near mini future id.
     */
    int nearMiniId() {
        return nearMiniId;
    }

    /** {@inheritDoc} */
    @Override public GridCacheVersion version() {
        return tx.xidVersion();
    }

    /** {@inheritDoc} */
    @Override public boolean onOwnerChanged(GridCacheEntryEx entry, GridCacheMvccCandidate owner) {
        if (log.isDebugEnabled())
            log.debug("Transaction future received owner changed callback: " + entry);

        boolean rmv;

        synchronized (this) {
            rmv = lockKeys.remove(entry.txKey());
        }

        return rmv && mapIfLocked();
    }

    /** {@inheritDoc} */
    @Override public boolean trackable() {
        return trackable;
    }

    /** {@inheritDoc} */
    @Override public void markNotTrackable() {
        trackable = false;
    }

    /**
     * @return Transaction.
     */
    public GridDhtTxLocalAdapter tx() {
        return tx;
    }

    /**
     * @return {@code True} if all locks are owned.
     */
    private boolean checkLocks() {
        if (!locksReady)
            return false;

        synchronized (this) {
            return lockKeys.isEmpty();
        }
    }

    /** {@inheritDoc} */
    @Override public boolean onNodeLeft(UUID nodeId) {
        for (IgniteInternalFuture<?> fut : futures())
            if (isMini(fut)) {
                MiniFuture f = (MiniFuture)fut;

                if (f.node().id().equals(nodeId)) {
                    f.onNodeLeft();

                    return true;
                }
            }

        return false;
    }

    /**
     *
     */
    private void onEntriesLocked() {
        ret = new GridCacheReturn(null, tx.localResult(), true, null, true);

        for (IgniteTxEntry writeEntry : req.writes()) {
            IgniteTxEntry txEntry = tx.entry(writeEntry.txKey());

            assert txEntry != null : writeEntry;

            GridCacheContext cacheCtx = txEntry.context();

            GridCacheEntryEx cached = txEntry.cached();

            ExpiryPolicy expiry = cacheCtx.expiryForTxEntry(txEntry);

            cctx.database().checkpointReadLock();

            try {
                if ((txEntry.op() == CREATE || txEntry.op() == UPDATE) &&
                    txEntry.conflictExpireTime() == CU.EXPIRE_TIME_CALCULATE) {
                    if (expiry != null) {
                        cached.unswap(true);

                        Duration duration = cached.hasValue() ?
                            expiry.getExpiryForUpdate() : expiry.getExpiryForCreation();

                        txEntry.ttl(CU.toTtl(duration));
                    }
                }

                boolean hasFilters = !F.isEmptyOrNulls(txEntry.filters()) && !F.isAlwaysTrue(txEntry.filters());

                CacheObject val;
                CacheObject oldVal = null;

                boolean readOld = hasFilters || retVal || txEntry.op() == DELETE || txEntry.op() == TRANSFORM ||
                    tx.nearOnOriginatingNode() || tx.hasInterceptor();

                if (readOld) {
                    boolean readThrough = !txEntry.skipStore() &&
                        (txEntry.op() == TRANSFORM || ((retVal || hasFilters) && cacheCtx.config().isLoadPreviousValue()));

                    boolean evt = retVal || txEntry.op() == TRANSFORM;

                    EntryProcessor entryProc = null;

                    if (evt && txEntry.op() == TRANSFORM)
                        entryProc = F.first(txEntry.entryProcessors()).get1();

                    final boolean keepBinary = txEntry.keepBinary();

                    val = oldVal = cached.innerGet(
                        null,
                        tx,
                        readThrough,
                        /*metrics*/retVal,
                        /*event*/evt,
                        tx.subjectId(),
                        entryProc,
                        tx.resolveTaskName(),
                        null,
                        keepBinary);

                    if (retVal || txEntry.op() == TRANSFORM) {
                        if (!F.isEmpty(txEntry.entryProcessors())) {
                            invoke = true;

                            if (txEntry.hasValue())
                                val = txEntry.value();

                            KeyCacheObject key = txEntry.key();

                            Object procRes = null;
                            Exception err = null;

                            boolean modified = false;

                            txEntry.oldValueOnPrimary(val != null);

                            for (T2<EntryProcessor<Object, Object, Object>, Object[]> t : txEntry.entryProcessors()) {
                                CacheInvokeEntry<Object, Object> invokeEntry = new CacheInvokeEntry<>(key, val,
                                    txEntry.cached().version(), keepBinary, txEntry.cached());

                                IgniteThread.onEntryProcessorEntered(false);

                                try {
                                    EntryProcessor<Object, Object, Object> processor = t.get1();

                                    procRes = processor.process(invokeEntry, t.get2());

                                    val = cacheCtx.toCacheObject(invokeEntry.getValue(true));

                                    if (val != null) // no validation for remove case
                                        cacheCtx.validateKeyAndValue(key, val);
                                }
                                catch (Exception e) {
                                    err = e;

                                    break;
                                }
                                finally {
                                    IgniteThread.onEntryProcessorLeft();
                                }

                                modified |= invokeEntry.modified();
                            }

                            if (modified)
                                val = cacheCtx.toCacheObject(cacheCtx.unwrapTemporary(val));

                            GridCacheOperation op = modified ? (val == null ? DELETE : UPDATE) : NOOP;

                            if (op == NOOP) {
                                GridCacheAdapter<?, ?> cache = writeEntry.context().cache();

                                if (cache.context().statisticsEnabled())
                                    cache.metrics0().onReadOnlyInvoke(oldVal != null);

                                if (expiry != null) {
                                    long ttl = CU.toTtl(expiry.getExpiryForAccess());

                                    txEntry.ttl(ttl);

                                    if (ttl == CU.TTL_ZERO)
                                        op = DELETE;
                                }
                            }

                            txEntry.entryProcessorCalculatedValue(new T2<>(op, op == NOOP ? null : val));

                            if (retVal) {
                                if (err != null || procRes != null)
                                    ret.addEntryProcessResult(txEntry.context(), key, null, procRes, err, keepBinary);
                                else
                                    ret.invokeResult(true);
                            }
                        }
                        else if (retVal)
                            ret.value(cacheCtx, val, keepBinary);
                    }

                    if (hasFilters && !cacheCtx.isAll(cached, txEntry.filters())) {
                        if (expiry != null)
                            txEntry.ttl(CU.toTtl(expiry.getExpiryForAccess()));

                        txEntry.op(GridCacheOperation.NOOP);

                        if (filterFailedKeys == null)
                            filterFailedKeys = new ArrayList<>();

                        filterFailedKeys.add(cached.txKey());

                        ret.success(false);
                    }
                    else
                        ret.success(txEntry.op() != DELETE || cached.hasValue());
                }

                // Send old value in case if rebalancing is not finished.
                final boolean sndOldVal = !cacheCtx.isLocal() &&
                    !cacheCtx.topology().rebalanceFinished(tx.topologyVersion());

                if (sndOldVal) {
                    if (oldVal == null && !readOld) {
                        oldVal = cached.innerGet(
                            null,
                            tx,
                            /*readThrough*/false,
                            /*metrics*/false,
                            /*event*/false,
                            /*subjectId*/tx.subjectId(),
                            /*transformClo*/null,
                            /*taskName*/null,
                            /*expiryPlc*/null,
                            /*keepBinary*/true);
                    }

                    if (oldVal != null)
                        oldVal.prepareMarshal(cacheCtx.cacheObjectContext());

                    txEntry.oldValue(oldVal);
                }
            }
            catch (IgniteCheckedException e) {
                U.error(log, "Failed to get result value for cache entry: " + cached, e);

                onError(e);
            }
            catch (GridCacheEntryRemovedException e) {
                // Entry was unlocked by concurrent rollback.
                onError(tx.rollbackException());
            }
            finally {
                cctx.database().checkpointReadUnlock();
            }
        }
    }

    /**
     * @param t Error.
     */
    public void onError(Throwable t) {
        onDone(null, t);
    }

    /**
     * @param nodeId Sender.
     * @param res Result.
     */
    public void onResult(UUID nodeId, GridDhtTxPrepareResponse res) {
        if (isDone()) {
            if (msgLog.isDebugEnabled()) {
                msgLog.debug("DHT prepare fut, response for finished future [txId=" + tx.nearXidVersion() +
                    ", dhtTxId=" + tx.xidVersion() +
                    ", node=" + nodeId +
                    ", res=" + res +
                    ", fut=" + this + ']');
            }

            return;
        }

        MiniFuture mini = miniFuture(res.miniId());

        if (mini != null) {
            assert mini.node().id().equals(nodeId);

            mini.onResult(res);
        }
        else {
            if (msgLog.isDebugEnabled()) {
                msgLog.debug("DHT prepare fut, failed to find mini future [txId=" + tx.nearXidVersion() +
                    ", dhtTxId=" + tx.xidVersion() +
                    ", node=" + nodeId +
                    ", res=" + res +
                    ", fut=" + this + ']');
            }
        }
    }

    /**
     * Finds pending mini future by the given mini ID.
     *
     * @param miniId Mini ID to find.
     * @return Mini future.
     */
    private MiniFuture miniFuture(int miniId) {
        // We iterate directly over the futs collection here to avoid copy.
        synchronized (this) {
            int size = futuresCountNoLock();

            // Avoid iterator creation.
            for (int i = 0; i < size; i++) {
                IgniteInternalFuture<IgniteInternalTx> fut = future(i);

                if (!isMini(fut))
                    continue;

                MiniFuture mini = (MiniFuture)fut;

                if (mini.futureId() == miniId) {
                    if (!mini.isDone())
                        return mini;
                    else
                        return null;
                }
            }
        }

        return null;
    }

    /**
     * Marks all locks as ready for local transaction.
     */
    private void readyLocks() {
        // Ready all locks.
        if (log.isDebugEnabled())
            log.debug("Marking all local candidates as ready: " + this);

        readyLocks(req.writes());

        if (tx.serializable() && tx.optimistic())
            readyLocks(req.reads());

        locksReady = true;
    }

    /**
     * @param checkEntries Entries.
     */
    private void readyLocks(Iterable<IgniteTxEntry> checkEntries) {
        for (IgniteTxEntry txEntry : checkEntries) {
            GridCacheContext cacheCtx = txEntry.context();

            if (cacheCtx.isLocal())
                continue;

            GridDistributedCacheEntry entry = (GridDistributedCacheEntry)txEntry.cached();

            if (entry == null) {
                entry = (GridDistributedCacheEntry)cacheCtx.cache().entryEx(txEntry.key(), tx.topologyVersion());

                txEntry.cached(entry);
            }

            if (tx.optimistic() && txEntry.explicitVersion() == null) {
                synchronized (this) {
                    lockKeys.add(txEntry.txKey());
                }
            }

            while (true) {
                try {
                    assert txEntry.explicitVersion() == null || entry.lockedBy(txEntry.explicitVersion());

                    CacheLockCandidates owners = entry.readyLock(tx.xidVersion());

                    if (log.isDebugEnabled())
                        log.debug("Current lock owners for entry [owner=" + owners + ", entry=" + entry + ']');

                    break; // While.
                }
                // Possible if entry cached within transaction is obsolete.
                catch (GridCacheEntryRemovedException ignored) {
                    if (log.isDebugEnabled())
                        log.debug("Got removed entry in future onAllReplies method (will retry): " + txEntry);

                    entry = (GridDistributedCacheEntry)cacheCtx.cache().entryEx(txEntry.key(), tx.topologyVersion());

                    txEntry.cached(entry);
                }
            }
        }
    }

    /**
     * Checks if all ready locks are acquired and sends requests to remote nodes in this case.
     *
     * @return {@code True} if all locks are acquired, {@code false} otherwise.
     */
    private boolean mapIfLocked() {
        if (checkLocks()) {
            if (!MAPPED_UPD.compareAndSet(this, 0, 1))
                return false;

            if (timeoutObj != null && tx.onePhaseCommit()) {
                U.awaitQuiet(timeoutAddedLatch);

                // Disable timeouts after all locks are acquired for one-phase commit or partition desync will occur.
                if (!cctx.time().removeTimeoutObject(timeoutObj))
                    return true; // Should not proceed with prepare if tx is already timed out.
            }

            if (forceKeysFut == null || (forceKeysFut.isDone() && forceKeysFut.error() == null))
                try {
                    prepare0();
                }
                catch (IgniteTxRollbackCheckedException e) {
                    onError(e);
                }
            else {
                forceKeysFut.listen(new CI1<IgniteInternalFuture<?>>() {
                    @Override public void apply(IgniteInternalFuture<?> f) {
                        try {
                            f.get();

                            prepare0();
                        }
                        catch (IgniteCheckedException e) {
                            onError(e);
                        }
                        finally {
                            cctx.txContextReset();
                        }
                    }
                });
            }

            return true;
        }

        return false;
    }

    /** {@inheritDoc} */
    @Override public boolean onDone(GridNearTxPrepareResponse res0, Throwable err) {
        try (TraceSurroundings ignored2 = MTC.support(span)) {
            assert err != null || (initialized() && !hasPending()) : "On done called for prepare future that has " +
                "pending mini futures: " + this;

            ERR_UPD.compareAndSet(this, null, err);

            // Must clear prepare future before response is sent or listeners are notified.
            if (tx.optimistic())
                tx.clearPrepareFuture(this);

            // Do not commit one-phase commit transaction if originating node has near cache enabled.
            if (tx.commitOnPrepare()) {
                assert last;

                Throwable prepErr = this.err;

                // Must create prepare response before transaction is committed to grab correct return value.
                final GridNearTxPrepareResponse res = createPrepareResponse(prepErr);

                onComplete(res);

                if (tx.markFinalizing(IgniteInternalTx.FinalizationStatus.USER_FINISH)) {
                    CIX1<IgniteInternalFuture<IgniteInternalTx>> resClo =
                        new CIX1<IgniteInternalFuture<IgniteInternalTx>>() {
                            @Override public void applyx(IgniteInternalFuture<IgniteInternalTx> fut) {
                                if (res.error() == null && fut.error() != null)
                                    res.error(fut.error());

                                if (REPLIED_UPD.compareAndSet(GridDhtTxPrepareFuture.this, 0, 1))
                                    sendPrepareResponse(res);
                            }
                        };

                    try {
                        if (prepErr == null) {
                            try {
                                tx.commitAsync().listen(resClo);
                            }
                            catch (Throwable e) {
                                res.error(e);

                                tx.systemInvalidate(true);

                                try {
                                    tx.rollbackAsync().listen(resClo);
                                }
                                catch (Throwable e1) {
                                    e.addSuppressed(e1);
                                }

                                throw e;
                            }
                        }
                        else if (!cctx.kernalContext().isStopping()) {
                            try {
                                tx.rollbackAsync().listen(resClo);
                            }
                            catch (Throwable e) {
                                if (err != null)
                                    err.addSuppressed(e);

                                throw err;
                            }
                        }
                    }
                    catch (Throwable e) {
                        tx.logTxFinishErrorSafe(log, true, e);

                        cctx.kernalContext().failure().process(new FailureContext(FailureType.CRITICAL_ERROR, e));
                    }
                }

                return true;
            }
            else {
                if (REPLIED_UPD.compareAndSet(this, 0, 1)) {
                    GridNearTxPrepareResponse res = createPrepareResponse(this.err);

                    // Will call super.onDone().
                    onComplete(res);

                    sendPrepareResponse(res);

                    return true;
                }
                else {
                    // Other thread is completing future. Wait for it to complete.
                    try {
                        if (err != null)
                            get();
                    }
                    catch (IgniteInterruptedException e) {
                        onError(new IgniteCheckedException("Got interrupted while waiting for replies to be sent.", e));
                    }
                    catch (IgniteCheckedException ignored) {
                        // No-op, get() was just synchronization.
                    }

                    return false;
                }
            }
        }
    }

    /**
     * @param res Response.
     */
    private void sendPrepareResponse(GridNearTxPrepareResponse res) {
        if (!tx.nearNodeId().equals(cctx.localNodeId())) {
            Throwable err = this.err;

            if (err != null && err instanceof IgniteFutureCancelledException) {
                if (msgLog.isDebugEnabled()) {
                    msgLog.debug("DHT prepare fut, skip send response [txId=" + tx.nearXidVersion() +
                        ", dhtTxId=" + tx.xidVersion() +
                        ", node=" + tx.nearNodeId() +
                        ", err=" + err +
                        ", res=" + res + ']');
                }

                return;
            }

            try {
                cctx.io().send(tx.nearNodeId(), res, tx.ioPolicy());

                if (msgLog.isDebugEnabled()) {
                    msgLog.debug("DHT prepare fut, sent response [txId=" + tx.nearXidVersion() +
                        ", dhtTxId=" + tx.xidVersion() +
                        ", node=" + tx.nearNodeId() +
                        ", res=" + res + ']');
                }
            }
            catch (ClusterTopologyCheckedException e) {
                if (msgLog.isDebugEnabled()) {
                    msgLog.debug("Failed to send prepare response, node left [txId=" + tx.nearXidVersion() + "," +
                        ", dhtTxId=" + tx.xidVersion() +
                        ", node=" + tx.nearNodeId() +
                        ", res=" + res + ']');
                }
            }
            catch (IgniteCheckedException e) {
                U.error(msgLog, "Failed to send prepare response [txId=" + tx.nearXidVersion() + "," +
                    ", dhtTxId=" + tx.xidVersion() +
                    ", node=" + tx.nearNodeId() +
                    ", res=" + res,
                    ", tx=" + tx + ']',
                    e);
            }
        }
    }

    /**
     * @param prepErr Error.
     * @return Prepare response.
     */
    private GridNearTxPrepareResponse createPrepareResponse(@Nullable Throwable prepErr) {
        assert F.isEmpty(tx.invalidPartitions());

        GridNearTxPrepareResponse res = new GridNearTxPrepareResponse(
            -1,
            tx.nearXidVersion(),
            tx.colocated() ? tx.xid() : tx.nearFutureId(),
            nearMiniId,
            tx.xidVersion(),
            tx.writeVersion(),
            ret,
            prepErr,
            null,
            tx.onePhaseCommit(),
            tx.activeCachesDeploymentEnabled());

        if (prepErr == null) {
            if (tx.needReturnValue() || tx.nearOnOriginatingNode() || tx.hasInterceptor())
                addDhtValues(res);

            GridCacheVersion min = tx.minVersion();

            if (tx.needsCompletedVersions()) {
                IgnitePair<Collection<GridCacheVersion>> versPair = cctx.tm().versions(min);

                res.completedVersions(versPair.get1(), versPair.get2());
            }

            res.pending(localDhtPendingVersions(tx.writeEntries(), min));

            tx.implicitSingleResult(ret);
        }

        res.filterFailedKeys(filterFailedKeys);

        return res;
    }

    /**
     * @param res Response being sent.
     */
    private void addDhtValues(GridNearTxPrepareResponse res) {
        // Interceptor on near node needs old values to execute callbacks.
        if (!F.isEmpty(req.writes())) {
            for (IgniteTxEntry e : req.writes()) {
                IgniteTxEntry txEntry = tx.entry(e.txKey());

                assert txEntry != null : "Missing tx entry for key [tx=" + tx + ", key=" + e.txKey() + ']';

                GridCacheContext cacheCtx = txEntry.context();

                while (true) {
                    try {
                        GridCacheEntryEx entry = txEntry.cached();

                        GridCacheVersion dhtVer = entry.version();

                        CacheObject val0 = entry.valueBytes();

                        if (val0 != null)
                            res.addOwnedValue(txEntry.txKey(), dhtVer, val0);

                        break;
                    }
                    catch (GridCacheEntryRemovedException ignored) {
                        // Retry.
                        txEntry.cached(cacheCtx.cache().entryEx(txEntry.key(), tx.topologyVersion()));
                    }
                }
            }
        }

        for (Map.Entry<IgniteTxKey, GridCacheVersion> ver : dhtVerMap.entrySet()) {
            IgniteTxEntry txEntry = tx.entry(ver.getKey());

            if (res.hasOwnedValue(ver.getKey()))
                continue;

            assert txEntry != null : ver;

            GridCacheContext cacheCtx = txEntry.context();

            while (true) {
                try {
                    GridCacheEntryEx entry = txEntry.cached();

                    GridCacheVersion dhtVer = entry.version();

                    if (ver.getValue() == null || !ver.getValue().equals(dhtVer)) {
                        CacheObject val0 = entry.valueBytes();

                        res.addOwnedValue(txEntry.txKey(), dhtVer, val0);
                    }

                    break;
                }
                catch (GridCacheEntryRemovedException ignored) {
                    // Retry.
                    txEntry.cached(cacheCtx.cache().entryEx(txEntry.key(), tx.topologyVersion()));
                }
            }
        }
    }

    /**
     * @param f Future.
     * @return {@code True} if mini-future.
     */
    private boolean isMini(IgniteInternalFuture<?> f) {
        return f.getClass().equals(MiniFuture.class);
    }

    /**
     * Completeness callback.
     *
     * @param res Response.
     * @return {@code True} if {@code done} flag was changed as a result of this call.
     */
    private boolean onComplete(@Nullable GridNearTxPrepareResponse res) {
        if (!tx.onePhaseCommit() && ((last || tx.isSystemInvalidate()) && !(tx.near() && tx.local())))
            tx.state(PREPARED);

        if (super.onDone(res, res == null ? err : null)) {
            // Don't forget to clean up.
            cctx.mvcc().removeVersionedFuture(this);

            if (timeoutObj != null)
                cctx.time().removeTimeoutObject(timeoutObj);

            return true;
        }

        return false;
    }

    /**
     * Completes this future.
     */
    public void complete() {
        GridNearTxPrepareResponse res = new GridNearTxPrepareResponse();

        res.error(err != null ? err : new IgniteCheckedException("Failed to prepare transaction."));

        onComplete(res);
    }

    /**
     * Initializes future.
     *
     * @param req Prepare request.
     */
    public void prepare(GridNearTxPrepareRequest req) {
        assert req != null;
        try (MTC.TraceSurroundings ignored =
                 MTC.supportContinual(span = cctx.kernalContext().tracing().create(TX_DHT_PREPARE, MTC.span()))) {
            if (tx.empty() && !req.queryUpdate()) {
                tx.setRollbackOnly();

                onDone((GridNearTxPrepareResponse)null);
            }

            this.req = req;

            ClusterNode node = cctx.discovery().node(tx.topologyVersion(), tx.nearNodeId());

            boolean validateCache = needCacheValidation(node);

            if (validateCache) {
                GridDhtTopologyFuture topFut = cctx.exchange().lastFinishedFuture();

<<<<<<< HEAD
                if (topFut != null && !isEmpty(req.writes())) {
                    // All caches either read only or not. So validation of one cache context is enough.
                    GridCacheContext ctx = F.first(req.writes()).context();

                    Throwable err = topFut.validateCache(
                        ctx,
                        req.recovery(),
                        isEmpty(req.writes()), null, null);

                    if (err != null)
                        onDone(null, new IgniteCheckedException(err));
                }
=======
            if (topFut != null) {
                err = tx.txState().validateTopology(cctx, isEmpty(req.writes()), topFut);

                if (err != null)
                    onDone(null, this.err);
>>>>>>> 57e82e9f
            }

            boolean ser = tx.serializable() && tx.optimistic();

            if (!F.isEmpty(req.writes()) || (ser && !F.isEmpty(req.reads()))) {
                Map<Integer, Collection<KeyCacheObject>> forceKeys = null;

                for (IgniteTxEntry entry : req.writes())
                    forceKeys = checkNeedRebalanceKeys(entry, forceKeys);

                if (ser) {
                    for (IgniteTxEntry entry : req.reads())
                        forceKeys = checkNeedRebalanceKeys(entry, forceKeys);
                }

                forceKeysFut = forceRebalanceKeys(forceKeys);
            }

            readyLocks();

            // Start timeout tracking after 'readyLocks' to avoid race with timeout processing.
            if (timeoutObj != null) {
                cctx.time().addTimeoutObject(timeoutObj);

                // Fix race with add/remove timeout object if locks are mapped from another
                // thread before timeout object is enqueued.
                if (tx.onePhaseCommit())
                    timeoutAddedLatch.countDown();
            }

            mapIfLocked();
        }
    }

    /**
     * Returns {@code true} if cache validation needed.
     *
     * @param node Originating node.
     * @return {@code True} if cache should be validated, {@code false} - otherwise.
     */
    private boolean needCacheValidation(ClusterNode node) {
        if (node == null) {
            // The originating (aka near) node has left the topology
            // and therefore the cache validation doesn't make sense.
            return false;
        }

        return Boolean.TRUE.equals(node.attribute(ATTR_VALIDATE_CACHE_REQUESTS));
    }

    /**
     * Checks if this transaction needs previous value for the given tx entry. Will use passed in map to store
     * required key or will create new map if passed in map is {@code null}.
     *
     * @param e TX entry.
     * @param map Map with needed preload keys.
     * @return Map if it was created.
     */
    private Map<Integer, Collection<KeyCacheObject>> checkNeedRebalanceKeys(
        IgniteTxEntry e,
        Map<Integer, Collection<KeyCacheObject>> map
    ) {
        if (retVal ||
            !F.isEmpty(e.entryProcessors()) ||
            !F.isEmpty(e.filters()) ||
            e.entryReadVersion() != null) {
            if (map == null)
                map = new HashMap<>();

            Collection<KeyCacheObject> keys = map.get(e.cacheId());

            if (keys == null) {
                keys = new ArrayList<>();

                map.put(e.cacheId(), keys);
            }

            keys.add(e.key());
        }

        return map;
    }

    /**
     * @param keysMap Keys to request.
     * @return Keys request future.
     */
    private IgniteInternalFuture<Object> forceRebalanceKeys(Map<Integer, Collection<KeyCacheObject>> keysMap) {
        if (F.isEmpty(keysMap))
            return null;

        GridCompoundFuture<Object, Object> compFut = null;
        IgniteInternalFuture<Object> lastForceFut = null;

        for (Map.Entry<Integer, Collection<KeyCacheObject>> entry : keysMap.entrySet()) {
            if (lastForceFut != null && compFut == null) {
                compFut = new GridCompoundFuture();

                compFut.add(lastForceFut);
            }

            int cacheId = entry.getKey();

            Collection<KeyCacheObject> keys = entry.getValue();

            GridCacheContext ctx = cctx.cacheContext(cacheId);

            lastForceFut = ctx.group().preloader().request(ctx, keys, tx.topologyVersion());

            if (compFut != null && lastForceFut != null)
                compFut.add(lastForceFut);
        }

        if (compFut != null) {
            compFut.markInitialized();

            return compFut;
        }
        else
            return lastForceFut;
    }

    /**
     * @param entries Entries.
     * @return Not null exception if version check failed.
     * @throws IgniteCheckedException If failed.
     */
    @Nullable private IgniteCheckedException checkReadConflict(Iterable<IgniteTxEntry> entries)
        throws IgniteCheckedException {
        try {
            for (IgniteTxEntry entry : entries) {
                GridCacheVersion serReadVer = entry.entryReadVersion();

                if (serReadVer != null) {
                    entry.cached().unswap();

                    if (!entry.cached().checkSerializableReadVersion(serReadVer))
                        return versionCheckError(entry);
                }
            }
        }
        catch (GridCacheEntryRemovedException ignore) {
            // Entry was unlocked by concurrent rollback.
            onError(tx.rollbackException());
        }

        return null;
    }

    /**
     * @param entry Entry.
     * @return Optimistic version check error.
     */
    private IgniteTxOptimisticCheckedException versionCheckError(IgniteTxEntry entry) {
        StringBuilder msg = new StringBuilder("Failed to prepare transaction, read/write conflict [");

        GridCacheContext cctx = entry.context();

        try {
            Object key = cctx.unwrapBinaryIfNeeded(entry.key(), entry.keepBinary(), false);

            assert key != null : entry.key();

            if (S.includeSensitive())
                msg.append("key=").append(key.toString()).append(", keyCls=").append(key.getClass().getName());
        }
        catch (Exception e) {
            msg.append("key=<failed to get key: ").append(e.toString()).append(">");
        }

        try {
            GridCacheEntryEx entryEx = entry.cached();

            CacheObject cacheVal = entryEx != null ? entryEx.rawGet() : null;

            Object val = cacheVal != null ? cctx.unwrapBinaryIfNeeded(cacheVal, entry.keepBinary(), false) : null;

            if (val != null) {
                if (S.includeSensitive())
                    msg.append(", val=").append(val.toString()).append(", valCls=").append(val.getClass().getName());
            }
            else
                msg.append(", val=null");
        }
        catch (Exception e) {
            msg.append(", val=<failed to get value: ").append(e.toString()).append(">");
        }

        msg.append(", cache=").append(cctx.name()).append(", thread=").append(Thread.currentThread()).append("]");

        return new IgniteTxOptimisticCheckedException(msg.toString());
    }

    /**
     *
     */
    private void prepare0() throws IgniteTxRollbackCheckedException {
        boolean error = false;

        try {
            if (tx.serializable() && tx.optimistic()) {
                IgniteCheckedException err0;

                try {
                    err0 = checkReadConflict(req.writes());

                    if (err0 == null)
                        err0 = checkReadConflict(req.reads());
                }
                catch (IgniteCheckedException e) {
                    U.error(log, "Failed to check entry version: " + e, e);

                    err0 = e;
                }

                if (err0 != null) {
                    ERR_UPD.compareAndSet(this, null, err0);

                    try {
                        tx.rollbackAsync();
                    }
                    catch (Throwable e) {
                        err0.addSuppressed(e);
                    }

                    final GridNearTxPrepareResponse res = createPrepareResponse(err);

                    onDone(res, res.error());

                    return;
                }
            }

            onEntriesLocked();

            // We are holding transaction-level locks for entries here, so we can get next write version.
            tx.writeVersion(cctx.cacheContext(tx.txState().firstCacheId()).cache().nextVersion());

            TxCounters counters = tx.txCounters(true);

            // Assign keys to primary nodes.
            if (!F.isEmpty(req.writes())) {
                for (IgniteTxEntry write : req.writes()) {
                    IgniteTxEntry entry = tx.entry(write.txKey());

                    assert entry != null && entry.cached() != null : entry;

                    // Counter shouldn't be reserved for mvcc, local cache entries, NOOP operations and NOOP transforms.
                    if (!entry.cached().isLocal() && entry.op() != NOOP &&
                        !(entry.op() == TRANSFORM &&
                            (entry.entryProcessorCalculatedValue() == null || // Possible for txs over cachestore
                                entry.entryProcessorCalculatedValue().get1() == NOOP)))
                        counters.incrementUpdateCounter(entry.cacheId(), entry.cached().partition());

                    map(entry);
                }
            }

            if (!F.isEmpty(req.reads())) {
                for (IgniteTxEntry read : req.reads())
                    map(tx.entry(read.txKey()));
            }

            if (isDone())
                return;

            if (last) {
                if (!tx.txState().mvccEnabled()) {
                    /** For MVCC counters are assigned on enlisting. */
                    /** See usage of {@link TxCounters#incrementUpdateCounter(int, int)} ) */
                    tx.calculatePartitionUpdateCounters();
                }

                recheckOnePhaseCommit();

                if (tx.onePhaseCommit())
                    tx.chainState(PREPARED);

                sendPrepareRequests();
            }
        }
        catch (Throwable t) {
            error = true;

            throw t;
        }
        finally {
            if (!error) // Prevent marking future as initialized on error.
                markInitialized();
        }
    }

    /**
     * Checking that one phase commit for transaction still actual.
     */
    private void recheckOnePhaseCommit() {
        if (tx.onePhaseCommit() && !tx.nearMap().isEmpty()) {
            for (GridDistributedTxMapping nearMapping : tx.nearMap().values()) {
                if (!tx.dhtMap().containsKey(nearMapping.primary().id())) {
                    tx.onePhaseCommit(false);

                    break;
                }
            }
        }
    }

    /**
     *
     */
    private void sendPrepareRequests() {
        assert !tx.txState().mvccEnabled() || !tx.onePhaseCommit() || tx.mvccSnapshot() != null;

        int miniId = 0;

        assert tx.transactionNodes() != null;

        final long timeout = timeoutObj != null ? timeoutObj.timeout : 0;

        // Do not need process active transactions on backups.
        MvccSnapshot mvccSnapshot = tx.mvccSnapshot();

        if (mvccSnapshot != null)
            mvccSnapshot = mvccSnapshot.withoutActiveTransactions();

        // Create mini futures.
        for (GridDistributedTxMapping dhtMapping : tx.dhtMap().values()) {
            assert !dhtMapping.empty() || dhtMapping.queryUpdate();

            ClusterNode n = dhtMapping.primary();

            assert !n.isLocal();

            GridDistributedTxMapping nearMapping = tx.nearMap().get(n.id());

            Collection<IgniteTxEntry> nearWrites = nearMapping == null ? null : nearMapping.writes();

            Collection<IgniteTxEntry> dhtWrites = dhtMapping.writes();

            if (!dhtMapping.queryUpdate() && F.isEmpty(dhtWrites) && F.isEmpty(nearWrites))
                continue;

            MiniFuture fut = new MiniFuture(n.id(), ++miniId, dhtMapping, nearMapping);

            add(fut); // Append new future.

            assert req.transactionNodes() != null;

            GridDhtTxPrepareRequest req = new GridDhtTxPrepareRequest(
                futId,
                fut.futureId(),
                tx.topologyVersion(),
                tx,
                timeout,
                dhtWrites,
                nearWrites,
                this.req.transactionNodes(),
                tx.nearXidVersion(),
                true,
                tx.onePhaseCommit(),
                tx.subjectId(),
                tx.taskNameHash(),
                tx.activeCachesDeploymentEnabled(),
                tx.storeWriteThrough(),
                retVal,
                mvccSnapshot,
                IgniteFeatures.nodeSupports(cctx.kernalContext(), n, IgniteFeatures.TX_TRACKING_UPDATE_COUNTER) ?
                    cctx.tm().txHandler().filterUpdateCountersForBackupNode(tx, n) : null);

            req.queryUpdate(dhtMapping.queryUpdate());

            int idx = 0;

            for (IgniteTxEntry entry : dhtWrites) {
                try {
                    GridDhtCacheEntry cached = (GridDhtCacheEntry)entry.cached();

                    GridCacheContext<?, ?> cacheCtx = cached.context();

                    // Do not invalidate near entry on originating transaction node.
                    req.invalidateNearEntry(idx, !tx.nearNodeId().equals(n.id()) &&
                        cached.readerId(n.id()) != null);

                    if (cached.isNewLocked()) {
                        List<ClusterNode> owners = cacheCtx.topology().owners(cached.partition(),
                            tx != null ? tx.topologyVersion() : cacheCtx.affinity().affinityTopologyVersion());

                        // Do not preload if local node is a partition owner.
                        if (!owners.contains(cctx.localNode()))
                            req.markKeyForPreload(idx);
                    }

                    break;
                }
                catch (GridCacheEntryRemovedException e) {
                    log.error("Got removed exception on entry with dht local candidate. Transaction will be " +
                        "rolled back. Entry: " + entry + " tx: " + CU.txDump(tx), e);

                    // Entry was unlocked by concurrent rollback.
                    onError(tx.rollbackException());
                }

                idx++;
            }

            if (!F.isEmpty(nearWrites)) {
                for (IgniteTxEntry entry : nearWrites) {
                    try {
                        if (entry.explicitVersion() == null) {
                            GridCacheMvccCandidate added = entry.cached().candidate(version());

                            assert added != null : "Missing candidate for cache entry:" + entry;
                            assert added.dhtLocal();

                            if (added.ownerVersion() != null)
                                req.owned(entry.txKey(), added.ownerVersion());
                        }

                        break;
                    }
                    catch (GridCacheEntryRemovedException e) {
                        log.error("Got removed exception on entry with dht local candidate. Transaction will be " +
                            "rolled back. Entry: " + entry + " tx: " + CU.txDump(tx), e);

                        // Entry was unlocked by concurrent rollback.
                        onError(tx.rollbackException());
                    }
                }
            }

            assert req.transactionNodes() != null;

            try {
                cctx.io().send(n, req, tx.ioPolicy());

                if (msgLog.isDebugEnabled()) {
                    msgLog.debug("DHT prepare fut, sent request dht [txId=" + tx.nearXidVersion() +
                        ", dhtTxId=" + tx.xidVersion() +
                        ", node=" + n.id() + ']');
                }
            }
            catch (ClusterTopologyCheckedException ignored) {
                fut.onNodeLeft();
            }
            catch (IgniteCheckedException e) {
                if (msgLog.isDebugEnabled()) {
                    msgLog.debug("DHT prepare fut, failed to send request dht [txId=" + tx.nearXidVersion() +
                        ", dhtTxId=" + tx.xidVersion() +
                        ", node=" + n.id() + ']');
                }

                fut.onResult(e);
            }
        }

        for (GridDistributedTxMapping nearMapping : tx.nearMap().values()) {
            if (!tx.dhtMap().containsKey(nearMapping.primary().id())) {
                if (tx.remainingTime() == -1)
                    return;

                MiniFuture fut = new MiniFuture(nearMapping.primary().id(), ++miniId, null, nearMapping);

                add(fut); // Append new future.

                GridDhtTxPrepareRequest req = new GridDhtTxPrepareRequest(
                    futId,
                    fut.futureId(),
                    tx.topologyVersion(),
                    tx,
                    timeout,
                    null,
                    nearMapping.writes(),
                    tx.transactionNodes(),
                    tx.nearXidVersion(),
                    true,
                    tx.onePhaseCommit(),
                    tx.subjectId(),
                    tx.taskNameHash(),
                    tx.activeCachesDeploymentEnabled(),
                    tx.storeWriteThrough(),
                    retVal,
                    mvccSnapshot,
                    null);

                for (IgniteTxEntry entry : nearMapping.entries()) {
                    if (CU.writes().apply(entry)) {
                        try {
                            if (entry.explicitVersion() == null) {
                                GridCacheMvccCandidate added = entry.cached().candidate(version());

                                assert added != null : "Null candidate for non-group-lock entry " +
                                    "[added=" + added + ", entry=" + entry + ']';
                                assert added.dhtLocal() : "Got non-dht-local candidate for prepare future" +
                                    "[added=" + added + ", entry=" + entry + ']';

                                if (added != null && added.ownerVersion() != null)
                                    req.owned(entry.txKey(), added.ownerVersion());
                            }

                            break;
                        }
                        catch (GridCacheEntryRemovedException e) {
                            log.error("Got removed exception on entry with dht local candidate. Transaction will be " +
                                "rolled back. Entry: " + entry + " tx: " + CU.txDump(tx), e);

                            // Entry was unlocked by concurrent rollback.
                            onError(tx.rollbackException());
                        }
                    }
                }

                assert req.transactionNodes() != null;

                try {
                    cctx.io().send(nearMapping.primary(), req, tx.ioPolicy());

                    if (msgLog.isDebugEnabled()) {
                        msgLog.debug("DHT prepare fut, sent request near [txId=" + tx.nearXidVersion() +
                            ", dhtTxId=" + tx.xidVersion() +
                            ", node=" + nearMapping.primary().id() + ']');
                    }
                }
                catch (ClusterTopologyCheckedException ignored) {
                    fut.onNodeLeft();
                }
                catch (IgniteCheckedException e) {
                    if (!cctx.kernalContext().isStopping()) {
                        if (msgLog.isDebugEnabled()) {
                            msgLog.debug("DHT prepare fut, failed to send request near [txId=" + tx.nearXidVersion() +
                                ", dhtTxId=" + tx.xidVersion() +
                                ", node=" + nearMapping.primary().id() + ']');
                        }

                        fut.onResult(e);
                    }
                    else {
                        if (msgLog.isDebugEnabled()) {
                            msgLog.debug("DHT prepare fut, failed to send request near, ignore [txId=" + tx.nearXidVersion() +
                                ", dhtTxId=" + tx.xidVersion() +
                                ", node=" + nearMapping.primary().id() +
                                ", err=" + e + ']');
                        }
                    }
                }
            }
        }
    }

    /**
     * @param entry Transaction entry.
     */
    private void map(IgniteTxEntry entry) {
        if (entry.cached().isLocal())
            return;

        GridDhtCacheEntry cached = (GridDhtCacheEntry)entry.cached();

        GridCacheContext cacheCtx = entry.context();

        GridDhtCacheAdapter<?, ?> dht = cacheCtx.isNear() ? cacheCtx.near().dht() : cacheCtx.dht();

        ExpiryPolicy expiry = cacheCtx.expiryForTxEntry(entry);

        if (expiry != null && (entry.op() == READ || entry.op() == NOOP)) {
            entry.op(NOOP);

            entry.ttl(CU.toTtl(expiry.getExpiryForAccess()));
        }

        while (true) {
            try {
                List<ClusterNode> dhtNodes = dht.topology().nodes(cached.partition(), tx.topologyVersion());

                assert !dhtNodes.isEmpty() && dhtNodes.get(0).id().equals(cctx.localNodeId()) :
                    "cacheId=" + cacheCtx.cacheId() + ", localNode = " + cctx.localNodeId() + ", dhtNodes = " + dhtNodes;

                if (log.isDebugEnabled())
                    log.debug("Mapping entry to DHT nodes [nodes=" + U.toShortString(dhtNodes) +
                        ", entry=" + entry + ']');

                for (int i = 1; i < dhtNodes.size(); i++) {
                    ClusterNode node = dhtNodes.get(i);

                    addMapping(entry, node, dhtMap);
                }

                Collection<UUID> readers = cached.readers();

                if (!F.isEmpty(readers)) {
                    for (UUID readerId : readers) {
                        if (readerId.equals(tx.nearNodeId()))
                            continue;

                        ClusterNode readerNode = cctx.discovery().node(readerId);

                        if (readerNode == null || canSkipNearReader(dht, readerNode, dhtNodes))
                            continue;

                        if (log.isDebugEnabled())
                            log.debug("Mapping entry to near node [node=" + readerNode + ", entry=" + entry + ']');

                        addMapping(entry, readerNode, nearMap);
                    }
                }
                else if (log.isDebugEnabled())
                    log.debug("Entry has no near readers: " + entry);

                break;
            }
            catch (GridCacheEntryRemovedException ignore) {
                cached = dht.entryExx(entry.key(), tx.topologyVersion());

                entry.cached(cached);
            }
        }
    }

    /**
     * This method checks if we should skip mapping of an entry update to the near reader. We can skip the update
     * if the reader is a primary or a backup. If the reader is a partition owner, but not a primary or a backup,
     * we cannot skip the reader update and must attempt to update a near entry anyway.
     *
     * @param dhtCache DHT cache to check mapping.
     * @param readerNode Reader node.
     * @param dhtNodes Current DHT nodes (primary + backups first and other DHT nodes afterwards).
     * @return {@code true} if reader is either a primary or a backup.
     */
    private boolean canSkipNearReader(GridDhtCacheAdapter<?, ?> dhtCache, ClusterNode readerNode, List<ClusterNode> dhtNodes) {
        int limit = Math.min(dhtCache.configuration().getBackups() + 1, dhtNodes.size());

        for (int i = 0; i < limit; i++) {
            if (dhtNodes.get(i).id().equals(readerNode.id()))
                return true;
        }

        return false;
    }

    /**
     * @param entry Entry.
     * @param n Node.
     * @param globalMap Map.
     */
    private void addMapping(
        IgniteTxEntry entry,
        ClusterNode n,
        Map<UUID, GridDistributedTxMapping> globalMap
    ) {
        GridDistributedTxMapping global = globalMap.get(n.id());

        if (global == null)
            globalMap.put(n.id(), global = new GridDistributedTxMapping(n));

        global.add(entry);
    }

    /**
     * Collects versions of pending candidates versions less than base.
     *
     * @param entries Tx entries to process.
     * @param baseVer Base version.
     * @return Collection of pending candidates versions.
     */
    private Collection<GridCacheVersion> localDhtPendingVersions(Iterable<IgniteTxEntry> entries,
        GridCacheVersion baseVer) {
        Collection<GridCacheVersion> lessPending = new GridLeanSet<>(5);

        for (IgniteTxEntry entry : entries) {
            try {
                for (GridCacheMvccCandidate cand : entry.cached().localCandidates()) {
                    if (cand.version().isLess(baseVer))
                        lessPending.add(cand.version());
                }
            }
            catch (GridCacheEntryRemovedException ignored) {
                // No-op, no candidates.
            }
        }

        return lessPending;
    }

    /** {@inheritDoc} */
    @Override public void addDiagnosticRequest(IgniteDiagnosticPrepareContext req) {
        if (!isDone()) {
            for (IgniteInternalFuture fut : futures()) {
                if (!fut.isDone() && fut instanceof MiniFuture) {
                    MiniFuture f = (MiniFuture)fut;

                    if (!f.node().isLocal()) {
                        GridCacheVersion dhtVer = tx.xidVersion();
                        GridCacheVersion nearVer = tx.nearXidVersion();

                        req.remoteTxInfo(f.nodeId, dhtVer, nearVer, "GridDhtTxPrepareFuture " +
                            "waiting for response [node=" + f.nodeId +
                            ", topVer=" + tx.topologyVersion() +
                            ", dhtVer=" + dhtVer +
                            ", nearVer=" + nearVer +
                            ", futId=" + futId +
                            ", miniId=" + f.futId +
                            ", tx=" + tx + ']');

                        return;
                    }
                }
            }
        }
    }

    /** {@inheritDoc} */
    @Override public String toString() {
        Collection<String> futs = F.viewReadOnly(futures(), new C1<IgniteInternalFuture<?>, String>() {
            @Override public String apply(IgniteInternalFuture<?> f) {
                return "[node=" + ((MiniFuture)f).node().id() +
                    ", loc=" + ((MiniFuture)f).node().isLocal() +
                    ", done=" + f.isDone() + "]";
            }
        });

        return S.toString(GridDhtTxPrepareFuture.class, this,
            "xid", tx.xidVersion(),
            "innerFuts", futs,
            "super", super.toString());
    }

    /**
     * Mini-future for get operations. Mini-futures are only waiting on a single
     * node as opposed to multiple nodes.
     */
    private class MiniFuture extends GridFutureAdapter<IgniteInternalTx> {
        /** */
        private final int futId;

        /** Node ID. */
        private UUID nodeId;

        /** DHT mapping. */
        @GridToStringInclude
        private GridDistributedTxMapping dhtMapping;

        /** Near mapping. */
        @GridToStringInclude
        private GridDistributedTxMapping nearMapping;

        /**
         * @param nodeId Node ID.
         * @param futId Future ID.
         * @param dhtMapping Mapping.
         * @param nearMapping nearMapping.
         */
        MiniFuture(
            UUID nodeId,
            int futId,
            GridDistributedTxMapping dhtMapping,
            GridDistributedTxMapping nearMapping
        ) {
            assert dhtMapping == null || nearMapping == null || dhtMapping.primary().equals(nearMapping.primary());

            this.nodeId = nodeId;
            this.futId = futId;
            this.dhtMapping = dhtMapping;
            this.nearMapping = nearMapping;
        }

        /**
         * @return Future ID.
         */
        int futureId() {
            return futId;
        }

        /**
         * @return Node ID.
         */
        public ClusterNode node() {
            return dhtMapping != null ? dhtMapping.primary() : nearMapping.primary();
        }

        /**
         * @param e Error.
         */
        void onResult(Throwable e) {
            if (log.isDebugEnabled())
                log.debug("Failed to get future result [fut=" + this + ", err=" + e + ']');

            // Fail.
            onDone(e);
        }

        /**
         */
        void onNodeLeft() {
            if (msgLog.isDebugEnabled()) {
                msgLog.debug("DHT prepare fut, mini future node left [txId=" + tx.nearXidVersion() +
                    ", dhtTxId=" + tx.xidVersion() +
                    ", node=" + node().id() + ']');
            }

            if (tx != null)
                tx.removeMapping(nodeId);

            onDone(tx);
        }

        /**
         * @param res Result callback.
         */
        void onResult(GridDhtTxPrepareResponse res) {
            if (res.error() != null)
                // Fail the whole compound future.
                onError(res.error());
            else {
                // Process evicted readers (no need to remap).
                if (nearMapping != null && !F.isEmpty(res.nearEvicted())) {
                    for (IgniteTxEntry entry : nearMapping.entries()) {
                        if (res.nearEvicted().contains(entry.txKey())) {
                            while (true) {
                                try {
                                    GridDhtCacheEntry cached = (GridDhtCacheEntry)entry.cached();

                                    cached.removeReader(nearMapping.primary().id(), res.messageId());

                                    break;
                                }
                                catch (GridCacheEntryRemovedException ignore) {
                                    GridCacheEntryEx e = entry.context().cache().peekEx(entry.key());

                                    if (e == null)
                                        break;

                                    entry.cached(e);
                                }
                            }
                        }
                    }

                    nearMapping.evictReaders(res.nearEvicted());
                }

                // Process invalid partitions (no need to remap).
                if (!F.isEmpty(res.invalidPartitionsByCacheId())) {
                    Map<Integer, int[]> invalidPartsMap = res.invalidPartitionsByCacheId();

                    for (Iterator<IgniteTxEntry> it = dhtMapping.entries().iterator(); it.hasNext();) {
                        IgniteTxEntry entry  = it.next();

                        int[] invalidParts = invalidPartsMap.get(entry.cacheId());

                        if (invalidParts != null && F.contains(invalidParts, entry.cached().partition())) {
                            it.remove();

                            if (log.isDebugEnabled())
                                log.debug("Removed mapping for entry from dht mapping [key=" + entry.key() +
                                    ", tx=" + tx + ", dhtMapping=" + dhtMapping + ']');
                        }
                    }

                    if (!dhtMapping.queryUpdate() && dhtMapping.empty()) {
                        dhtMap.remove(nodeId);

                        if (log.isDebugEnabled())
                            log.debug("Removed mapping for node entirely because all partitions are invalid [nodeId=" +
                                nodeId + ", tx=" + tx + ']');
                    }
                }

                AffinityTopologyVersion topVer = tx.topologyVersion();

                boolean rec = cctx.gridEvents().isRecordable(EVT_CACHE_REBALANCE_OBJECT_LOADED);

                for (GridCacheEntryInfo info : res.preloadEntries()) {
                    GridCacheContext<?, ?> cacheCtx = cctx.cacheContext(info.cacheId());

                    GridCacheAdapter<?, ?> cache0 = cacheCtx.cache();

                    if (cache0.isNear())
                        cache0 = ((GridNearCacheAdapter)cache0).dht();

                    while (true) {
                        GridCacheEntryEx entry = cache0.entryEx(info.key());

                        GridDrType drType = cacheCtx.isDrEnabled() ? GridDrType.DR_PRELOAD : GridDrType.DR_NONE;

                        cctx.database().checkpointReadLock();

                        try {
                            if (entry.initialValue(info.value(),
                                info.version(),
                                cacheCtx.mvccEnabled() ? ((MvccVersionAware)info).mvccVersion() : null,
                                cacheCtx.mvccEnabled() ? ((MvccUpdateVersionAware)info).newMvccVersion() : null,
                                cacheCtx.mvccEnabled() ? ((MvccVersionAware)info).mvccTxState() : TxState.NA,
                                cacheCtx.mvccEnabled() ? ((MvccUpdateVersionAware)info).newMvccTxState() : TxState.NA,
                                info.ttl(),
                                info.expireTime(),
                                true,
                                topVer,
                                drType,
                                false)) {
                                if (rec && !entry.isInternal())
                                    cacheCtx.events().addEvent(entry.partition(), entry.key(), cctx.localNodeId(), null,
                                        null, null, EVT_CACHE_REBALANCE_OBJECT_LOADED, info.value(), true, null,
                                        false, null, null, null, false);

                                if (retVal && !invoke)
                                    ret.value(cacheCtx, info.value(), false);
                            }

                            break;
                        }
                        catch (IgniteCheckedException e) {
                            // Fail the whole thing.
                            onDone(e);

                            return;
                        }
                        catch (GridCacheEntryRemovedException ignore) {
                            if (log.isDebugEnabled())
                                log.debug("Failed to set entry initial value (entry is obsolete, " +
                                    "will retry): " + entry);
                        }
                        finally {
                            cctx.database().checkpointReadUnlock();
                        }
                    }
                }

                // Finish mini future.
                onDone(tx);
            }
        }

        /** {@inheritDoc} */
        @Override public String toString() {
            return S.toString(MiniFuture.class, this, "done", isDone(), "cancelled", isCancelled(), "err", error());
        }
    }

    /**
     *
     */
    private class PrepareTimeoutObject extends GridTimeoutObjectAdapter {
        /** */
        private final long timeout;

        /**
         * @param timeout Timeout.
         */
        PrepareTimeoutObject(long timeout) {
            super(timeout);

            this.timeout = timeout;
        }

        /** {@inheritDoc} */
        @Override public void onTimeout() {
            synchronized (GridDhtTxPrepareFuture.this) {
                clear();

                lockKeys.clear();
            }

            onError(tx.timeoutException());
        }

        /** {@inheritDoc} */
        @Override public String toString() {
            return S.toString(PrepareTimeoutObject.class, this);
        }
    }
}<|MERGE_RESOLUTION|>--- conflicted
+++ resolved
@@ -1070,27 +1070,13 @@
             if (validateCache) {
                 GridDhtTopologyFuture topFut = cctx.exchange().lastFinishedFuture();
 
-<<<<<<< HEAD
-                if (topFut != null && !isEmpty(req.writes())) {
-                    // All caches either read only or not. So validation of one cache context is enough.
-                    GridCacheContext ctx = F.first(req.writes()).context();
-
-                    Throwable err = topFut.validateCache(
-                        ctx,
-                        req.recovery(),
-                        isEmpty(req.writes()), null, null);
-
-                    if (err != null)
-                        onDone(null, new IgniteCheckedException(err));
-                }
-=======
             if (topFut != null) {
                 err = tx.txState().validateTopology(cctx, isEmpty(req.writes()), topFut);
 
                 if (err != null)
                     onDone(null, this.err);
->>>>>>> 57e82e9f
-            }
+            }
+        }
 
             boolean ser = tx.serializable() && tx.optimistic();
 
