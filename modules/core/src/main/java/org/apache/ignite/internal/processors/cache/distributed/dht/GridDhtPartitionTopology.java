/*
 * Licensed to the Apache Software Foundation (ASF) under one or more
 * contributor license agreements.  See the NOTICE file distributed with
 * this work for additional information regarding copyright ownership.
 * The ASF licenses this file to You under the Apache License, Version 2.0
 * (the "License"); you may not use this file except in compliance with
 * the License.  You may obtain a copy of the License at
 *
 *      http://www.apache.org/licenses/LICENSE-2.0
 *
 * Unless required by applicable law or agreed to in writing, software
 * distributed under the License is distributed on an "AS IS" BASIS,
 * WITHOUT WARRANTIES OR CONDITIONS OF ANY KIND, either express or implied.
 * See the License for the specific language governing permissions and
 * limitations under the License.
 */

package org.apache.ignite.internal.processors.cache.distributed.dht;

import org.apache.ignite.*;
import org.apache.ignite.cluster.*;
import org.apache.ignite.internal.processors.affinity.*;
import org.apache.ignite.internal.processors.cache.distributed.dht.preloader.*;
import org.apache.ignite.internal.util.tostring.*;
import org.jetbrains.annotations.*;

import java.util.*;

/**
 * DHT partition topology.
 */
@GridToStringExclude
public interface GridDhtPartitionTopology {
    /**
     * Locks the topology, usually during mapping on locks or transactions.
     */
    public void readLock();

    /**
     * Unlocks topology locked by {@link #readLock()} method.
     */
    public void readUnlock();

    /**
     * Updates topology version.
     *
     * @param exchId Exchange ID.
     * @param exchFut Exchange future.
     */
    public void updateTopologyVersion(GridDhtPartitionExchangeId exchId, GridDhtPartitionsExchangeFuture exchFut);

    /**
     * Topology version.
     *
     * @return Topology version.
     */
    public AffinityTopologyVersion topologyVersion();

    /**
     * Gets a future that will be completed when partition exchange map for this
     * particular topology version is done.
     *
     * @return Topology version ready future.
     */
    public GridDhtTopologyFuture topologyVersionFuture();

    /**
     * Pre-initializes this topology.
     *
     * @param exchId Exchange ID for this pre-initialization.
     * @throws IgniteCheckedException If failed.
     */
    public void beforeExchange(GridDhtPartitionExchangeId exchId) throws IgniteCheckedException;

    /**
     * Post-initializes this topology.
     *
     * @param exchId Exchange ID for this post-initialization.
     * @return {@code True} if mapping was changed.
     * @throws IgniteCheckedException If failed.
     */
    public boolean afterExchange(GridDhtPartitionExchangeId exchId) throws IgniteCheckedException;

    /**
     * @param topVer Topology version at the time of creation.
     * @param p Partition ID.
     * @param create If {@code true}, then partition will be created if it's not there.
     * @return Local partition.
     * @throws GridDhtInvalidPartitionException If partition is evicted or absent and
     *      does not belong to this node.
     */
<<<<<<< HEAD
    @Nullable public GridDhtLocalPartition<K, V> localPartition(int p, AffinityTopologyVersion topVer, boolean create)
=======
    @Nullable public GridDhtLocalPartition localPartition(int p, long topVer, boolean create)
>>>>>>> 6c4282a1
        throws GridDhtInvalidPartitionException;

    /**
     * @param key Cache key.
     * @param create If {@code true}, then partition will be created if it's not there.
     * @return Local partition.
     * @throws GridDhtInvalidPartitionException If partition is evicted or absent and
     *      does not belong to this node.
     */
    @Nullable public GridDhtLocalPartition localPartition(Object key, boolean create)
        throws GridDhtInvalidPartitionException;

    /**
     * @return All local partitions by copying them into another list.
     */
    public List<GridDhtLocalPartition> localPartitions();

    /**
     *
     * @return All current local partitions.
     */
    public Collection<GridDhtLocalPartition> currentLocalPartitions();

    /**
     * @return Local IDs.
     */
    public GridDhtPartitionMap localPartitionMap();

    /**
     * @return Current update sequence.
     */
    public long updateSequence();

    /**
     * @param p Partition ID.
     * @param topVer Topology version.
     * @return Collection of all nodes responsible for this partition with primary node being first.
     */
    public Collection<ClusterNode> nodes(int p, AffinityTopologyVersion topVer);

    /**
     * @param p Partition ID.
     * @return Collection of all nodes who {@code own} this partition.
     */
    public List<ClusterNode> owners(int p);

    /**
     * @param p Partition ID.
     * @param topVer Topology version.
     * @return Collection of all nodes who {@code own} this partition.
     */
    public List<ClusterNode> owners(int p, AffinityTopologyVersion topVer);

    /**
     * @param p Partition ID.
     * @return Collection of all nodes who {@code are preloading} this partition.
     */
    public List<ClusterNode> moving(int p);

    /**
     * @param onlyActive If {@code true}, then only {@code active} partitions will be returned.
     * @return Node IDs mapped to partitions.
     */
    public GridDhtPartitionFullMap partitionMap(boolean onlyActive);

    /**
     * @param topVer Topology version.
     * @param e Entry added to cache.
     * @return Local partition.
     */
<<<<<<< HEAD
    public GridDhtLocalPartition<K, V> onAdded(AffinityTopologyVersion topVer, GridDhtCacheEntry<K, V> e);
=======
    public GridDhtLocalPartition onAdded(long topVer, GridDhtCacheEntry e);
>>>>>>> 6c4282a1

    /**
     * @param e Entry removed from cache.
     */
    public void onRemoved(GridDhtCacheEntry e);

    /**
     * @param exchId Exchange ID.
     * @param partMap Update partition map.
     * @return Local partition map if there were evictions or {@code null} otherwise.
     */
    public GridDhtPartitionMap update(@Nullable GridDhtPartitionExchangeId exchId, GridDhtPartitionFullMap partMap);

    /**
     * @param exchId Exchange ID.
     * @param parts Partitions.
     * @return Local partition map if there were evictions or {@code null} otherwise.
     */
    @Nullable public GridDhtPartitionMap update(@Nullable GridDhtPartitionExchangeId exchId,
        GridDhtPartitionMap parts);

    /**
     * @param part Partition to own.
     * @return {@code True} if owned.
     */
    public boolean own(GridDhtLocalPartition part);

    /**
     * @param part Evicted partition.
     */
    public void onEvicted(GridDhtLocalPartition part, boolean updateSeq);

    /**
     * @param nodeId Node to get partitions for.
     * @return Partitions for node.
     */
    @Nullable public GridDhtPartitionMap partitions(UUID nodeId);

    /**
     * Prints memory stats.
     *
     * @param threshold Threshold for number of entries.
     */
    public void printMemoryStats(int threshold);
}<|MERGE_RESOLUTION|>--- conflicted
+++ resolved
@@ -89,11 +89,7 @@
      * @throws GridDhtInvalidPartitionException If partition is evicted or absent and
      *      does not belong to this node.
      */
-<<<<<<< HEAD
-    @Nullable public GridDhtLocalPartition<K, V> localPartition(int p, AffinityTopologyVersion topVer, boolean create)
-=======
-    @Nullable public GridDhtLocalPartition localPartition(int p, long topVer, boolean create)
->>>>>>> 6c4282a1
+    @Nullable public GridDhtLocalPartition localPartition(int p, AffinityTopologyVersion topVer, boolean create)
         throws GridDhtInvalidPartitionException;
 
     /**
@@ -164,11 +160,7 @@
      * @param e Entry added to cache.
      * @return Local partition.
      */
-<<<<<<< HEAD
-    public GridDhtLocalPartition<K, V> onAdded(AffinityTopologyVersion topVer, GridDhtCacheEntry<K, V> e);
-=======
-    public GridDhtLocalPartition onAdded(long topVer, GridDhtCacheEntry e);
->>>>>>> 6c4282a1
+    public GridDhtLocalPartition onAdded(AffinityTopologyVersion topVer, GridDhtCacheEntry e);
 
     /**
      * @param e Entry removed from cache.
