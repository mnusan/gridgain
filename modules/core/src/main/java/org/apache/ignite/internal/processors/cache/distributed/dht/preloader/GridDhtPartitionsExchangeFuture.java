/*
 * Licensed to the Apache Software Foundation (ASF) under one or more
 * contributor license agreements.  See the NOTICE file distributed with
 * this work for additional information regarding copyright ownership.
 * The ASF licenses this file to You under the Apache License, Version 2.0
 * (the "License"); you may not use this file except in compliance with
 * the License.  You may obtain a copy of the License at
 *
 *      http://www.apache.org/licenses/LICENSE-2.0
 *
 * Unless required by applicable law or agreed to in writing, software
 * distributed under the License is distributed on an "AS IS" BASIS,
 * WITHOUT WARRANTIES OR CONDITIONS OF ANY KIND, either express or implied.
 * See the License for the specific language governing permissions and
 * limitations under the License.
 */

package org.apache.ignite.internal.processors.cache.distributed.dht.preloader;

import java.io.IOException;
import java.util.ArrayList;
import java.util.Collection;
import java.util.Collections;
import java.util.HashMap;
import java.util.HashSet;
import java.util.LinkedHashMap;
import java.util.LinkedHashSet;
import java.util.List;
import java.util.Map;
import java.util.Optional;
import java.util.Set;
import java.util.UUID;
import java.util.concurrent.Callable;
import java.util.concurrent.ConcurrentHashMap;
import java.util.concurrent.ConcurrentMap;
import java.util.concurrent.CountDownLatch;
import java.util.concurrent.TimeUnit;
import java.util.concurrent.atomic.AtomicBoolean;
import java.util.concurrent.atomic.AtomicReference;
import java.util.concurrent.locks.Lock;
import java.util.concurrent.locks.ReadWriteLock;
import java.util.stream.Collectors;
import java.util.stream.Stream;
import org.apache.ignite.IgniteCheckedException;
import org.apache.ignite.IgniteException;
import org.apache.ignite.IgniteLogger;
import org.apache.ignite.IgniteSystemProperties;
import org.apache.ignite.cache.CacheMode;
import org.apache.ignite.cache.CacheRebalanceMode;
import org.apache.ignite.cluster.ClusterNode;
import org.apache.ignite.configuration.CacheConfiguration;
import org.apache.ignite.configuration.IgniteConfiguration;
import org.apache.ignite.events.DiscoveryEvent;
import org.apache.ignite.internal.IgniteClientDisconnectedCheckedException;
import org.apache.ignite.internal.IgniteDiagnosticAware;
import org.apache.ignite.internal.IgniteDiagnosticPrepareContext;
import org.apache.ignite.internal.IgniteFutureTimeoutCheckedException;
import org.apache.ignite.internal.IgniteInternalFuture;
import org.apache.ignite.internal.IgniteInterruptedCheckedException;
import org.apache.ignite.internal.IgniteNeedReconnectException;
import org.apache.ignite.internal.cluster.ClusterTopologyCheckedException;
import org.apache.ignite.internal.events.DiscoveryCustomEvent;
import org.apache.ignite.internal.managers.communication.GridIoPolicy;
import org.apache.ignite.internal.managers.discovery.DiscoCache;
import org.apache.ignite.internal.managers.discovery.DiscoveryCustomMessage;
import org.apache.ignite.internal.pagemem.wal.record.ExchangeRecord;
import org.apache.ignite.internal.processors.affinity.AffinityTopologyVersion;
import org.apache.ignite.internal.processors.affinity.GridAffinityAssignmentCache;
import org.apache.ignite.internal.processors.cache.CacheAffinityChangeMessage;
import org.apache.ignite.internal.processors.cache.CacheGroupContext;
import org.apache.ignite.internal.processors.cache.CacheGroupDescriptor;
import org.apache.ignite.internal.processors.cache.CachePartitionExchangeWorkerTask;
import org.apache.ignite.internal.processors.cache.DynamicCacheChangeBatch;
import org.apache.ignite.internal.processors.cache.DynamicCacheChangeFailureMessage;
import org.apache.ignite.internal.processors.cache.DynamicCacheChangeRequest;
import org.apache.ignite.internal.processors.cache.DynamicCacheDescriptor;
import org.apache.ignite.internal.processors.cache.ExchangeActions;
import org.apache.ignite.internal.processors.cache.ExchangeContext;
import org.apache.ignite.internal.processors.cache.ExchangeDiscoveryEvents;
import org.apache.ignite.internal.processors.cache.GridCacheContext;
import org.apache.ignite.internal.processors.cache.GridCacheMvccCandidate;
import org.apache.ignite.internal.processors.cache.GridCacheProcessor;
import org.apache.ignite.internal.processors.cache.GridCacheSharedContext;
import org.apache.ignite.internal.processors.cache.GridCacheUtils;
import org.apache.ignite.internal.processors.cache.StateChangeRequest;
import org.apache.ignite.internal.processors.cache.WalStateAbstractMessage;
import org.apache.ignite.internal.processors.cache.distributed.dht.GridDhtTopologyFutureAdapter;
import org.apache.ignite.internal.processors.cache.distributed.dht.preloader.latch.Latch;
import org.apache.ignite.internal.processors.cache.distributed.dht.topology.GridClientPartitionTopology;
import org.apache.ignite.internal.processors.cache.distributed.dht.topology.GridDhtLocalPartition;
import org.apache.ignite.internal.processors.cache.distributed.dht.topology.GridDhtPartitionState;
import org.apache.ignite.internal.processors.cache.distributed.dht.topology.GridDhtPartitionTopology;
import org.apache.ignite.internal.processors.cache.distributed.dht.topology.GridDhtPartitionsStateValidator;
import org.apache.ignite.internal.processors.cache.mvcc.MvccCoordinator;
import org.apache.ignite.internal.processors.cache.persistence.snapshot.SnapshotDiscoveryMessage;
import org.apache.ignite.internal.processors.cache.transactions.IgniteTxKey;
import org.apache.ignite.internal.processors.cache.version.GridCacheVersion;
import org.apache.ignite.internal.processors.cluster.BaselineTopology;
import org.apache.ignite.internal.processors.cluster.ChangeGlobalStateFinishMessage;
import org.apache.ignite.internal.processors.cluster.ChangeGlobalStateMessage;
import org.apache.ignite.internal.processors.cluster.DiscoveryDataClusterState;
import org.apache.ignite.internal.util.GridLongList;
import org.apache.ignite.internal.util.IgniteUtils;
import org.apache.ignite.internal.util.future.GridFutureAdapter;
import org.apache.ignite.internal.util.tostring.GridToStringExclude;
import org.apache.ignite.internal.util.tostring.GridToStringInclude;
import org.apache.ignite.internal.util.typedef.CI1;
import org.apache.ignite.internal.util.typedef.F;
import org.apache.ignite.internal.util.typedef.T2;
import org.apache.ignite.internal.util.typedef.X;
import org.apache.ignite.internal.util.typedef.internal.CU;
import org.apache.ignite.internal.util.typedef.internal.S;
import org.apache.ignite.internal.util.typedef.internal.U;
import org.apache.ignite.lang.IgniteInClosure;
import org.apache.ignite.lang.IgniteProductVersion;
import org.apache.ignite.lang.IgniteRunnable;
import org.jetbrains.annotations.Nullable;

import static org.apache.ignite.IgniteSystemProperties.IGNITE_LONG_OPERATIONS_DUMP_TIMEOUT_LIMIT;
import static org.apache.ignite.IgniteSystemProperties.IGNITE_PARTITION_RELEASE_FUTURE_DUMP_THRESHOLD;
import static org.apache.ignite.IgniteSystemProperties.IGNITE_THREAD_DUMP_ON_EXCHANGE_TIMEOUT;
import static org.apache.ignite.IgniteSystemProperties.getBoolean;
import static org.apache.ignite.IgniteSystemProperties.getLong;
import static org.apache.ignite.events.EventType.EVT_NODE_FAILED;
import static org.apache.ignite.events.EventType.EVT_NODE_JOINED;
import static org.apache.ignite.events.EventType.EVT_NODE_LEFT;
import static org.apache.ignite.internal.IgniteNodeAttributes.ATTR_DYNAMIC_CACHE_START_ROLLBACK_SUPPORTED;
import static org.apache.ignite.internal.events.DiscoveryCustomEvent.EVT_DISCOVERY_CUSTOM_EVT;
import static org.apache.ignite.internal.managers.communication.GridIoPolicy.SYSTEM_POOL;
import static org.apache.ignite.internal.processors.cache.ExchangeDiscoveryEvents.serverJoinEvent;
import static org.apache.ignite.internal.processors.cache.ExchangeDiscoveryEvents.serverLeftEvent;
import static org.apache.ignite.internal.processors.cache.distributed.dht.preloader.CachePartitionPartialCountersMap.PARTIAL_COUNTERS_MAP_SINCE;
import static org.apache.ignite.internal.util.IgniteUtils.doInParallel;

/**
 * Future for exchanging partition maps.
 */
@SuppressWarnings({"TypeMayBeWeakened", "unchecked"})
public class GridDhtPartitionsExchangeFuture extends GridDhtTopologyFutureAdapter
    implements Comparable<GridDhtPartitionsExchangeFuture>, CachePartitionExchangeWorkerTask, IgniteDiagnosticAware {
    /** */
    public static final String EXCHANGE_LOG = "org.apache.ignite.internal.exchange.time";

    /** */
    private static final int RELEASE_FUTURE_DUMP_THRESHOLD =
        IgniteSystemProperties.getInteger(IGNITE_PARTITION_RELEASE_FUTURE_DUMP_THRESHOLD, 0);

    /** */
    private static final IgniteProductVersion FORCE_AFF_REASSIGNMENT_SINCE = IgniteProductVersion.fromString("2.4.3");

    /**
     * This may be useful when per-entry (not per-cache based) partition policy is in use.
     * See {@link IgniteSystemProperties#IGNITE_SKIP_PARTITION_SIZE_VALIDATION} for details.
     * Default value is {@code false}.
     */
    private static final boolean SKIP_PARTITION_SIZE_VALIDATION = Boolean.getBoolean(IgniteSystemProperties.IGNITE_SKIP_PARTITION_SIZE_VALIDATION);

    /** */
    private static final String DISTRIBUTED_LATCH_ID = "exchange";

    /** */
    @GridToStringExclude
    private final Object mux = new Object();

    /** */
    @GridToStringExclude
    private volatile DiscoCache firstEvtDiscoCache;

    /** Discovery event triggered this exchange. */
    private volatile DiscoveryEvent firstDiscoEvt;

    /** */
    @GridToStringExclude
    private final Set<UUID> remaining = new HashSet<>();

    /** Guarded by this */
    @GridToStringExclude
    private int pendingSingleUpdates;

    /** */
    @GridToStringExclude
    private List<ClusterNode> srvNodes;

    /** */
    private volatile ClusterNode crd;

    /** ExchangeFuture id. */
    private final GridDhtPartitionExchangeId exchId;

    /** Cache context. */
    private final GridCacheSharedContext<?, ?> cctx;

    /** Busy lock to prevent activities from accessing exchanger while it's stopping. */
    private ReadWriteLock busyLock;

    /** */
    private AtomicBoolean added = new AtomicBoolean(false);

    /** Exchange type. */
    private volatile ExchangeType exchangeType;

    /**
     * Discovery event receive latch. There is a race between discovery event processing and single message
     * processing, so it is possible to create an exchange future before the actual discovery event is received.
     * This latch is notified when the discovery event arrives.
     */
    @GridToStringExclude
    private final CountDownLatch evtLatch = new CountDownLatch(1);

    /** Exchange future init method completes this future. */
    private GridFutureAdapter<Boolean> initFut;

    /** */
    @GridToStringExclude
    private final List<IgniteRunnable> discoEvts = new ArrayList<>();

    /** */
    private boolean init;

    /** Last committed cache version before next topology version use. */
    private AtomicReference<GridCacheVersion> lastVer = new AtomicReference<>();

    /**
     * Message received from node joining cluster (if this is 'node join' exchange),
     * needed if this exchange is merged with another one.
     */
    @GridToStringExclude
    private GridDhtPartitionsSingleMessage pendingJoinMsg;

    /**
     * Messages received on non-coordinator are stored in case if this node
     * becomes coordinator.
     */
    private final Map<UUID, GridDhtPartitionsSingleMessage> pendingSingleMsgs = new ConcurrentHashMap<>();

    /** Messages received from new coordinator. */
    private final Map<ClusterNode, GridDhtPartitionsFullMessage> fullMsgs = new ConcurrentHashMap<>();

    /** */
    @GridToStringInclude
    private volatile IgniteInternalFuture<?> partReleaseFut;

    /** Logger. */
    private final IgniteLogger log;

    /** Cache change requests. */
    private ExchangeActions exchActions;

    /** */
    private final IgniteLogger exchLog;

    /** */
    private CacheAffinityChangeMessage affChangeMsg;

    /** Init timestamp. Used to track the amount of time spent to complete the future. */
    private long initTs;

    /**
     * Centralized affinity assignment required. Activated for node left of failed. For this mode crd will send full
     * partitions maps to nodes using discovery (ring) instead of communication.
     */
    private boolean centralizedAff;

    /**
     * Enforce affinity reassignment based on actual partition distribution. This mode should be used when partitions
     * might be distributed not according to affinity assignment.
     */
    private boolean forceAffReassignment;

    /** Exception that was thrown during init phase on local node. */
    private Exception exchangeLocE;

    /** Exchange exceptions from all participating nodes. */
    private final Map<UUID, Exception> exchangeGlobalExceptions = new ConcurrentHashMap<>();

    /** Used to track the fact that {@link DynamicCacheChangeFailureMessage} was sent. */
    private volatile boolean cacheChangeFailureMsgSent;

    /** */
    private ConcurrentMap<UUID, GridDhtPartitionsSingleMessage> msgs = new ConcurrentHashMap<>();

    /** Single messages from merged 'node join' exchanges. */
    @GridToStringExclude
    private Map<UUID, GridDhtPartitionsSingleMessage> mergedJoinExchMsgs;

    /** Number of awaited messages for merged 'node join' exchanges. */
    @GridToStringExclude
    private int awaitMergedMsgs;

    /** */
    @GridToStringExclude
    private volatile IgniteDhtPartitionHistorySuppliersMap partHistSuppliers = new IgniteDhtPartitionHistorySuppliersMap();

    /** */
    private volatile Map<Integer, Map<Integer, Long>> partHistReserved;

    /** */
    @GridToStringExclude
    private final IgniteDhtPartitionsToReloadMap partsToReload = new IgniteDhtPartitionsToReloadMap();

    /** */
    private final AtomicBoolean done = new AtomicBoolean();

    /** */
    private ExchangeLocalState state;

    /** */
    @GridToStringExclude
    private ExchangeContext exchCtx;

    /** */
    @GridToStringExclude
    private FinishState finishState;

    /** Initialized when node becomes new coordinator. */
    @GridToStringExclude
    private InitNewCoordinatorFuture newCrdFut;

    /** */
    @GridToStringExclude
    private GridDhtPartitionsExchangeFuture mergedWith;

    /** Validator for partition states. */
    @GridToStringExclude
    private final GridDhtPartitionsStateValidator validator;

    /** Register caches future. Initialized on exchange init. Must be waited on exchange end. */
    private IgniteInternalFuture<?> registerCachesFuture;

    /** Partitions sent flag (for coordinator node). */
    private volatile boolean partitionsSent;

    /** Partitions received flag (for non-coordinator node). */
    private volatile boolean partitionsReceived;

    /** Latest (by update sequences) full message with exchangeId == null, need to be processed right after future is done. */
    private GridDhtPartitionsFullMessage delayedLatestMsg;

    /** Future for wait all exchange listeners comepleted. */
    private final GridFutureAdapter<?> afterLsnrCompleteFut = new GridFutureAdapter<>();

    /**
     * @param cctx Cache context.
     * @param busyLock Busy lock.
     * @param exchId Exchange ID.
     * @param exchActions Cache change requests.
     * @param affChangeMsg Affinity change message.
     */
    public GridDhtPartitionsExchangeFuture(
        GridCacheSharedContext cctx,
        ReadWriteLock busyLock,
        GridDhtPartitionExchangeId exchId,
        ExchangeActions exchActions,
        CacheAffinityChangeMessage affChangeMsg
    ) {
        assert busyLock != null;
        assert exchId != null;
        assert exchId.topologyVersion() != null;
        assert exchActions == null || !exchActions.empty();

        this.cctx = cctx;
        this.busyLock = busyLock;
        this.exchId = exchId;
        this.exchActions = exchActions;
        this.affChangeMsg = affChangeMsg;
        this.validator = new GridDhtPartitionsStateValidator(cctx);
        if (exchActions != null && exchActions.deactivate())
            this.clusterIsActive = false;

        log = cctx.logger(getClass());
        exchLog = cctx.logger(EXCHANGE_LOG);

        initFut = new GridFutureAdapter<Boolean>() {
            @Override public IgniteLogger logger() {
                return log;
            }
        };

        if (log.isDebugEnabled())
            log.debug("Creating exchange future [localNode=" + cctx.localNodeId() + ", fut=" + this + ']');
    }

    /**
     * @return Future mutex.
     */
    public Object mutex() {
        return mux;
    }

    /**
     * @return Shared cache context.
     */
    public GridCacheSharedContext sharedContext() {
        return cctx;
    }

    /** {@inheritDoc} */
    @Override public boolean skipForExchangeMerge() {
        return false;
    }

    /**
     * @return Exchange context.
     */
    public ExchangeContext context() {
        assert exchCtx != null : this;

        return exchCtx;
    }

    /**
     * Sets exchange actions associated with the exchange future (such as cache start or stop).
     * Exchange actions is created from discovery event, so the actions must be set before the event is processed,
     * thus the setter requires that {@code evtLatch} be armed.
     *
     * @param exchActions Exchange actions.
     */
    public void exchangeActions(ExchangeActions exchActions) {
        assert exchActions == null || !exchActions.empty() : exchActions;
        assert evtLatch != null && evtLatch.getCount() == 1L : this;

        this.exchActions = exchActions;
    }

    /**
     * Gets exchanges actions (such as cache start or stop) associated with the exchange future.
     * Exchange actions can be {@code null} (for example, if the exchange is created for topology
     * change event).
     *
     * @return Exchange actions.
     */
    @Nullable public ExchangeActions exchangeActions() {
        return exchActions;
    }

    /**
     * Sets affinity change message associated with the exchange. Affinity change message is required when
     * centralized affinity change is performed.
     *
     * @param affChangeMsg Affinity change message.
     */
    public void affinityChangeMessage(CacheAffinityChangeMessage affChangeMsg) {
        this.affChangeMsg = affChangeMsg;
    }

    /**
     * Gets the affinity topology version for which this exchange was created. If several exchanges
     * were merged, initial version is the version of the earliest merged exchange.
     *
     * @return Initial exchange version.
     */
    @Override public AffinityTopologyVersion initialVersion() {
        return exchId.topologyVersion();
    }

    /** {@inheritDoc} */
    @Override public AffinityTopologyVersion topologyVersion() {
        /*
        Should not be called before exchange is finished since result version can change in
        case of merged exchanges.
         */
        assert exchangeDone() : "Should not be called before exchange is finished";

        return isDone() ? result() : exchCtx.events().topologyVersion();
    }

    /**
     * @return Exchange type or <code>null</code> if not determined yet.
     */
    public ExchangeType exchangeType() {
        return exchangeType;
    }

    /**
     * Retreives the node which has WAL history since {@code cntrSince}.
     *
     * @param grpId Cache group ID.
     * @param partId Partition ID.
     * @param cntrSince Partition update counter since history supplying is requested.
     * @return ID of history supplier node or null if it doesn't exist.
     */
    @Nullable public UUID partitionHistorySupplier(int grpId, int partId, long cntrSince) {
        return partHistSuppliers.getSupplier(grpId, partId, cntrSince);
    }

    /**
     * @param cacheId Cache ID.
     * @param rcvdFrom Node ID cache was received from.
     * @return {@code True} if cache was added during this exchange.
     */
    public boolean cacheAddedOnExchange(int cacheId, UUID rcvdFrom) {
        return dynamicCacheStarted(cacheId) || exchCtx.events().nodeJoined(rcvdFrom);
    }

    /**
     * @param grpId Cache group ID.
     * @param rcvdFrom Node ID cache group was received from.
     * @return {@code True} if cache group was added during this exchange.
     */
    public boolean cacheGroupAddedOnExchange(int grpId, UUID rcvdFrom) {
        return dynamicCacheGroupStarted(grpId) || exchCtx.events().nodeJoined(rcvdFrom);
    }

    /**
     * @param cacheId Cache ID.
     * @return {@code True} if non-client cache was added during this exchange.
     */
    private boolean dynamicCacheStarted(int cacheId) {
        return exchActions != null && exchActions.cacheStarted(cacheId);
    }

    /**
     * @param grpId Cache group ID.
     * @return {@code True} if non-client cache group was added during this exchange.
     */
    public boolean dynamicCacheGroupStarted(int grpId) {
        return exchActions != null && exchActions.cacheGroupStarting(grpId);
    }

    /**
     * @return {@code True}
     */
    public boolean onAdded() {
        return added.compareAndSet(false, true);
    }

    /**
     * Event callback.
     *
     * @param exchId Exchange ID.
     * @param discoEvt Discovery event.
     * @param discoCache Discovery data cache.
     */
    public void onEvent(GridDhtPartitionExchangeId exchId, DiscoveryEvent discoEvt, DiscoCache discoCache) {
        assert exchId.equals(this.exchId);

        this.exchId.discoveryEvent(discoEvt);
        this.firstDiscoEvt = discoEvt;
        this.firstEvtDiscoCache = discoCache;

        evtLatch.countDown();
    }

    /**
     * @return {@code True} if cluster state change exchange.
     */
    private boolean stateChangeExchange() {
        return exchActions != null && exchActions.stateChangeRequest() != null;
    }

    /**
     * @return {@code True} if this exchange was triggered by DynamicCacheChangeBatch message
     * in order to start cache(s).
     */
    private boolean dynamicCacheStartExchange() {
        return exchActions != null && !exchActions.cacheStartRequests().isEmpty()
            && exchActions.cacheStopRequests().isEmpty();
    }

    /**
     * @param cacheOrGroupName Group or cache name for reset lost partitions.
     * @return {@code True} if reset lost partition exchange.
     */
    public boolean resetLostPartitionFor(String cacheOrGroupName) {
        return exchActions != null && exchActions.cachesToResetLostPartitions().contains(cacheOrGroupName);
    }

    /**
     * @return {@code True} if activate cluster exchange.
     */
    public boolean activateCluster() {
        return exchActions != null && exchActions.activate();
    }

    /**
     * @return {@code True} if deactivate cluster exchange.
     */
    private boolean deactivateCluster() {
        return exchActions != null && exchActions.deactivate();
    }

    /** */
    public boolean changedBaseline() {
        return exchActions != null && exchActions.changedBaseline();
    }

    /**
     * @return {@code True} if there are caches to start.
     */
    public boolean hasCachesToStart() {
        return exchActions != null && !exchActions.cacheStartRequests().isEmpty();
    }

    /**
     * @return First event discovery event.
     *
     */
    public DiscoveryEvent firstEvent() {
        return firstDiscoEvt;
    }

    /**
     * @return Discovery cache for first event.
     */
    public DiscoCache firstEventCache() {
        return firstEvtDiscoCache;
    }

    /**
     * @return Events processed in this exchange.
     */
    public ExchangeDiscoveryEvents events() {
        return exchCtx.events();
    }

    /**
     * @return Exchange ID.
     */
    public GridDhtPartitionExchangeId exchangeId() {
        return exchId;
    }

    /**
     * @return {@code true} if entered to busy state.
     */
    private boolean enterBusy() {
        if (busyLock.readLock().tryLock())
            return true;

        if (log.isDebugEnabled())
            log.debug("Failed to enter busy state (exchanger is stopping): " + this);

        return false;
    }

    /**
     *
     */
    private void leaveBusy() {
        busyLock.readLock().unlock();
    }

    /**
     * @param newCrd {@code True} if node become coordinator on this exchange.
     * @throws IgniteCheckedException If failed.
     */
    private void initCoordinatorCaches(boolean newCrd) throws IgniteCheckedException {
        if (newCrd) {
            IgniteInternalFuture<?> fut = cctx.affinity().initCoordinatorCaches(this, false);

            if (fut != null) {
                fut.get();

                cctx.exchange().exchangerUpdateHeartbeat();
            }

            cctx.exchange().onCoordinatorInitialized();

            cctx.exchange().exchangerUpdateHeartbeat();
        }
    }

    /**
     * Starts activity.
     *
     * @param newCrd {@code True} if node become coordinator on this exchange.
     * @throws IgniteInterruptedCheckedException If interrupted.
     */
    public void init(boolean newCrd) throws IgniteInterruptedCheckedException {
        if (isDone())
            return;

        assert !cctx.kernalContext().isDaemon();

        initTs = U.currentTimeMillis();

        cctx.exchange().exchangerBlockingSectionBegin();

        try {
            U.await(evtLatch);
        }
        finally {
            cctx.exchange().exchangerBlockingSectionEnd();
        }

        assert firstDiscoEvt != null : this;
        assert exchId.nodeId().equals(firstDiscoEvt.eventNode().id()) : this;

        try {
            AffinityTopologyVersion topVer = initialVersion();

            srvNodes = new ArrayList<>(firstEvtDiscoCache.serverNodes());

            remaining.addAll(F.nodeIds(F.view(srvNodes, F.remoteNodes(cctx.localNodeId()))));

            crd = srvNodes.isEmpty() ? null : srvNodes.get(0);

            boolean crdNode = crd != null && crd.isLocal();

            MvccCoordinator mvccCrd = firstEvtDiscoCache.mvccCoordinator();

            boolean mvccCrdChange = mvccCrd != null &&
                (initialVersion().equals(mvccCrd.topologyVersion()) || activateCluster());

            // Mvcc coordinator should has been initialized before exchange context is created.
            cctx.kernalContext().coordinators().updateCoordinator(mvccCrd);

            exchCtx = new ExchangeContext(crdNode, mvccCrdChange, this);

            cctx.exchange().exchangerBlockingSectionBegin();

            try {
                cctx.kernalContext().coordinators().onExchangeStart(mvccCrd, exchCtx, crd);
            }
            finally {
                cctx.exchange().exchangerBlockingSectionEnd();
            }

            assert state == null : state;

            if (crdNode)
                state = ExchangeLocalState.CRD;
            else
                state = cctx.kernalContext().clientNode() ? ExchangeLocalState.CLIENT : ExchangeLocalState.SRV;

            if (exchLog.isInfoEnabled()) {
                exchLog.info("Started exchange init [topVer=" + topVer +
                    ", mvccCrd=" + mvccCrd +
                    ", mvccCrdChange=" + mvccCrdChange +
                    ", crd=" + crdNode +
                    ", evt=" + IgniteUtils.gridEventName(firstDiscoEvt.type()) +
                    ", evtNode=" + firstDiscoEvt.eventNode().id() +
                    ", customEvt=" + (firstDiscoEvt.type() == EVT_DISCOVERY_CUSTOM_EVT ? ((DiscoveryCustomEvent)firstDiscoEvt).customMessage() : null) +
                    ", allowMerge=" + exchCtx.mergeExchanges() + ']');
            }

            ExchangeType exchange;

            if (firstDiscoEvt.type() == EVT_DISCOVERY_CUSTOM_EVT) {
                assert !exchCtx.mergeExchanges();

                DiscoveryCustomMessage msg = ((DiscoveryCustomEvent)firstDiscoEvt).customMessage();

                forceAffReassignment = DiscoveryCustomEvent.requiresCentralizedAffinityAssignment(msg)
                    && firstEventCache().minimumNodeVersion().compareToIgnoreTimestamp(FORCE_AFF_REASSIGNMENT_SINCE) >= 0;

                if (msg instanceof ChangeGlobalStateMessage) {
                    assert exchActions != null && !exchActions.empty();

                    exchange = onClusterStateChangeRequest(crdNode);
                }
                else if (msg instanceof DynamicCacheChangeBatch) {
                    assert exchActions != null && !exchActions.empty();

                    exchange = onCacheChangeRequest(crdNode);
                }
                else if (msg instanceof SnapshotDiscoveryMessage) {
                    exchange = onCustomMessageNoAffinityChange(crdNode);
                }
                else if (msg instanceof WalStateAbstractMessage)
                    exchange = onCustomMessageNoAffinityChange(crdNode);
                else {
                    assert affChangeMsg != null : this;

                    exchange = onAffinityChangeRequest(crdNode);
                }

                if (forceAffReassignment)
                    cctx.affinity().onCentralizedAffinityChange(this, crdNode);

                initCoordinatorCaches(newCrd);
            }
            else {
                if (firstDiscoEvt.type() == EVT_NODE_JOINED) {
                    if (!firstDiscoEvt.eventNode().isLocal()) {
                        Collection<DynamicCacheDescriptor> receivedCaches = cctx.cache().startReceivedCaches(
                            firstDiscoEvt.eventNode().id(),
                            topVer);

                        registerCachesFuture = cctx.affinity().initStartedCaches(crdNode, this, receivedCaches);
                    }
                    else
                        registerCachesFuture = initCachesOnLocalJoin();
                }

                initCoordinatorCaches(newCrd);

                if (exchCtx.mergeExchanges()) {
                    if (localJoinExchange()) {
                        if (cctx.kernalContext().clientNode()) {
                            onClientNodeEvent(crdNode);

                            exchange = ExchangeType.CLIENT;
                        }
                        else {
                            onServerNodeEvent(crdNode);

                            exchange = ExchangeType.ALL;
                        }
                    }
                    else {
                        if (firstDiscoEvt.eventNode().isClient())
                            exchange = onClientNodeEvent(crdNode);
                        else
                            exchange = cctx.kernalContext().clientNode() ? ExchangeType.CLIENT : ExchangeType.ALL;
                    }

                    if (exchId.isLeft())
                        onLeft();
                }
                else {
                    exchange = firstDiscoEvt.eventNode().isClient() ? onClientNodeEvent(crdNode) :
                        onServerNodeEvent(crdNode);
                }
            }

            cctx.cache().registrateProxyRestart(resolveCacheRequests(exchActions), afterLsnrCompleteFut);

            exchangeType = exchange;

            for (PartitionsExchangeAware comp : cctx.exchange().exchangeAwareComponents())
                comp.onInitBeforeTopologyLock(this);

            updateTopologies(crdNode, cctx.coordinators().currentCoordinator());

            switch (exchange) {
                case ALL: {
                    distributedExchange();

                    break;
                }

                case CLIENT: {
                    if (!exchCtx.mergeExchanges() && exchCtx.fetchAffinityOnJoin())
                        initTopologies();

                    clientOnlyExchange();

                    break;
                }

                case NONE: {
                    initTopologies();

                    onDone(topVer);

                    break;
                }

                default:
                    assert false;
            }

            if (cctx.localNode().isClient()) {
                cctx.exchange().exchangerBlockingSectionBegin();

                try {
                    tryToPerformLocalSnapshotOperation();
                }
                finally {
                    cctx.exchange().exchangerBlockingSectionEnd();
                }
            }

            for (PartitionsExchangeAware comp : cctx.exchange().exchangeAwareComponents())
                comp.onInitAfterTopologyLock(this);

            if (exchLog.isInfoEnabled())
                exchLog.info("Finished exchange init [topVer=" + topVer + ", crd=" + crdNode + ']');
        }
        catch (IgniteInterruptedCheckedException e) {
            onDone(e);

            throw e;
        }
        catch (IgniteNeedReconnectException e) {
            onDone(e);
        }
        catch (Throwable e) {
            if (reconnectOnError(e))
                onDone(new IgniteNeedReconnectException(cctx.localNode(), e));
            else {
                U.error(log, "Failed to reinitialize local partitions (rebalancing will be stopped): " + exchId, e);

                onDone(e);
            }

            if (e instanceof Error)
                throw (Error)e;
        }
    }

    /**
     * @throws IgniteCheckedException If failed.
     */
    private IgniteInternalFuture<?> initCachesOnLocalJoin() throws IgniteCheckedException {
        if (!cctx.kernalContext().clientNode() && !isLocalNodeInBaseline()) {
            cctx.exchange().exchangerBlockingSectionBegin();

            try {
                // Stop all recovered caches and groups.
                cctx.cache().onKernalStopCaches(true);

                cctx.cache().stopCaches(true);

                cctx.database().cleanupRestoredCaches();

                // Set initial node started marker.
                cctx.database().nodeStart(null);
            }
            finally {
                cctx.exchange().exchangerBlockingSectionEnd();
            }
        }

        cctx.exchange().exchangerBlockingSectionBegin();

        try {
            cctx.activate();
        }
        finally {
            cctx.exchange().exchangerBlockingSectionEnd();
        }

        IgniteInternalFuture<?> cachesRegistrationFut = cctx.cache().startCachesOnLocalJoin(initialVersion(),
            exchActions == null ? null : exchActions.localJoinContext());

        if (!cctx.kernalContext().clientNode())
            cctx.cache().shutdownNotFinishedRecoveryCaches();

        ensureClientCachesStarted();

        return cachesRegistrationFut;
    }

    /**
     * Start client caches if absent.
     */
    private void ensureClientCachesStarted() {
        GridCacheProcessor cacheProcessor = cctx.cache();

        Set<String> cacheNames = new HashSet<>(cacheProcessor.cacheNames());

        List<CacheConfiguration> notStartedCacheConfigs = new ArrayList<>();

        for (CacheConfiguration cCfg : cctx.gridConfig().getCacheConfiguration()) {
            if (!cacheNames.contains(cCfg.getName()) && !GridCacheUtils.isCacheTemplateName(cCfg.getName()))
                notStartedCacheConfigs.add(cCfg);
        }

        if (!notStartedCacheConfigs.isEmpty())
            cacheProcessor.dynamicStartCaches(notStartedCacheConfigs, false, false, false);
    }

    /**
     * @return {@code true} if local node is in baseline and {@code false} otherwise.
     */
    private boolean isLocalNodeInBaseline() {
        BaselineTopology topology = cctx.discovery().discoCache().state().baselineTopology();

        return topology != null && topology.consistentIds().contains(cctx.localNode().consistentId());
    }

    /**
     * @throws IgniteCheckedException If failed.
     */
    private void initTopologies() throws IgniteCheckedException {
        cctx.database().checkpointReadLock();

        try {
            if (crd != null) {
                for (CacheGroupContext grp : cctx.cache().cacheGroups()) {
                    if (grp.isLocal())
                        continue;

                    grp.topology().beforeExchange(this, !centralizedAff && !forceAffReassignment, false);

                    cctx.exchange().exchangerUpdateHeartbeat();
                }
            }
        }
        finally {
            cctx.database().checkpointReadUnlock();
        }
    }

    /**
     * Updates topology versions and discovery caches on all topologies.
     *
     * @param crd Coordinator flag.
     * @param mvccCrd Mvcc coordinator.
     * @throws IgniteCheckedException If failed.
     */
    private void updateTopologies(boolean crd, MvccCoordinator mvccCrd) throws IgniteCheckedException {
        for (CacheGroupContext grp : cctx.cache().cacheGroups()) {
            if (grp.isLocal())
                continue;

            GridClientPartitionTopology clientTop = cctx.exchange().clearClientTopology(grp.groupId());

            long updSeq = clientTop == null ? -1 : clientTop.lastUpdateSequence();

            GridDhtPartitionTopology top = grp.topology();

            if (crd) {
                boolean updateTop = exchId.topologyVersion().equals(grp.localStartVersion());

                if (updateTop && clientTop != null) {
                    cctx.exchange().exchangerBlockingSectionBegin();

                    try {
                        top.update(null,
                            clientTop.partitionMap(true),
                            clientTop.fullUpdateCounters(),
                            Collections.emptySet(),
                            null,
                            null);
                    }
                    finally {
                        cctx.exchange().exchangerBlockingSectionEnd();
                    }
                }
            }

            cctx.exchange().exchangerBlockingSectionBegin();

            try {
                top.updateTopologyVersion(
                    this,
                    events().discoveryCache(),
                    mvccCrd,
                    updSeq,
                    cacheGroupStopping(grp.groupId()));
            }
            finally {
                cctx.exchange().exchangerBlockingSectionEnd();
            }
        }

        cctx.exchange().exchangerBlockingSectionBegin();

        try {
            for (GridClientPartitionTopology top : cctx.exchange().clientTopologies()) {
                top.updateTopologyVersion(this,
                    events().discoveryCache(),
                    mvccCrd,
                    -1,
                    cacheGroupStopping(top.groupId()));
            }
        }
        finally {
            cctx.exchange().exchangerBlockingSectionEnd();
        }
    }

    /**
     * @param crd Coordinator flag.
     * @return Exchange type.
     */
    private ExchangeType onClusterStateChangeRequest(boolean crd) {
        assert exchActions != null && !exchActions.empty() : this;

        StateChangeRequest req = exchActions.stateChangeRequest();

        assert req != null : exchActions;

        DiscoveryDataClusterState state = cctx.kernalContext().state().clusterState();

        if (state.transitionError() != null)
            exchangeLocE = state.transitionError();

        if (req.activeChanged()) {
            if (req.activate()) {
                if (log.isInfoEnabled()) {
                    log.info("Start activation process [nodeId=" + cctx.localNodeId() +
                        ", client=" + cctx.kernalContext().clientNode() +
                        ", topVer=" + initialVersion() + "]");
                }

                try {
                    cctx.exchange().exchangerBlockingSectionBegin();

                    try {
                        cctx.activate();
                    }
                    finally {
                        cctx.exchange().exchangerBlockingSectionEnd();
                    }

                    assert registerCachesFuture == null : "No caches registration should be scheduled before new caches have started.";

                    cctx.exchange().exchangerBlockingSectionBegin();

                    try {
                        registerCachesFuture = cctx.affinity().onCacheChangeRequest(this, crd, exchActions);

                        if (!cctx.kernalContext().clientNode())
                            cctx.cache().shutdownNotFinishedRecoveryCaches();
                    }
                    finally {
                        cctx.exchange().exchangerBlockingSectionEnd();
                    }

                    if (log.isInfoEnabled()) {
                        log.info("Successfully activated caches [nodeId=" + cctx.localNodeId() +
                            ", client=" + cctx.kernalContext().clientNode() +
                            ", topVer=" + initialVersion() + "]");
                    }
                }
                catch (Exception e) {
                    U.error(log, "Failed to activate node components [nodeId=" + cctx.localNodeId() +
                        ", client=" + cctx.kernalContext().clientNode() +
                        ", topVer=" + initialVersion() + "]", e);

                    exchangeLocE = e;

                    if (crd) {
                        cctx.exchange().exchangerBlockingSectionBegin();

                        try {
                            synchronized (mux) {
                                exchangeGlobalExceptions.put(cctx.localNodeId(), e);
                            }
                        }
                        finally {
                            cctx.exchange().exchangerBlockingSectionEnd();
                        }
                    }
                }
            }
            else {
                if (log.isInfoEnabled()) {
                    log.info("Start deactivation process [nodeId=" + cctx.localNodeId() +
                        ", client=" + cctx.kernalContext().clientNode() +
                        ", topVer=" + initialVersion() + "]");
                }

                cctx.exchange().exchangerBlockingSectionBegin();

                try {
                    cctx.kernalContext().txDr().onDeActivate(cctx.kernalContext());

                    cctx.kernalContext().dataStructures().onDeActivate(cctx.kernalContext());

                    cctx.kernalContext().service().onDeActivate(cctx.kernalContext());

                    assert registerCachesFuture == null : "No caches registration should be scheduled before new caches have started.";

                    registerCachesFuture = cctx.affinity().onCacheChangeRequest(this, crd, exchActions);

                    cctx.kernalContext().encryption().onDeActivate(cctx.kernalContext());

                    if (log.isInfoEnabled()) {
                        log.info("Successfully deactivated data structures, services and caches [" +
                            "nodeId=" + cctx.localNodeId() +
                            ", client=" + cctx.kernalContext().clientNode() +
                            ", topVer=" + initialVersion() + "]");
                    }
                }
                catch (Exception e) {
                    U.error(log, "Failed to deactivate node components [nodeId=" + cctx.localNodeId() +
                        ", client=" + cctx.kernalContext().clientNode() +
                        ", topVer=" + initialVersion() + "]", e);

                    exchangeLocE = e;
                }
                finally {
                    cctx.exchange().exchangerBlockingSectionEnd();
                }
            }
        }
        else if (req.activate()) {
            cctx.exchange().exchangerBlockingSectionBegin();

            // TODO: BLT changes on inactive cluster can't be handled easily because persistent storage hasn't been initialized yet.
            try {
                if (!forceAffReassignment) {
                    // possible only if cluster contains nodes without forceAffReassignment mode
                    assert firstEventCache().minimumNodeVersion()
                        .compareToIgnoreTimestamp(FORCE_AFF_REASSIGNMENT_SINCE) < 0
                        : firstEventCache().minimumNodeVersion();

                    cctx.affinity().onBaselineTopologyChanged(this, crd);
                }

                if (CU.isPersistenceEnabled(cctx.kernalContext().config()) && !cctx.kernalContext().clientNode())
                    cctx.kernalContext().state().onBaselineTopologyChanged(req.baselineTopology(),
                        req.prevBaselineTopologyHistoryItem());
            }
            catch (Exception e) {
                U.error(log, "Failed to change baseline topology [nodeId=" + cctx.localNodeId() +
                    ", client=" + cctx.kernalContext().clientNode() +
                    ", topVer=" + initialVersion() + "]", e);

                exchangeLocE = e;
            }
            finally {
                cctx.exchange().exchangerBlockingSectionEnd();
            }
        }

        return cctx.kernalContext().clientNode() ? ExchangeType.CLIENT : ExchangeType.ALL;
    }

    /**
     * @param crd Coordinator flag.
     * @return Exchange type.
     * @throws IgniteCheckedException If failed.
     */
    private ExchangeType onCacheChangeRequest(boolean crd) throws IgniteCheckedException {
        assert exchActions != null && !exchActions.empty() : this;

        assert !exchActions.clientOnlyExchange() : exchActions;

        cctx.exchange().exchangerBlockingSectionBegin();

        try {
            assert registerCachesFuture == null : "No caches registration should be scheduled before new caches have started.";

            registerCachesFuture = cctx.affinity().onCacheChangeRequest(this, crd, exchActions);
        }
        catch (Exception e) {
            if (reconnectOnError(e) || !isRollbackSupported())
                // This exception will be handled by init() method.
                throw e;

            U.error(log, "Failed to initialize cache(s) (will try to rollback). " + exchId, e);

            exchangeLocE = new IgniteCheckedException(
                "Failed to initialize exchange locally [locNodeId=" + cctx.localNodeId() + "]", e);

            exchangeGlobalExceptions.put(cctx.localNodeId(), exchangeLocE);
        }
        finally {
            cctx.exchange().exchangerBlockingSectionEnd();
        }

        return cctx.kernalContext().clientNode() ? ExchangeType.CLIENT : ExchangeType.ALL;
    }

    /**
     * @param crd Coordinator flag.
     * @return Exchange type.
     */
    private ExchangeType onCustomMessageNoAffinityChange(boolean crd) {
        if (!forceAffReassignment)
            cctx.affinity().onCustomMessageNoAffinityChange(this, crd, exchActions);

        return cctx.kernalContext().clientNode() ? ExchangeType.CLIENT : ExchangeType.ALL;
    }

    /**
     * @param crd Coordinator flag.
     * @throws IgniteCheckedException If failed.
     * @return Exchange type.
     */
    private ExchangeType onAffinityChangeRequest(boolean crd) throws IgniteCheckedException {
        assert affChangeMsg != null : this;

        cctx.affinity().onChangeAffinityMessage(this, crd, affChangeMsg);

        if (cctx.kernalContext().clientNode())
            return ExchangeType.CLIENT;

        return ExchangeType.ALL;
    }

    /**
     * @param crd Coordinator flag.
     * @throws IgniteCheckedException If failed.
     * @return Exchange type.
     */
    private ExchangeType onClientNodeEvent(boolean crd) throws IgniteCheckedException {
        assert firstDiscoEvt.eventNode().isClient() : this;

        if (firstDiscoEvt.type() == EVT_NODE_LEFT || firstDiscoEvt.type() == EVT_NODE_FAILED) {
            onLeft();

            assert !firstDiscoEvt.eventNode().isLocal() : firstDiscoEvt;
        }
        else
            assert firstDiscoEvt.type() == EVT_NODE_JOINED || firstDiscoEvt.type() == EVT_DISCOVERY_CUSTOM_EVT : firstDiscoEvt;

        cctx.affinity().onClientEvent(this, crd);

        return firstDiscoEvt.eventNode().isLocal() ? ExchangeType.CLIENT : ExchangeType.NONE;
    }

    /**
     * @param crd Coordinator flag.
     * @throws IgniteCheckedException If failed.
     * @return Exchange type.
     */
    private ExchangeType onServerNodeEvent(boolean crd) throws IgniteCheckedException {
        assert !firstDiscoEvt.eventNode().isClient() : this;

        if (firstDiscoEvt.type() == EVT_NODE_LEFT || firstDiscoEvt.type() == EVT_NODE_FAILED) {
            onLeft();

            exchCtx.events().warnNoAffinityNodes(cctx);

            centralizedAff = cctx.affinity().onCentralizedAffinityChange(this, crd);
        }
        else
            cctx.affinity().onServerJoin(this, crd);

        return cctx.kernalContext().clientNode() ? ExchangeType.CLIENT : ExchangeType.ALL;
    }

    /**
     * @throws IgniteCheckedException If failed.
     */
    private void clientOnlyExchange() throws IgniteCheckedException {
        if (crd != null) {
            assert !crd.isLocal() : crd;

            cctx.exchange().exchangerBlockingSectionBegin();

            try {
                if (!centralizedAff)
                    sendLocalPartitions(crd);

                initDone();
            }
            finally {
                cctx.exchange().exchangerBlockingSectionEnd();
            }
        }
        else {
            if (centralizedAff) { // Last server node failed.
                for (CacheGroupContext grp : cctx.cache().cacheGroups()) {
                    GridAffinityAssignmentCache aff = grp.affinity();

                    aff.initialize(initialVersion(), aff.idealAssignment());

                    cctx.exchange().exchangerUpdateHeartbeat();
                }
            }
            else
                onAllServersLeft();

            cctx.exchange().exchangerBlockingSectionBegin();

            try {
                onDone(initialVersion());
            }
            finally {
                cctx.exchange().exchangerBlockingSectionEnd();
            }
        }
    }

    /**
     * @throws IgniteCheckedException If failed.
     */
    private void distributedExchange() throws IgniteCheckedException {
        assert crd != null;

        assert !cctx.kernalContext().clientNode();

        for (CacheGroupContext grp : cctx.cache().cacheGroups()) {
            if (grp.isLocal())
                continue;

            cctx.exchange().exchangerBlockingSectionBegin();

            try {
                grp.preloader().onTopologyChanged(this);
            }
            finally {
                cctx.exchange().exchangerBlockingSectionEnd();
            }
        }

        cctx.exchange().exchangerBlockingSectionBegin();

        try {
            cctx.database().releaseHistoryForPreloading();

            // To correctly rebalance when persistence is enabled, it is necessary to reserve history within exchange.
            partHistReserved = cctx.database().reserveHistoryForExchange();
        }
        finally {
            cctx.exchange().exchangerBlockingSectionEnd();
        }

        // Skipping wait on local join is available when all cluster nodes have the same protocol.
        boolean skipWaitOnLocalJoin = cctx.exchange().latch().canSkipJoiningNodes(initialVersion())
            && localJoinExchange();

        // Skip partition release if node has locally joined (it doesn't have any updates to be finished).
        if (!skipWaitOnLocalJoin) {
            boolean distributed = true;

            // Do not perform distributed partition release in case of cluster activation.
            if (activateCluster())
                distributed = false;

            // On first phase we wait for finishing all local tx updates, atomic updates and lock releases on all nodes.
            waitPartitionRelease(distributed, true);

            // Second phase is needed to wait for finishing all tx updates from primary to backup nodes remaining after first phase.
            if (distributed)
                waitPartitionRelease(false, false);
        }
        else {
            if (log.isInfoEnabled())
                log.info("Skipped waiting for partitions release future (local node is joining) " +
                    "[topVer=" + initialVersion() + "]");
        }

        boolean topChanged = firstDiscoEvt.type() != EVT_DISCOVERY_CUSTOM_EVT || affChangeMsg != null;

        for (GridCacheContext cacheCtx : cctx.cacheContexts()) {
            if (cacheCtx.isLocal() || cacheStopping(cacheCtx.cacheId()))
                continue;

            if (topChanged) {
                // Partition release future is done so we can flush the write-behind store.
                cctx.exchange().exchangerBlockingSectionBegin();

                try {
                    cacheCtx.store().forceFlush();
                }
                finally {
                    cctx.exchange().exchangerBlockingSectionEnd();
                }
            }
        }

        cctx.exchange().exchangerBlockingSectionBegin();

        try {
            /* It is necessary to run database callback before all topology callbacks.
               In case of persistent store is enabled we first restore partitions presented on disk.
               We need to guarantee that there are no partition state changes logged to WAL before this callback
               to make sure that we correctly restored last actual states. */

            cctx.database().beforeExchange(this);
        }
        finally {
            cctx.exchange().exchangerBlockingSectionEnd();
        }

        // Pre-create missing partitions using current affinity.
        if (!exchCtx.mergeExchanges()) {
            for (CacheGroupContext grp : cctx.cache().cacheGroups()) {
                if (grp.isLocal() || cacheGroupStopping(grp.groupId()))
                    continue;

                // It is possible affinity is not initialized yet if node joins to cluster.
                if (grp.affinity().lastVersion().topologyVersion() > 0) {
                    cctx.exchange().exchangerBlockingSectionBegin();

                    try {
                        grp.topology().beforeExchange(this, !centralizedAff && !forceAffReassignment, false);
                    }
                    finally {
                        cctx.exchange().exchangerBlockingSectionEnd();
                    }
                }
            }
        }

        // After all partitions have been restored and pre-created it's safe to make first checkpoint.
        if (localJoinExchange() || activateCluster()) {
            cctx.exchange().exchangerBlockingSectionBegin();

            try {
                cctx.database().onStateRestored(initialVersion());
            }
            finally {
                cctx.exchange().exchangerBlockingSectionEnd();
            }
        }

        changeWalModeIfNeeded();

        cctx.exchange().exchangerBlockingSectionBegin();

        try {
            if (crd.isLocal()) {
                if (remaining.isEmpty())
                    onAllReceived(null);
            }
            else
                sendPartitions(crd);

            initDone();
        }
        finally {
            cctx.exchange().exchangerBlockingSectionEnd();
        }
    }

    /**
     * Try to start local snapshot operation if it is needed by discovery event
     */
    private void tryToPerformLocalSnapshotOperation() {
        try {
            long start = U.currentTimeMillis();

            IgniteInternalFuture fut = cctx.snapshot().tryStartLocalSnapshotOperation(firstDiscoEvt, exchId.topologyVersion());

            if (fut != null) {
                fut.get();

                long end = U.currentTimeMillis();

                if (log.isInfoEnabled())
                    log.info("Snapshot initialization completed [topVer=" + exchangeId().topologyVersion() +
                        ", time=" + (end - start) + "ms]");
            }
        }
        catch (IgniteCheckedException e) {
            U.error(log, "Error while starting snapshot operation", e);
        }
    }

    /**
     * Change WAL mode if needed.
     */
    private void changeWalModeIfNeeded() {
        WalStateAbstractMessage msg = firstWalMessage();

        if (msg != null) {
            cctx.exchange().exchangerBlockingSectionBegin();

            try {
                cctx.walState().onProposeExchange(msg.exchangeMessage());
            }
            finally {
                cctx.exchange().exchangerBlockingSectionEnd();
            }
        }
    }

    /**
     * Get first message if and only if this is WAL message.
     *
     * @return WAL message or {@code null}.
     */
    @Nullable private WalStateAbstractMessage firstWalMessage() {
        if (firstDiscoEvt != null && firstDiscoEvt.type() == EVT_DISCOVERY_CUSTOM_EVT) {
            DiscoveryCustomMessage customMsg = ((DiscoveryCustomEvent)firstDiscoEvt).customMessage();

            if (customMsg instanceof WalStateAbstractMessage) {
                WalStateAbstractMessage msg0 = (WalStateAbstractMessage)customMsg;

                assert msg0.needExchange();

                return msg0;
            }
        }

        return null;
    }

    /**
     * The main purpose of this method is to wait for all ongoing updates (transactional and atomic), initiated on
     * the previous topology version, to finish to prevent inconsistencies during rebalancing and to prevent two
     * different simultaneous owners of the same lock.
     * For the exact list of the objects being awaited for see
     * {@link GridCacheSharedContext#partitionReleaseFuture(AffinityTopologyVersion)} javadoc.
     *
     * @param distributed If {@code true} then node should wait for partition release completion on all other nodes.
     * @param doRollback If {@code true} tries to rollback transactions which lock partitions. Avoids unnecessary calls
     *      of {@link org.apache.ignite.internal.processors.cache.transactions.IgniteTxManager#rollbackOnTopologyChange}
     *
     * @throws IgniteCheckedException If failed.
     */
    private void waitPartitionRelease(boolean distributed, boolean doRollback) throws IgniteCheckedException {
        Latch releaseLatch = null;

        IgniteInternalFuture<?> partReleaseFut;

        cctx.exchange().exchangerBlockingSectionBegin();

        try {
            // Wait for other nodes only on first phase.
            if (distributed)
                releaseLatch = cctx.exchange().latch().getOrCreate(DISTRIBUTED_LATCH_ID, initialVersion());

            partReleaseFut = cctx.partitionReleaseFuture(initialVersion());

            // Assign to class variable so it will be included into toString() method.
            this.partReleaseFut = partReleaseFut;

            if (exchId.isLeft())
                cctx.mvcc().removeExplicitNodeLocks(exchId.nodeId(), exchId.topologyVersion());
        }
        finally {
            cctx.exchange().exchangerBlockingSectionEnd();
        }

        if (log.isTraceEnabled())
            log.trace("Before waiting for partition release future: " + this);

        int dumpCnt = 0;

        long nextDumpTime = 0;

        IgniteConfiguration cfg = cctx.gridConfig();

        long waitStart = U.currentTimeMillis();

        long waitTimeout = 2 * cfg.getNetworkTimeout();

        boolean txRolledBack = !doRollback;

        while (true) {
            // Read txTimeoutOnPME from configuration after every iteration.
            long curTimeout = cfg.getTransactionConfiguration().getTxTimeoutOnPartitionMapExchange();

            cctx.exchange().exchangerBlockingSectionBegin();

            try {
                // This avoids unnessesary waiting for rollback.
                partReleaseFut.get(curTimeout > 0 && !txRolledBack ?
                        Math.min(curTimeout, waitTimeout) : waitTimeout, TimeUnit.MILLISECONDS);

                break;
            }
            catch (IgniteFutureTimeoutCheckedException ignored) {
                // Print pending transactions and locks that might have led to hang.
                if (nextDumpTime <= U.currentTimeMillis()) {
                    dumpPendingObjects(partReleaseFut, curTimeout <= 0 && !txRolledBack);

                    nextDumpTime = U.currentTimeMillis() + nextDumpTimeout(dumpCnt++, waitTimeout);
                }

                if (!txRolledBack && curTimeout > 0 && U.currentTimeMillis() - waitStart >= curTimeout) {
                    txRolledBack = true;

                    cctx.tm().rollbackOnTopologyChange(initialVersion());
                }
            }
            catch (IgniteCheckedException e) {
                U.warn(log,"Unable to await partitions release future", e);

                throw e;
            }
            finally {
                cctx.exchange().exchangerBlockingSectionEnd();
            }
        }

        long waitEnd = U.currentTimeMillis();

        if (log.isInfoEnabled()) {
            long waitTime = (waitEnd - waitStart);

            String futInfo = RELEASE_FUTURE_DUMP_THRESHOLD > 0 && waitTime > RELEASE_FUTURE_DUMP_THRESHOLD ?
                partReleaseFut.toString() : "NA";

            String mode = distributed ? "DISTRIBUTED" : "LOCAL";

            if (log.isInfoEnabled())
                log.info("Finished waiting for partition release future [topVer=" + exchangeId().topologyVersion() +
                    ", waitTime=" + (waitEnd - waitStart) + "ms, futInfo=" + futInfo + ", mode=" + mode + "]");
        }

        IgniteInternalFuture<?> locksFut = cctx.mvcc().finishLocks(exchId.topologyVersion());

        nextDumpTime = 0;
        dumpCnt = 0;

        while (true) {
            cctx.exchange().exchangerBlockingSectionBegin();

            try {
                locksFut.get(waitTimeout, TimeUnit.MILLISECONDS);

                break;
            }
            catch (IgniteFutureTimeoutCheckedException ignored) {
                if (nextDumpTime <= U.currentTimeMillis()) {
                    U.warn(log, "Failed to wait for locks release future. " +
                        "Dumping pending objects that might be the cause: " + cctx.localNodeId());

                    U.warn(log, "Locked keys:");

                    for (IgniteTxKey key : cctx.mvcc().lockedKeys())
                        U.warn(log, "Locked key: " + key);

                    for (IgniteTxKey key : cctx.mvcc().nearLockedKeys())
                        U.warn(log, "Locked near key: " + key);

                    Map<IgniteTxKey, Collection<GridCacheMvccCandidate>> locks =
                        cctx.mvcc().unfinishedLocks(exchId.topologyVersion());

                    for (Map.Entry<IgniteTxKey, Collection<GridCacheMvccCandidate>> e : locks.entrySet())
                        U.warn(log, "Awaited locked entry [key=" + e.getKey() + ", mvcc=" + e.getValue() + ']');

                    nextDumpTime = U.currentTimeMillis() + nextDumpTimeout(dumpCnt++, waitTimeout);

                    if (getBoolean(IGNITE_THREAD_DUMP_ON_EXCHANGE_TIMEOUT, false))
                        U.dumpThreads(log);
                }
            }
            finally {
                cctx.exchange().exchangerBlockingSectionEnd();
            }
        }

        if (releaseLatch == null) {
            assert !distributed : "Partitions release latch must be initialized in distributed mode.";

            return;
        }

        releaseLatch.countDown();

        // For compatibility with old version where joining nodes are not waiting for latch.
        if (localJoinExchange() && !cctx.exchange().latch().canSkipJoiningNodes(initialVersion()))
            return;

        try {
            while (true) {
                try {
                    cctx.exchange().exchangerBlockingSectionBegin();

                    try {
                        releaseLatch.await(waitTimeout, TimeUnit.MILLISECONDS);
                    }
                    finally {
                        cctx.exchange().exchangerBlockingSectionEnd();
                    }

                    if (log.isInfoEnabled())
                        log.info("Finished waiting for partitions release latch: " + releaseLatch);

                    break;
                }
                catch (IgniteFutureTimeoutCheckedException ignored) {
                    U.warn(log, "Unable to await partitions release latch within timeout: " + releaseLatch);

                    // Try to resend ack.
                    releaseLatch.countDown();
                }
            }
        }
        catch (IgniteCheckedException e) {
            U.warn(log, "Stop waiting for partitions release latch: " + e.getMessage());
        }
    }

    /**
     *
     */
    private void onLeft() {
        for (CacheGroupContext grp : cctx.cache().cacheGroups()) {
            if (grp.isLocal())
                continue;

            grp.preloader().unwindUndeploys();

            cctx.exchange().exchangerUpdateHeartbeat();
        }

        cctx.mvcc().removeExplicitNodeLocks(exchId.nodeId(), exchId.topologyVersion());
    }

    /**
     * @param partReleaseFut Partition release future.
     * @param txTimeoutNotifyFlag If {@code true} print transaction rollback timeout on PME notification.
     */
    private void dumpPendingObjects(IgniteInternalFuture<?> partReleaseFut, boolean txTimeoutNotifyFlag) {
        U.warn(cctx.kernalContext().cluster().diagnosticLog(),
            "Failed to wait for partition release future [topVer=" + initialVersion() +
            ", node=" + cctx.localNodeId() + "]");

        if (txTimeoutNotifyFlag)
            U.warn(cctx.kernalContext().cluster().diagnosticLog(), "Consider changing TransactionConfiguration." +
                    "txTimeoutOnPartitionMapExchange to non default value to avoid this message.");

        U.warn(log, "Partition release future: " + partReleaseFut);

        U.warn(cctx.kernalContext().cluster().diagnosticLog(),
            "Dumping pending objects that might be the cause: ");

        try {
            cctx.exchange().dumpDebugInfo(this);
        }
        catch (Exception e) {
            U.error(cctx.kernalContext().cluster().diagnosticLog(), "Failed to dump debug information: " + e, e);
        }
    }

    /**
     * @param grpId Cache group ID to check.
     * @return {@code True} if cache group us stopping by this exchange.
     */
    private boolean cacheGroupStopping(int grpId) {
        return exchActions != null && exchActions.cacheGroupStopping(grpId);
    }

    /**
     * @param cacheId Cache ID to check.
     * @return {@code True} if cache is stopping by this exchange.
     */
    private boolean cacheStopping(int cacheId) {
        return exchActions != null && exchActions.cacheStopped(cacheId);
    }

    /**
     * @return {@code True} if exchange for local node join.
     */
    public boolean localJoinExchange() {
        return firstDiscoEvt.type() == EVT_NODE_JOINED && firstDiscoEvt.eventNode().isLocal();
    }

    /**
     * @param node Target Node.
     * @throws IgniteCheckedException If failed.
     */
    private void sendLocalPartitions(ClusterNode node) throws IgniteCheckedException {
        assert node != null;

        long time = System.currentTimeMillis();

        GridDhtPartitionsSingleMessage msg;

        // Reset lost partitions before sending local partitions to coordinator.
        if (exchActions != null) {
            Set<String> caches = exchActions.cachesToResetLostPartitions();

            if (!F.isEmpty(caches))
                resetLostPartitions(caches);
        }

        if (cctx.kernalContext().clientNode() || (dynamicCacheStartExchange() && exchangeLocE != null)) {
            msg = new GridDhtPartitionsSingleMessage(exchangeId(),
                cctx.kernalContext().clientNode(),
                cctx.versions().last(),
                true);
        }
        else {
            msg = cctx.exchange().createPartitionsSingleMessage(exchangeId(),
                false,
                true,
                node.version().compareToIgnoreTimestamp(PARTIAL_COUNTERS_MAP_SINCE) >= 0,
                exchActions);

            Map<Integer, Map<Integer, Long>> partHistReserved0 = partHistReserved;

            if (partHistReserved0 != null)
                msg.partitionHistoryCounters(partHistReserved0);
        }

        if (exchCtx.newMvccCoordinator() && cctx.coordinators().currentCoordinatorId().equals(node.id())) {
            Map<UUID, GridLongList> activeQueries = exchCtx.activeQueries();

            msg.activeQueries(activeQueries != null ? activeQueries.get(cctx.localNodeId()) : null);
        }

        if ((stateChangeExchange() || dynamicCacheStartExchange()) && exchangeLocE != null)
            msg.setError(exchangeLocE);
        else if (localJoinExchange())
            msg.cacheGroupsAffinityRequest(exchCtx.groupsAffinityRequestOnJoin());

        if (log.isTraceEnabled())
            log.trace("Sending local partitions [nodeId=" + node.id() + ", exchId=" + exchId + ", msg=" + msg + ']');

        try {
            cctx.io().send(node, msg, SYSTEM_POOL);
        }
        catch (ClusterTopologyCheckedException ignored) {
            if (log.isDebugEnabled())
                log.debug("Node left during partition exchange [nodeId=" + node.id() + ", exchId=" + exchId + ']');
        }

        if (log.isInfoEnabled())
            log.info("Sending Single Message performed in " + (System.currentTimeMillis() - time) + " ms.");
    }

    /**
     * @param compress Message compress flag.
     * @param newCntrMap {@code True} if possible to use {@link CachePartitionFullCountersMap}.
     * @return Message.
     */
    private GridDhtPartitionsFullMessage createPartitionsMessage(boolean compress,
        boolean newCntrMap) {
        GridCacheVersion last = lastVer.get();

        GridDhtPartitionsFullMessage m = cctx.exchange().createPartitionsFullMessage(
            compress,
            newCntrMap,
            exchangeId(),
            last != null ? last : cctx.versions().last(),
            partHistSuppliers,
            partsToReload);

        if (stateChangeExchange() && !F.isEmpty(exchangeGlobalExceptions))
            m.setErrorsMap(exchangeGlobalExceptions);

        return m;
    }

    /**
     * @param fullMsg Message to send.
     * @param nodes Nodes.
     * @param mergedJoinExchMsgs Messages received from merged 'join node' exchanges.
     * @param affinityForJoinedNodes Affinity if was requested by some nodes.
     */
    private void sendAllPartitions(
        GridDhtPartitionsFullMessage fullMsg,
        Collection<ClusterNode> nodes,
        Map<UUID, GridDhtPartitionsSingleMessage> mergedJoinExchMsgs,
        Map<Integer, CacheGroupAffinityMessage> affinityForJoinedNodes
    ) {
        assert !nodes.contains(cctx.localNode());

        if (log.isTraceEnabled()) {
            log.trace("Sending full partition map [nodeIds=" + F.viewReadOnly(nodes, F.node2id()) +
                ", exchId=" + exchId + ", msg=" + fullMsg + ']');
        }

        // Find any single message with affinity request. This request exists only for newly joined nodes.
        Optional<GridDhtPartitionsSingleMessage> singleMsgWithAffinityReq = nodes.stream()
            .flatMap(node -> Optional.ofNullable(msgs.get(node.id()))
                .filter(singleMsg -> singleMsg.cacheGroupsAffinityRequest() != null)
                .map(Stream::of)
                .orElse(Stream.empty()))
            .findAny();

        // Prepare full message for newly joined nodes with affinity request.
        final GridDhtPartitionsFullMessage fullMsgWithAffinity = singleMsgWithAffinityReq
            .filter(singleMessage -> affinityForJoinedNodes != null)
            .map(singleMessage -> fullMsg.copy().joinedNodeAffinity(affinityForJoinedNodes))
            .orElse(null);

        long time = System.currentTimeMillis();

        // Prepare and send full messages for given nodes.
        nodes.stream()
            .map(node -> {
                // No joined nodes, just send a regular full message.
                if (fullMsgWithAffinity == null)
                    return new T2<>(node, fullMsg);

                return new T2<>(
                    node,
                    // If single message contains affinity request, use special full message for such single messages.
                    Optional.ofNullable(msgs.get(node.id()))
                        .filter(singleMsg -> singleMsg.cacheGroupsAffinityRequest() != null)
                        .map(singleMsg -> fullMsgWithAffinity)
                        .orElse(fullMsg)
                );
            })
            .map(nodeAndMsg -> {
                ClusterNode node = nodeAndMsg.get1();
                GridDhtPartitionsFullMessage fullMsgToSend = nodeAndMsg.get2();

                // If exchange has merged, use merged version of exchange id.
                GridDhtPartitionExchangeId sndExchId = mergedJoinExchMsgs != null
                    ? Optional.ofNullable(mergedJoinExchMsgs.get(node.id()))
                        .map(GridDhtPartitionsAbstractMessage::exchangeId)
                        .orElse(exchangeId())
                    : exchangeId();

                if (sndExchId != null && !sndExchId.equals(exchangeId())) {
                    GridDhtPartitionsFullMessage fullMsgWithUpdatedExchangeId = fullMsgToSend.copy();

                    fullMsgWithUpdatedExchangeId.exchangeId(sndExchId);

                    return new T2<>(node, fullMsgWithUpdatedExchangeId);
                }

                return new T2<>(node, fullMsgToSend);
            })
            .forEach(nodeAndMsg -> {
                ClusterNode node = nodeAndMsg.get1();
                GridDhtPartitionsFullMessage fullMsgToSend = nodeAndMsg.get2();

                try {
                    cctx.io().send(node, fullMsgToSend, SYSTEM_POOL);
                }
                catch (ClusterTopologyCheckedException e) {
                    if (log.isDebugEnabled())
                        log.debug("Failed to send partitions, node failed: " + node);
                }
                catch (IgniteCheckedException e) {
                    U.error(log, "Failed to send partitions [node=" + node + ']', e);
                }
            });

        if (log.isInfoEnabled())
            log.info("Sending Full Message performed in " + (System.currentTimeMillis() - time) + " ms.");
    }

    /**
     * @param oldestNode Oldest node. Target node to send message to.
     */
    private void sendPartitions(ClusterNode oldestNode) {
        try {
            sendLocalPartitions(oldestNode);
        }
        catch (ClusterTopologyCheckedException ignore) {
            if (log.isDebugEnabled())
                log.debug("Coordinator left during partition exchange [nodeId=" + oldestNode.id() +
                    ", exchId=" + exchId + ']');
        }
        catch (IgniteCheckedException e) {
            if (reconnectOnError(e))
                onDone(new IgniteNeedReconnectException(cctx.localNode(), e));
            else {
                U.error(log, "Failed to send local partitions to coordinator [crd=" + oldestNode.id() +
                    ", exchId=" + exchId + ']', e);
            }
        }
    }

    /**
     * @return {@code True} if exchange triggered by server node join or fail.
     */
    public boolean serverNodeDiscoveryEvent() {
        assert exchCtx != null;

        return exchCtx.events().hasServerJoin() || exchCtx.events().hasServerLeft();
    }

    /** {@inheritDoc} */
    @Override public boolean exchangeDone() {
        return done.get();
    }

    /**
     * Finish merged future to allow GridCachePartitionExchangeManager.ExchangeFutureSet cleanup.
     */
    public void finishMerged() {
        super.onDone(null, null);
    }

    /** {@inheritDoc} */
    @Override public boolean onDone(@Nullable AffinityTopologyVersion res, @Nullable Throwable err) {
        assert res != null || err != null : "TopVer=" + res + ", err=" + err;

        if (isDone() || !done.compareAndSet(false, true))
            return false;

        if (log.isInfoEnabled()) {
            log.info("Finish exchange future [startVer=" + initialVersion() +
                ", resVer=" + res +
                ", err=" + err + ']');
        }

        assert res != null || err != null;

        waitUntilNewCachesAreRegistered();

        if (err == null &&
            !cctx.kernalContext().clientNode() &&
            (serverNodeDiscoveryEvent() || affChangeMsg != null)) {
            for (GridCacheContext cacheCtx : cctx.cacheContexts()) {
                if (!cacheCtx.affinityNode() || cacheCtx.isLocal())
                    continue;

                cacheCtx.continuousQueries().flushBackupQueue(res);
            }
        }

        if (err == null) {
            if (centralizedAff || forceAffReassignment) {
                assert !exchCtx.mergeExchanges();

                Collection<CacheGroupContext> grpToRefresh = U.newHashSet(cctx.cache().cacheGroups().size());

                for (CacheGroupContext grp : cctx.cache().cacheGroups()) {
                    if (grp.isLocal())
                        continue;

                    try {
                        if (grp.topology().initPartitionsWhenAffinityReady(res, this))
                            grpToRefresh.add(grp);
                    }
                    catch (IgniteInterruptedCheckedException e) {
                        U.error(log, "Failed to initialize partitions.", e);
                    }

                }

                if (!grpToRefresh.isEmpty())
                    cctx.exchange().refreshPartitions(grpToRefresh);
            }

            for (GridCacheContext cacheCtx : cctx.cacheContexts()) {
                GridCacheContext drCacheCtx = cacheCtx.isNear() ? cacheCtx.near().dht().context() : cacheCtx;

                if (drCacheCtx.isDrEnabled()) {
                    try {
                        drCacheCtx.dr().onExchange(res, exchId.isLeft(), activateCluster());
                    }
                    catch (IgniteCheckedException e) {
                        U.error(log, "Failed to notify DR: " + e, e);
                    }
                }
            }

            if (serverNodeDiscoveryEvent())
                detectLostPartitions(res);

            Map<Integer, CacheValidation> m = U.newHashMap(cctx.cache().cacheGroups().size());

            for (CacheGroupContext grp : cctx.cache().cacheGroups())
                m.put(grp.groupId(), validateCacheGroup(grp, events().lastEvent().topologyNodes()));

            grpValidRes = m;
        }

        if (!cctx.localNode().isClient())
            tryToPerformLocalSnapshotOperation();

        if (err == null)
            cctx.coordinators().onExchangeDone(exchCtx.newMvccCoordinator(), exchCtx.events().discoveryCache(),
                exchCtx.activeQueries());

        for (PartitionsExchangeAware comp : cctx.exchange().exchangeAwareComponents())
            comp.onDoneBeforeTopologyUnlock(this);

        // Create and destory caches and cache proxies.
        cctx.cache().onExchangeDone(initialVersion(), exchActions, err);

        cctx.kernalContext().authentication().onActivate();

        Map<T2<Integer, Integer>, Long> localReserved = partHistSuppliers.getReservations(cctx.localNodeId());

        if (localReserved != null) {
            for (Map.Entry<T2<Integer, Integer>, Long> e : localReserved.entrySet()) {
                boolean success = cctx.database().reserveHistoryForPreloading(
                    e.getKey().get1(), e.getKey().get2(), e.getValue());

                if (!success) {
                    // TODO: how to handle?
                    err = new IgniteCheckedException("Could not reserve history");
                }
            }
        }

        cctx.database().releaseHistoryForExchange();

        if (err == null) {
            cctx.database().rebuildIndexesIfNeeded(this);

            for (CacheGroupContext grp : cctx.cache().cacheGroups()) {
                if (!grp.isLocal())
                    grp.topology().onExchangeDone(this, grp.affinity().readyAffinity(res), false);
            }

            cctx.walState().changeLocalStatesOnExchangeDone(res);
        }

        final Throwable err0 = err;

        // Should execute this listener first, before any external listeners.
        // Listeners use stack as data structure.
        listen(f -> {
            // Update last finished future in the first.
            cctx.exchange().lastFinishedFuture(this);

            // Complete any affReady futures and update last exchange done version.
            cctx.exchange().onExchangeDone(res, initialVersion(), err0);

            cctx.cache().completeProxyRestart(resolveCacheRequests(exchActions), initialVersion(), res);

            if (exchActions != null && err0 == null)
                exchActions.completeRequestFutures(cctx, null);

            if (stateChangeExchange() && err0 == null)
                cctx.kernalContext().state().onStateChangeExchangeDone(exchActions.stateChangeRequest());
        });

        if (super.onDone(res, err)) {
            afterLsnrCompleteFut.onDone();

            if (log.isDebugEnabled()) {
                log.debug("Completed partition exchange [localNode=" + cctx.localNodeId() + ", exchange= " + this +
                        ", durationFromInit=" + (U.currentTimeMillis() - initTs) + ']');
            }
            else if (log.isInfoEnabled()) {
                log.info("Completed partition exchange [localNode=" + cctx.localNodeId() +
                        ", exchange=" + shortInfo() + ", topVer=" + topologyVersion() +
                        ", durationFromInit=" + (U.currentTimeMillis() - initTs) + ']');
            }

            initFut.onDone(err == null);

            if (exchCtx != null && exchCtx.events().hasServerLeft()) {
                ExchangeDiscoveryEvents evts = exchCtx.events();

                for (DiscoveryEvent evt : evts.events()) {
                    if (serverLeftEvent(evt)) {
                        for (CacheGroupContext grp : cctx.cache().cacheGroups())
                            grp.affinityFunction().removeNode(evt.eventNode().id());
                    }
                }
            }

<<<<<<< HEAD
            for (PartitionsExchangeAware comp : cctx.exchange().exchangeAwareComponents())
                comp.onDoneAfterTopologyUnlock(this);

            exchActions = null;

=======
>>>>>>> 70952fe9
            if (firstDiscoEvt instanceof DiscoveryCustomEvent)
                ((DiscoveryCustomEvent)firstDiscoEvt).customMessage(null);

            if (err == null) {
                if (exchCtx != null && (exchCtx.events().hasServerLeft() || exchCtx.events().hasServerJoin())) {
                    ExchangeDiscoveryEvents evts = exchCtx.events();

                    for (DiscoveryEvent evt : evts.events()) {
                        if (serverLeftEvent(evt) || serverJoinEvent(evt))
                            logExchange(evt);
                    }
                }

            }

            return true;
        }

        return false;
    }

    /**
     * @param exchangeActions Exchange actions.
     * @return Map of cache names and start descriptors.
     */
    private Map<String, DynamicCacheChangeRequest> resolveCacheRequests(ExchangeActions exchangeActions) {
        if (exchangeActions == null)
            return Collections.emptyMap();

        return exchangeActions.cacheStartRequests()
            .stream()
            .map(ExchangeActions.CacheActionData::request)
            .collect(Collectors.toMap(DynamicCacheChangeRequest::cacheName, r -> r));
    }

    /**
     * Method waits for new caches registration and cache configuration persisting to disk.
     */
    private void waitUntilNewCachesAreRegistered() {
        try {
            IgniteInternalFuture<?> registerCachesFut = registerCachesFuture;

            if (registerCachesFut != null && !registerCachesFut.isDone()) {
                final int timeout = Math.max(1000,
                    (int)(cctx.kernalContext().config().getFailureDetectionTimeout() / 2));

                for (;;) {
                    cctx.exchange().exchangerBlockingSectionBegin();

                    try {
                        registerCachesFut.get(timeout, TimeUnit.SECONDS);

                        break;
                    }
                    catch (IgniteFutureTimeoutCheckedException te) {
                        List<String> cacheNames = exchActions.cacheStartRequests().stream()
                            .map(req -> req.descriptor().cacheName())
                            .collect(Collectors.toList());

                        U.warn(log, "Failed to wait for caches configuration registration and saving within timeout. " +
                            "Probably disk is too busy or slow." +
                            "[caches=" + cacheNames + "]");
                    }
                    finally {
                        cctx.exchange().exchangerBlockingSectionEnd();
                    }
                }
            }
        }
        catch (IgniteCheckedException e) {
            U.error(log, "Failed to wait for caches registration and saving", e);
        }
    }

    /**
     * Log exchange event.
     *
     * @param evt Discovery event.
     */
    private void logExchange(DiscoveryEvent evt) {
        if (cctx.kernalContext().state().publicApiActiveState(false) && cctx.wal() != null) {
            if (cctx.wal().serializerVersion() > 1)
                try {
                    ExchangeRecord.Type type = null;

                    if (evt.type() == EVT_NODE_JOINED)
                        type = ExchangeRecord.Type.JOIN;
                    else if (evt.type() == EVT_NODE_LEFT || evt.type() == EVT_NODE_FAILED)
                        type = ExchangeRecord.Type.LEFT;

                    BaselineTopology blt = cctx.kernalContext().state().clusterState().baselineTopology();

                    if (type != null && blt != null) {
                        Short constId = blt.consistentIdMapping().get(evt.eventNode().consistentId());

                        if (constId != null)
                            cctx.wal().log(new ExchangeRecord(constId, type));
                    }
                }
                catch (IgniteCheckedException e) {
                    U.error(log, "Fail during log exchange record.", e);
                }
        }
    }

    /**
     * Cleans up resources to avoid excessive memory usage.
     */
    public void cleanUp() {
        pendingSingleMsgs.clear();
        fullMsgs.clear();
        msgs.clear();
        crd = null;
        partReleaseFut = null;
        exchActions = null;
        mergedJoinExchMsgs = null;
        pendingJoinMsg = null;
        exchCtx = null;
        newCrdFut = null;
        exchangeLocE = null;
        exchangeGlobalExceptions.clear();
    }

    /**
     * @param ver Version.
     */
    private void updateLastVersion(GridCacheVersion ver) {
        assert ver != null;

        while (true) {
            GridCacheVersion old = lastVer.get();

            if (old == null || Long.compare(old.order(), ver.order()) < 0) {
                if (lastVer.compareAndSet(old, ver))
                    break;
            }
            else
                break;
        }
    }

    /**
     * Records that this exchange if merged with another 'node join' exchange.
     *
     * @param node Joined node.
     * @param msg Joined node message if already received.
     * @return {@code True} if need to wait for message from joined server node.
     */
    private boolean addMergedJoinExchange(ClusterNode node, @Nullable GridDhtPartitionsSingleMessage msg) {
        assert Thread.holdsLock(mux);
        assert node != null;
        assert state == ExchangeLocalState.CRD : state;

        if (msg == null && newCrdFut != null)
            msg = newCrdFut.joinExchangeMessage(node.id());

        UUID nodeId = node.id();

        boolean wait = false;

        if (node.isClient()) {
            if (msg != null)
                waitAndReplyToNode(nodeId, msg);
        }
        else {
            if (mergedJoinExchMsgs == null)
                mergedJoinExchMsgs = new LinkedHashMap<>();

            if (msg != null) {
                assert msg.exchangeId().topologyVersion().equals(new AffinityTopologyVersion(node.order()));

                if (log.isInfoEnabled()) {
                    log.info("Merge server join exchange, message received [curFut=" + initialVersion() +
                        ", node=" + nodeId + ']');
                }

                mergedJoinExchMsgs.put(nodeId, msg);
            }
            else {
                if (cctx.discovery().alive(nodeId)) {
                    if (log.isInfoEnabled()) {
                        log.info("Merge server join exchange, wait for message [curFut=" + initialVersion() +
                            ", node=" + nodeId + ']');
                    }

                    wait = true;

                    mergedJoinExchMsgs.put(nodeId, null);

                    awaitMergedMsgs++;
                }
                else {
                    if (log.isInfoEnabled()) {
                        log.info("Merge server join exchange, awaited node left [curFut=" + initialVersion() +
                            ", node=" + nodeId + ']');
                    }
                }
            }
        }

        return wait;
    }

    /**
     * Merges this exchange with given one.
     *
     * @param fut Current exchange to merge with.
     * @return {@code True} if need wait for message from joined server node.
     */
    public boolean mergeJoinExchange(GridDhtPartitionsExchangeFuture fut) {
        boolean wait;

        synchronized (mux) {
            assert (!isDone() && !initFut.isDone()) || cctx.kernalContext().isStopping() : this;
            assert (mergedWith == null && state == null) || cctx.kernalContext().isStopping()  : this;

            state = ExchangeLocalState.MERGED;

            mergedWith = fut;

            ClusterNode joinedNode = firstDiscoEvt.eventNode();

            wait = fut.addMergedJoinExchange(joinedNode, pendingJoinMsg);
        }

        return wait;
    }

    /**
     * @param fut Current future.
     * @return Pending join request if any.
     */
    @Nullable public GridDhtPartitionsSingleMessage mergeJoinExchangeOnDone(GridDhtPartitionsExchangeFuture fut) {
        synchronized (mux) {
            assert !isDone();
            assert !initFut.isDone();
            assert mergedWith == null;
            assert state == null;

            state = ExchangeLocalState.MERGED;

            mergedWith = fut;

            return pendingJoinMsg;
        }
    }

    /**
     * @param node Sender node.
     * @param msg Message.
     */
    private void processMergedMessage(final ClusterNode node, final GridDhtPartitionsSingleMessage msg) {
        if (msg.client()) {
            waitAndReplyToNode(node.id(), msg);

            return;
        }

        boolean done = false;

        FinishState finishState0 = null;

        synchronized (mux) {
            if (state == ExchangeLocalState.DONE) {
                assert finishState != null;

                finishState0 = finishState;
            }
            else {
                boolean process = mergedJoinExchMsgs != null &&
                    mergedJoinExchMsgs.containsKey(node.id()) &&
                    mergedJoinExchMsgs.get(node.id()) == null;

                if (log.isInfoEnabled()) {
                    log.info("Merge server join exchange, received message [curFut=" + initialVersion() +
                        ", node=" + node.id() +
                        ", msgVer=" + msg.exchangeId().topologyVersion() +
                        ", process=" + process +
                        ", awaited=" + awaitMergedMsgs + ']');
                }

                if (process) {
                    mergedJoinExchMsgs.put(node.id(), msg);

                    assert awaitMergedMsgs > 0 : awaitMergedMsgs;

                    awaitMergedMsgs--;

                    done = awaitMergedMsgs == 0;
                }
            }
        }

        if (finishState0 != null) {
            sendAllPartitionsToNode(finishState0, msg, node.id());

            return;
        }

        if (done)
            finishExchangeOnCoordinator(null);
    }

    /**
     * Method is called on coordinator in situation when initial ExchangeFuture created on client join event was preempted
     * from exchange history because of IGNITE_EXCHANGE_HISTORY_SIZE property.
     *
     * @param node Client node that should try to reconnect to the cluster.
     * @param msg Single message received from the client which didn't find original ExchangeFuture.
     */
    public void forceClientReconnect(ClusterNode node, GridDhtPartitionsSingleMessage msg) {
        Exception reconnectException = new IgniteNeedReconnectException(node, null);

        exchangeGlobalExceptions.put(node.id(), reconnectException);

        onDone(null, reconnectException);

        GridDhtPartitionsFullMessage fullMsg = createPartitionsMessage(true, false);

        fullMsg.setErrorsMap(exchangeGlobalExceptions);

        try {
            cctx.io().send(node, fullMsg, SYSTEM_POOL);

            if (log.isDebugEnabled())
                log.debug("Full message for reconnect client was sent to node: " + node + ", fullMsg: " + fullMsg);
        }
        catch (IgniteCheckedException e) {
            U.error(log, "Failed to send reconnect client message [node=" + node + ']', e);
        }
    }

    /**
     * Processing of received single message. Actual processing in future may be delayed if init method was not
     * completed, see {@link #initDone()}
     *
     * @param node Sender node.
     * @param msg Single partition info.
     */
    public void onReceiveSingleMessage(final ClusterNode node, final GridDhtPartitionsSingleMessage msg) {
        assert !node.isDaemon() : node;
        assert msg != null;
        assert exchId.equals(msg.exchangeId()) : msg;
        assert !cctx.kernalContext().clientNode();

        if (msg.restoreState()) {
            InitNewCoordinatorFuture newCrdFut0;

            synchronized (mux) {
                assert newCrdFut != null;

                newCrdFut0 = newCrdFut;
            }

            newCrdFut0.onMessage(node, msg);

            return;
        }

        if (!msg.client()) {
            assert msg.lastVersion() != null : msg;

            updateLastVersion(msg.lastVersion());
        }

        GridDhtPartitionsExchangeFuture mergedWith0 = null;

        synchronized (mux) {
            if (state == ExchangeLocalState.MERGED) {
                assert mergedWith != null;

                mergedWith0 = mergedWith;
            }
            else {
                assert state != ExchangeLocalState.CLIENT;

                if (exchangeId().isJoined() && node.id().equals(exchId.nodeId()))
                    pendingJoinMsg = msg;
            }
        }

        if (mergedWith0 != null) {
            mergedWith0.processMergedMessage(node, msg);

            if (log.isDebugEnabled())
                log.debug("Merged message processed, message handling finished: " + msg);

            return;
        }

        initFut.listen(new CI1<IgniteInternalFuture<Boolean>>() {
            @Override public void apply(IgniteInternalFuture<Boolean> f) {
                try {
                    if (!f.get())
                        return;
                }
                catch (IgniteCheckedException e) {
                    U.error(log, "Failed to initialize exchange future: " + this, e);

                    return;
                }

                processSingleMessage(node.id(), msg);
            }
        });
    }

    /**
     * Tries to fast reply with {@link GridDhtPartitionsFullMessage} on received single message
     * in case of exchange future has already completed.
     *
     * @param node Cluster node which sent single message.
     * @param msg Single message.
     * @return {@code true} if fast reply succeed.
     */
    public boolean fastReplyOnSingleMessage(final ClusterNode node, final GridDhtPartitionsSingleMessage msg) {
        GridDhtPartitionsExchangeFuture futToFastReply = this;

        ExchangeLocalState currState;

        synchronized (mux) {
            currState = state;

            if (currState == ExchangeLocalState.MERGED)
                futToFastReply = mergedWith;
        }

        if (currState == ExchangeLocalState.DONE)
            futToFastReply.processSingleMessage(node.id(), msg);
        else if (currState == ExchangeLocalState.MERGED)
            futToFastReply.processMergedMessage(node, msg);

        return currState == ExchangeLocalState.MERGED || currState == ExchangeLocalState.DONE;
    }

    /**
     * @param nodeId Node ID.
     * @param msg Client's message.
     */
    public void waitAndReplyToNode(final UUID nodeId, final GridDhtPartitionsSingleMessage msg) {
        if (log.isDebugEnabled())
            log.debug("Single message will be handled on completion of exchange future: " + this);

        listen(new CI1<IgniteInternalFuture<AffinityTopologyVersion>>() {
            @Override public void apply(IgniteInternalFuture<AffinityTopologyVersion> fut) {
                if (cctx.kernalContext().isStopping())
                    return;

                // DynamicCacheChangeFailureMessage was sent.
                // Thus, there is no need to create and send GridDhtPartitionsFullMessage.
                if (cacheChangeFailureMsgSent)
                    return;

                FinishState finishState0;

                synchronized (mux) {
                    finishState0 = finishState;
                }

                if (finishState0 == null) {
                    assert firstDiscoEvt.type() == EVT_NODE_JOINED && firstDiscoEvt.eventNode().isClient() : this;

                    ClusterNode node = cctx.node(nodeId);

                    if (node == null) {
                        if (log.isDebugEnabled()) {
                            log.debug("No node found for nodeId: " +
                                nodeId +
                                ", handling of single message will be stopped: " +
                                msg
                            );
                        }

                        return;
                    }

                    finishState0 = new FinishState(cctx.localNodeId(),
                        initialVersion(),
                        createPartitionsMessage(true, node.version().compareToIgnoreTimestamp(PARTIAL_COUNTERS_MAP_SINCE) >= 0));
                }

                sendAllPartitionsToNode(finishState0, msg, nodeId);
            }
        });
    }

    /**
     * Note this method performs heavy updatePartitionSingleMap operation, this operation is moved out from the
     * synchronized block. Only count of such updates {@link #pendingSingleUpdates} is managed under critical section.
     *
     * @param nodeId Sender node.
     * @param msg Partition single message.
     */
    private void processSingleMessage(UUID nodeId, GridDhtPartitionsSingleMessage msg) {
        if (msg.client()) {
            if (msg.activeQueries() != null)
                cctx.coordinators().processClientActiveQueries(nodeId, msg.activeQueries());

            waitAndReplyToNode(nodeId, msg);

            return;
        }

        boolean allReceived = false; // Received all expected messages.
        boolean updateSingleMap = false;

        FinishState finishState0 = null;

        synchronized (mux) {
            assert crd != null;

            switch (state) {
                case DONE: {
                    if (log.isInfoEnabled()) {
                        log.info("Received single message, already done [ver=" + initialVersion() +
                            ", node=" + nodeId + ']');
                    }

                    assert finishState != null;

                    finishState0 = finishState;

                    break;
                }

                case CRD: {
                    assert crd.isLocal() : crd;

                    if (remaining.remove(nodeId)) {
                        updateSingleMap = true;

                        pendingSingleUpdates++;

                        if ((stateChangeExchange() || dynamicCacheStartExchange()) && msg.getError() != null)
                            exchangeGlobalExceptions.put(nodeId, msg.getError());

                        allReceived = remaining.isEmpty();

                        if (log.isInfoEnabled()) {
                            log.info("Coordinator received single message [ver=" + initialVersion() +
                                ", node=" + nodeId +
                                ", allReceived=" + allReceived + ']');
                        }
                    }
                    else if (log.isDebugEnabled())
                        log.debug("Coordinator received single message it didn't expect to receive: " + msg);

                    break;
                }

                case SRV:
                case BECOME_CRD: {
                    if (log.isInfoEnabled()) {
                        log.info("Non-coordinator received single message [ver=" + initialVersion() +
                            ", node=" + nodeId + ", state=" + state + ']');
                    }

                    pendingSingleMsgs.put(nodeId, msg);

                    break;
                }

                default:
                    assert false : state;
            }
        }

        if (finishState0 != null) {
            // DynamicCacheChangeFailureMessage was sent.
            // Thus, there is no need to create and send GridDhtPartitionsFullMessage.
            if (!cacheChangeFailureMsgSent)
                sendAllPartitionsToNode(finishState0, msg, nodeId);

            return;
        }

        if (updateSingleMap) {
            try {
                // Do not update partition map, in case cluster transitioning to inactive state.
                if (!deactivateCluster())
                    updatePartitionSingleMap(nodeId, msg);
            }
            finally {
                synchronized (mux) {
                    assert pendingSingleUpdates > 0;

                    pendingSingleUpdates--;

                    if (pendingSingleUpdates == 0)
                        mux.notifyAll();
                }
            }
        }
        if (allReceived) {
            if (!awaitSingleMapUpdates())
                return;

            onAllReceived(null);
        }
    }

    /**
     * @return {@code False} if interrupted.
     */
    private boolean awaitSingleMapUpdates() {
        try {
            synchronized (mux) {
                while (pendingSingleUpdates > 0)
                    U.wait(mux);
            }

            return true;
        }
        catch (IgniteInterruptedCheckedException e) {
            U.warn(log, "Failed to wait for partition map updates, thread was interrupted: " + e);

            return false;
        }
    }

    /**
     * @param fut Affinity future.
     */
    private void onAffinityInitialized(IgniteInternalFuture<Map<Integer, Map<Integer, List<UUID>>>> fut) {
        try {
            assert fut.isDone();

            Map<Integer, Map<Integer, List<UUID>>> assignmentChange = fut.get();

            GridDhtPartitionsFullMessage m = createPartitionsMessage(false, false);

            CacheAffinityChangeMessage msg = new CacheAffinityChangeMessage(exchId, m, assignmentChange);

            if (log.isDebugEnabled())
                log.debug("Centralized affinity exchange, send affinity change message: " + msg);

            cctx.discovery().sendCustomEvent(msg);
        }
        catch (IgniteCheckedException e) {
            onDone(e);
        }
    }

    /**
     * @param top Topology.
     */
    private void assignPartitionSizes(GridDhtPartitionTopology top) {
        Map<Integer, Long> partSizes = new HashMap<>();

        for (Map.Entry<UUID, GridDhtPartitionsSingleMessage> e : msgs.entrySet()) {
            GridDhtPartitionsSingleMessage singleMsg = e.getValue();

            GridDhtPartitionMap partMap = singleMsg.partitions().get(top.groupId());

            if (partMap == null)
                continue;

            for (Map.Entry<Integer, GridDhtPartitionState> e0 : partMap.entrySet()) {
                int p = e0.getKey();
                GridDhtPartitionState state = e0.getValue();

                if (state == GridDhtPartitionState.OWNING)
                    partSizes.put(p, singleMsg.partitionSizes(top.groupId()).get(p));
            }
        }

        for (GridDhtLocalPartition locPart : top.currentLocalPartitions()) {
            if (locPart.state() == GridDhtPartitionState.OWNING)
                partSizes.put(locPart.id(), locPart.fullSize());
        }

        top.globalPartSizes(partSizes);
    }

    /**
     * Collects and determines new owners of partitions for all nodes for given {@code top}.
     *
     * @param top Topology to assign.
     */
    private void assignPartitionStates(GridDhtPartitionTopology top) {
        Map<Integer, CounterWithNodes> maxCntrs = new HashMap<>();
        Map<Integer, Long> minCntrs = new HashMap<>();

        for (Map.Entry<UUID, GridDhtPartitionsSingleMessage> e : msgs.entrySet()) {
            CachePartitionPartialCountersMap nodeCntrs = e.getValue().partitionUpdateCounters(top.groupId(),
                top.partitions());

            assert nodeCntrs != null;

            for (int i = 0; i < nodeCntrs.size(); i++) {
                int p = nodeCntrs.partitionAt(i);

                UUID uuid = e.getKey();

                GridDhtPartitionState state = top.partitionState(uuid, p);

                if (state != GridDhtPartitionState.OWNING && state != GridDhtPartitionState.MOVING)
                    continue;

                long cntr = state == GridDhtPartitionState.MOVING ?
                    nodeCntrs.initialUpdateCounterAt(i) :
                    nodeCntrs.updateCounterAt(i);

                Long minCntr = minCntrs.get(p);

                if (minCntr == null || minCntr > cntr)
                    minCntrs.put(p, cntr);

                if (state != GridDhtPartitionState.OWNING)
                    continue;

                CounterWithNodes maxCntr = maxCntrs.get(p);

                if (maxCntr == null || cntr > maxCntr.cnt)
                    maxCntrs.put(p, new CounterWithNodes(cntr, e.getValue().partitionSizes(top.groupId()).get(p), uuid));
                else if (cntr == maxCntr.cnt)
                    maxCntr.nodes.add(uuid);
            }
        }

        // Also must process counters from the local node.
        for (GridDhtLocalPartition part : top.currentLocalPartitions()) {
            GridDhtPartitionState state = top.partitionState(cctx.localNodeId(), part.id());

            if (state != GridDhtPartitionState.OWNING && state != GridDhtPartitionState.MOVING)
                continue;

            final long cntr = state == GridDhtPartitionState.MOVING ? part.initialUpdateCounter() : part.updateCounter();

            Long minCntr = minCntrs.get(part.id());

            if (minCntr == null || minCntr > cntr)
                minCntrs.put(part.id(), cntr);

            if (state != GridDhtPartitionState.OWNING)
                continue;

            CounterWithNodes maxCntr = maxCntrs.get(part.id());

            if (maxCntr == null && cntr == 0) {
                CounterWithNodes cntrObj = new CounterWithNodes(0, 0L, cctx.localNodeId());

                for (UUID nodeId : msgs.keySet()) {
                    if (top.partitionState(nodeId, part.id()) == GridDhtPartitionState.OWNING)
                        cntrObj.nodes.add(nodeId);
                }

                maxCntrs.put(part.id(), cntrObj);
            }
            else if (maxCntr == null || cntr > maxCntr.cnt)
                maxCntrs.put(part.id(), new CounterWithNodes(cntr, part.fullSize(), cctx.localNodeId()));
            else if (cntr == maxCntr.cnt)
                maxCntr.nodes.add(cctx.localNodeId());
        }

        Map<Integer, Map<Integer, Long>> partHistReserved0 = partHistReserved;

        Map<Integer, Long> localReserved = partHistReserved0 != null ? partHistReserved0.get(top.groupId()) : null;

        Set<Integer> haveHistory = new HashSet<>();

        for (Map.Entry<Integer, Long> e : minCntrs.entrySet()) {
            int p = e.getKey();
            long minCntr = e.getValue();

            CounterWithNodes maxCntrObj = maxCntrs.get(p);

            long maxCntr = maxCntrObj != null ? maxCntrObj.cnt : 0;

            // If minimal counter is zero, do clean preloading.
            if (minCntr == 0 || minCntr == maxCntr)
                continue;

            if (localReserved != null) {
                Long localCntr = localReserved.get(p);

                if (localCntr != null && localCntr <= minCntr && maxCntrObj.nodes.contains(cctx.localNodeId())) {
                    partHistSuppliers.put(cctx.localNodeId(), top.groupId(), p, localCntr);

                    haveHistory.add(p);

                    continue;
                }
            }

            for (Map.Entry<UUID, GridDhtPartitionsSingleMessage> e0 : msgs.entrySet()) {
                Long histCntr = e0.getValue().partitionHistoryCounters(top.groupId()).get(p);

                if (histCntr != null && histCntr <= minCntr && maxCntrObj.nodes.contains(e0.getKey())) {
                    partHistSuppliers.put(e0.getKey(), top.groupId(), p, histCntr);

                    haveHistory.add(p);

                    break;
                }
            }
        }

        Map<Integer, Set<UUID>> ownersByUpdCounters = new HashMap<>(maxCntrs.size());
        for (Map.Entry<Integer, CounterWithNodes> e : maxCntrs.entrySet())
            ownersByUpdCounters.put(e.getKey(), e.getValue().nodes);

        Map<Integer, Long> partSizes = new HashMap<>(maxCntrs.size());
        for (Map.Entry<Integer, CounterWithNodes> e : maxCntrs.entrySet())
            partSizes.put(e.getKey(), e.getValue().size);

        top.globalPartSizes(partSizes);

        Map<UUID, Set<Integer>> partitionsToRebalance = top.resetOwners(ownersByUpdCounters, haveHistory);

        for (Map.Entry<UUID, Set<Integer>> e : partitionsToRebalance.entrySet()) {
            UUID nodeId = e.getKey();
            Set<Integer> parts = e.getValue();

            for (int part : parts)
                partsToReload.put(nodeId, top.groupId(), part);
        }
    }

    /**
     * Detect lost partitions.
     *
     * @param resTopVer Result topology version.
     */
    private void detectLostPartitions(AffinityTopologyVersion resTopVer) {
        boolean detected = false;

        long time = System.currentTimeMillis();

        synchronized (cctx.exchange().interruptLock()) {
            if (Thread.currentThread().isInterrupted())
                return;

            for (CacheGroupContext grp : cctx.cache().cacheGroups()) {
                if (!grp.isLocal()) {
                    boolean detectedOnGrp = grp.topology().detectLostPartitions(resTopVer, events().lastEvent());

                    detected |= detectedOnGrp;
                }
            }
        }

        if (detected) {
            if (log.isDebugEnabled())
                log.debug("Partitions have been scheduled to resend [reason=" +
                    "Lost partitions detect on " + resTopVer + "]");

            cctx.exchange().scheduleResendPartitions();
        }

        if (log.isInfoEnabled())
            log.info("Detecting lost partitions performed in " + (System.currentTimeMillis() - time) + " ms.");
    }

    /**
     * @param cacheNames Cache names.
     */
    private void resetLostPartitions(Collection<String> cacheNames) {
        assert !exchCtx.mergeExchanges();

        synchronized (cctx.exchange().interruptLock()) {
            if (Thread.currentThread().isInterrupted())
                return;

            for (CacheGroupContext grp : cctx.cache().cacheGroups()) {
                if (grp.isLocal())
                    continue;

                for (String cacheName : cacheNames) {
                    if (grp.hasCache(cacheName)) {
                        grp.topology().resetLostPartitions(initialVersion());

                        break;
                    }
                }
            }
        }
    }

    /**
     * Creates an IgniteCheckedException that is used as root cause of the exchange initialization failure.
     * This method aggregates all the exceptions provided from all participating nodes.
     *
     * @param globalExceptions collection exceptions from all participating nodes.
     * @return exception that represents a cause of the exchange initialization failure.
     */
    private IgniteCheckedException createExchangeException(Map<UUID, Exception> globalExceptions) {
        IgniteCheckedException ex = new IgniteCheckedException("Failed to complete exchange process.");

        for (Map.Entry<UUID, Exception> entry : globalExceptions.entrySet())
            if (ex != entry.getValue())
                ex.addSuppressed(entry.getValue());

        return ex;
    }

    /**
     * @return {@code true} if the given {@code discoEvt} supports the rollback procedure.
     */
    private boolean isRollbackSupported() {
        if (!firstEvtDiscoCache.checkAttribute(ATTR_DYNAMIC_CACHE_START_ROLLBACK_SUPPORTED, Boolean.TRUE))
            return false;

        // Currently the rollback process is supported for dynamically started caches only.
        return firstDiscoEvt.type() == EVT_DISCOVERY_CUSTOM_EVT && dynamicCacheStartExchange();
    }

    /**
     * Sends {@link DynamicCacheChangeFailureMessage} to all participated nodes
     * that represents a cause of exchange failure.
     */
    private void sendExchangeFailureMessage() {
        assert crd != null && crd.isLocal();

        try {
            IgniteCheckedException err = createExchangeException(exchangeGlobalExceptions);

            List<String> cacheNames = new ArrayList<>(exchActions.cacheStartRequests().size());

            for (ExchangeActions.CacheActionData actionData : exchActions.cacheStartRequests())
                cacheNames.add(actionData.request().cacheName());

            DynamicCacheChangeFailureMessage msg = new DynamicCacheChangeFailureMessage(
                cctx.localNode(), exchId, err, cacheNames);

            if (log.isDebugEnabled())
                log.debug("Dynamic cache change failed (send message to all participating nodes): " + msg);

            cacheChangeFailureMsgSent = true;

            cctx.discovery().sendCustomEvent(msg);

            return;
        }
        catch (IgniteCheckedException  e) {
            if (reconnectOnError(e))
                onDone(new IgniteNeedReconnectException(cctx.localNode(), e));
            else
                onDone(e);
        }
    }

    /**
     * @param sndResNodes Additional nodes to send finish message to.
     */
    private void onAllReceived(@Nullable Collection<ClusterNode> sndResNodes) {
        try {
            assert crd.isLocal();

            assert partHistSuppliers.isEmpty() : partHistSuppliers;

            if (!exchCtx.mergeExchanges() && !crd.equals(events().discoveryCache().serverNodes().get(0))) {
                for (CacheGroupContext grp : cctx.cache().cacheGroups()) {
                    if (grp.isLocal())
                        continue;

                    // It is possible affinity is not initialized.
                    // For example, dynamic cache start failed.
                    if (grp.affinity().lastVersion().topologyVersion() > 0)
                        grp.topology().beforeExchange(this, !centralizedAff && !forceAffReassignment, false);
                    else
                        assert exchangeLocE != null :
                            "Affinity is not calculated for the cache group [groupName=" + grp.name() + "]";
                }
            }

            if (exchCtx.mergeExchanges()) {
                if (log.isInfoEnabled())
                    log.info("Coordinator received all messages, try merge [ver=" + initialVersion() + ']');

                long time = System.currentTimeMillis();

                boolean finish = cctx.exchange().mergeExchangesOnCoordinator(this);

                if (log.isInfoEnabled())
                    log.info("Exchanges merging performed in " + (System.currentTimeMillis() - time) + " ms.");

                if (!finish)
                    return;
            }

            finishExchangeOnCoordinator(sndResNodes);
        }
        catch (IgniteCheckedException e) {
            if (reconnectOnError(e))
                onDone(new IgniteNeedReconnectException(cctx.localNode(), e));
            else
                onDone(e);
        }
    }

    /**
     * @param sndResNodes Additional nodes to send finish message to.
     */
    private void finishExchangeOnCoordinator(@Nullable Collection<ClusterNode> sndResNodes) {
        try {
            if (!F.isEmpty(exchangeGlobalExceptions) && dynamicCacheStartExchange() && isRollbackSupported()) {
                sendExchangeFailureMessage();

                return;
            }

            AffinityTopologyVersion resTopVer = exchCtx.events().topologyVersion();

            if (log.isInfoEnabled()) {
                log.info("finishExchangeOnCoordinator [topVer=" + initialVersion() +
                    ", resVer=" + resTopVer + ']');
            }

            Map<Integer, CacheGroupAffinityMessage> idealAffDiff = null;

            long time = System.currentTimeMillis();

            if (exchCtx.mergeExchanges()) {
                synchronized (mux) {
                    if (mergedJoinExchMsgs != null) {
                        for (Map.Entry<UUID, GridDhtPartitionsSingleMessage> e : mergedJoinExchMsgs.entrySet()) {
                            msgs.put(e.getKey(), e.getValue());

                            updatePartitionSingleMap(e.getKey(), e.getValue());
                        }
                    }
                }

                assert exchCtx.events().hasServerJoin() || exchCtx.events().hasServerLeft();

                exchCtx.events().processEvents(this);

                if (exchCtx.events().hasServerLeft())
                    idealAffDiff = cctx.affinity().onServerLeftWithExchangeMergeProtocol(this);
                else
                    cctx.affinity().onServerJoinWithExchangeMergeProtocol(this, true);

                for (CacheGroupDescriptor desc : cctx.affinity().cacheGroups().values()) {
                    if (desc.config().getCacheMode() == CacheMode.LOCAL)
                        continue;

                    CacheGroupContext grp = cctx.cache().cacheGroup(desc.groupId());

                    GridDhtPartitionTopology top = grp != null ? grp.topology() :
                        cctx.exchange().clientTopology(desc.groupId(), events().discoveryCache());

                    top.beforeExchange(this, true, true);
                }
            }

            if (log.isInfoEnabled())
                log.info("Affinity changes (coordinator) applied in " + (System.currentTimeMillis() - time) + " ms.");

            Map<Integer, CacheGroupAffinityMessage> joinedNodeAff = null;

            for (Map.Entry<UUID, GridDhtPartitionsSingleMessage> e : msgs.entrySet()) {
                GridDhtPartitionsSingleMessage msg = e.getValue();

                if (exchCtx.newMvccCoordinator())
                    exchCtx.addActiveQueries(e.getKey(), msg.activeQueries());

                // Apply update counters after all single messages are received.
                for (Map.Entry<Integer, GridDhtPartitionMap> entry : msg.partitions().entrySet()) {
                    Integer grpId = entry.getKey();

                    CacheGroupContext grp = cctx.cache().cacheGroup(grpId);

                    GridDhtPartitionTopology top = grp != null ? grp.topology() :
                        cctx.exchange().clientTopology(grpId, events().discoveryCache());

                    CachePartitionPartialCountersMap cntrs = msg.partitionUpdateCounters(grpId,
                        top.partitions());

                    if (cntrs != null)
                        top.collectUpdateCounters(cntrs);
                }

                Collection<Integer> affReq = msg.cacheGroupsAffinityRequest();

                if (affReq != null) {
                    joinedNodeAff = CacheGroupAffinityMessage.createAffinityMessages(cctx,
                        resTopVer,
                        affReq,
                        joinedNodeAff);
                }
            }

            validatePartitionsState();

            if (firstDiscoEvt.type() == EVT_DISCOVERY_CUSTOM_EVT) {
                assert firstDiscoEvt instanceof DiscoveryCustomEvent;

                if (activateCluster() || changedBaseline())
                    assignPartitionsStates();

                DiscoveryCustomMessage discoveryCustomMessage = ((DiscoveryCustomEvent) firstDiscoEvt).customMessage();

                if (discoveryCustomMessage instanceof DynamicCacheChangeBatch) {
                    if (exchActions != null) {
                        assignPartitionsStates();

                        Set<String> caches = exchActions.cachesToResetLostPartitions();

                        if (!F.isEmpty(caches))
                            resetLostPartitions(caches);
                    }
                }
                else if (discoveryCustomMessage instanceof SnapshotDiscoveryMessage
                        && ((SnapshotDiscoveryMessage)discoveryCustomMessage).needAssignPartitions())
                    assignPartitionsStates();
            }
            else {
                if (exchCtx.events().hasServerJoin())
                    assignPartitionsStates();

                if (exchCtx.events().hasServerLeft())
                    detectLostPartitions(resTopVer);
            }

            // Recalculate new affinity based on partitions availability.
            if (!exchCtx.mergeExchanges() && forceAffReassignment)
                idealAffDiff = cctx.affinity().onCustomEventWithEnforcedAffinityReassignment(this);

            for (CacheGroupContext grpCtx : cctx.cache().cacheGroups()) {
                if (!grpCtx.isLocal())
                    grpCtx.topology().applyUpdateCounters();
            }

            updateLastVersion(cctx.versions().last());

            cctx.versions().onExchange(lastVer.get().order());

            IgniteProductVersion minVer = exchCtx.events().discoveryCache().minimumNodeVersion();

            time = System.currentTimeMillis();

            GridDhtPartitionsFullMessage msg = createPartitionsMessage(true,
                minVer.compareToIgnoreTimestamp(PARTIAL_COUNTERS_MAP_SINCE) >= 0);

            if (exchCtx.mergeExchanges()) {
                assert !centralizedAff;

                msg.resultTopologyVersion(resTopVer);

                if (exchCtx.events().hasServerLeft())
                    msg.idealAffinityDiff(idealAffDiff);
            }
            else if (forceAffReassignment)
                msg.idealAffinityDiff(idealAffDiff);

            msg.prepareMarshal(cctx);

            if (log.isInfoEnabled())
                log.info("Preparing Full Message performed in " + (System.currentTimeMillis() - time) + " ms.");

            synchronized (mux) {
                finishState = new FinishState(crd.id(), resTopVer, msg);

                state = ExchangeLocalState.DONE;
            }

            if (centralizedAff) {
                assert !exchCtx.mergeExchanges();

                time = System.currentTimeMillis();

                IgniteInternalFuture<Map<Integer, Map<Integer, List<UUID>>>> fut = cctx.affinity().initAffinityOnNodeLeft(this);

                if (!fut.isDone()) {
                    fut.listen(new IgniteInClosure<IgniteInternalFuture<Map<Integer, Map<Integer, List<UUID>>>>>() {
                        @Override public void apply(IgniteInternalFuture<Map<Integer, Map<Integer, List<UUID>>>> fut) {
                            onAffinityInitialized(fut);
                        }
                    });
                }
                else
                    onAffinityInitialized(fut);

                if (log.isInfoEnabled())
                    log.info("Centralized affinity changes are performed in " + (System.currentTimeMillis() - time) + " ms.");
            }
            else {
                Set<ClusterNode> nodes;

                Map<UUID, GridDhtPartitionsSingleMessage> mergedJoinExchMsgs0;

                synchronized (mux) {
                    srvNodes.remove(cctx.localNode());

                    nodes = new LinkedHashSet<>(srvNodes);

                    mergedJoinExchMsgs0 = mergedJoinExchMsgs;

                    if (mergedJoinExchMsgs != null) {
                        for (Map.Entry<UUID, GridDhtPartitionsSingleMessage> e : mergedJoinExchMsgs.entrySet()) {
                            if (e.getValue() != null) {
                                ClusterNode node = cctx.discovery().node(e.getKey());

                                if (node != null)
                                    nodes.add(node);
                            }
                        }
                    }

                    if (!F.isEmpty(sndResNodes))
                        nodes.addAll(sndResNodes);
                }

                time = System.currentTimeMillis();

                if (!nodes.isEmpty())
                    sendAllPartitions(msg, nodes, mergedJoinExchMsgs0, joinedNodeAff);

                partitionsSent = true;

                if (log.isInfoEnabled())
                    log.info("Sending Full Message to all nodes performed in " + (System.currentTimeMillis() - time) + " ms.");

                if (!stateChangeExchange())
                    onDone(exchCtx.events().topologyVersion(), null);

                for (Map.Entry<UUID, GridDhtPartitionsSingleMessage> e : pendingSingleMsgs.entrySet()) {
                    if (log.isInfoEnabled()) {
                        log.info("Process pending message on coordinator [node=" + e.getKey() +
                            ", ver=" + initialVersion() +
                            ", resVer=" + resTopVer + ']');
                    }

                    processSingleMessage(e.getKey(), e.getValue());
                }
            }

            if (stateChangeExchange()) {
                StateChangeRequest req = exchActions.stateChangeRequest();

                assert req != null : exchActions;

                boolean stateChangeErr = false;

                if (!F.isEmpty(exchangeGlobalExceptions)) {
                    stateChangeErr = true;

                    cctx.kernalContext().state().onStateChangeError(exchangeGlobalExceptions, req);
                }
                else {
                    boolean hasMoving = !partsToReload.isEmpty();

                    Set<Integer> waitGrps = cctx.affinity().waitGroups();

                    if (!hasMoving) {
                        for (CacheGroupContext grpCtx : cctx.cache().cacheGroups()) {
                            if (waitGrps.contains(grpCtx.groupId()) && grpCtx.topology().hasMovingPartitions()) {
                                hasMoving = true;

                                break;
                            }

                        }
                    }

                    cctx.kernalContext().state().onExchangeFinishedOnCoordinator(this, hasMoving);
                }

                boolean active = !stateChangeErr && req.activate();

                ChangeGlobalStateFinishMessage stateFinishMsg = new ChangeGlobalStateFinishMessage(
                    req.requestId(),
                    active,
                    !stateChangeErr);

                cctx.discovery().sendCustomEvent(stateFinishMsg);

                if (!centralizedAff)
                    onDone(exchCtx.events().topologyVersion(), null);
            }
        }
        catch (IgniteCheckedException e) {
            if (reconnectOnError(e))
                onDone(new IgniteNeedReconnectException(cctx.localNode(), e));
            else
                onDone(e);
        }
    }

    /**
     * Collects non local cache group descriptors.
     *
     * @return Collection of non local cache group descriptors.
     */
    private List<CacheGroupDescriptor> nonLocalCacheGroupDescriptors() {
        return cctx.affinity().cacheGroups().values().stream()
            .filter(grpDesc -> grpDesc.config().getCacheMode() != CacheMode.LOCAL)
            .collect(Collectors.toList());
    }

    /**
     * Validates that partition update counters and cache sizes for all caches are consistent.
     */
    private void validatePartitionsState() {
        long time = System.currentTimeMillis();

        try {
            U.doInParallel(
                cctx.kernalContext().getSystemExecutorService(),
                nonLocalCacheGroupDescriptors(),
                grpDesc -> {
                    CacheGroupContext grpCtx = cctx.cache().cacheGroup(grpDesc.groupId());

                    GridDhtPartitionTopology top = grpCtx != null
                        ? grpCtx.topology()
                        : cctx.exchange().clientTopology(grpDesc.groupId(), events().discoveryCache());

                    // Do not validate read or write through caches or caches with disabled rebalance
                    // or ExpiryPolicy is set or validation is disabled.
                    if (grpCtx == null
                        || grpCtx.config().isReadThrough()
                        || grpCtx.config().isWriteThrough()
                        || grpCtx.config().getCacheStoreFactory() != null
                        || grpCtx.config().getRebalanceDelay() == -1
                        || grpCtx.config().getRebalanceMode() == CacheRebalanceMode.NONE
                        || grpCtx.config().getExpiryPolicyFactory() == null
                        || SKIP_PARTITION_SIZE_VALIDATION)
                        return null;

                    try {
                        validator.validatePartitionCountersAndSizes(GridDhtPartitionsExchangeFuture.this, top, msgs);
                    }
                    catch (IgniteCheckedException ex) {
                        log.warning("Partition states validation has failed for group: " + grpCtx.cacheOrGroupName() + ". " + ex.getMessage());
                        // TODO: Handle such errors https://issues.apache.org/jira/browse/IGNITE-7833
                    }

                    return null;
                }
            );
        }
        catch (IgniteCheckedException e) {
            throw new IgniteException("Failed to validate partitions state", e);
        }

        if (log.isInfoEnabled())
            log.info("Partitions validation performed in " + (System.currentTimeMillis() - time) + " ms.");
    }

    /**
     *
     */
    private void assignPartitionsStates() {
        long time = System.currentTimeMillis();

        try {
            U.doInParallel(
                cctx.kernalContext().getSystemExecutorService(),
                nonLocalCacheGroupDescriptors(),
                grpDesc -> {
                    CacheGroupContext grpCtx = cctx.cache().cacheGroup(grpDesc.groupId());

                    GridDhtPartitionTopology top = grpCtx != null
                        ? grpCtx.topology()
                        : cctx.exchange().clientTopology(grpDesc.groupId(), events().discoveryCache());

                    if (!CU.isPersistentCache(grpDesc.config(), cctx.gridConfig().getDataStorageConfiguration()))
                        assignPartitionSizes(top);
                    else
                        assignPartitionStates(top);

                    return null;
                }
            );
        }
        catch (IgniteCheckedException e) {
            throw new IgniteException("Failed to assign partition states", e);
        }

        if (log.isInfoEnabled())
            log.info("Partitions assignment performed in " + (System.currentTimeMillis() - time) + " ms.");
    }

    /**
     * @param finishState State.
     * @param msg Request.
     * @param nodeId Node ID.
     */
    private void sendAllPartitionsToNode(FinishState finishState, GridDhtPartitionsSingleMessage msg, UUID nodeId) {
        ClusterNode node = cctx.node(nodeId);

        if (node == null) {
            if (log.isDebugEnabled())
                log.debug("Failed to send partitions, node failed: " + nodeId);

            return;
        }

        GridDhtPartitionsFullMessage fullMsg = finishState.msg.copy();

        Collection<Integer> affReq = msg.cacheGroupsAffinityRequest();

        if (affReq != null) {
            Map<Integer, CacheGroupAffinityMessage> aff = CacheGroupAffinityMessage.createAffinityMessages(
                cctx,
                finishState.resTopVer,
                affReq,
                null);

            fullMsg.joinedNodeAffinity(aff);
        }

        if (!fullMsg.exchangeId().equals(msg.exchangeId())) {
            fullMsg = fullMsg.copy();

            fullMsg.exchangeId(msg.exchangeId());
        }

        try {
            cctx.io().send(node, fullMsg, SYSTEM_POOL);

            if (log.isTraceEnabled()) {
                log.trace("Full message was sent to node: " +
                    node +
                    ", fullMsg: " + fullMsg
                );
            }
        }
        catch (ClusterTopologyCheckedException e) {
            if (log.isDebugEnabled())
                log.debug("Failed to send partitions, node failed: " + node);
        }
        catch (IgniteCheckedException e) {
            U.error(log, "Failed to send partitions [node=" + node + ']', e);
        }
    }

    /**
     * @param node Sender node.
     * @param msg Full partition info.
     */
    public void onReceiveFullMessage(final ClusterNode node, final GridDhtPartitionsFullMessage msg) {
        assert msg != null;
        assert msg.exchangeId() != null : msg;
        assert !node.isDaemon() : node;

        initFut.listen(new CI1<IgniteInternalFuture<Boolean>>() {
            @Override public void apply(IgniteInternalFuture<Boolean> f) {
                try {
                    if (!f.get())
                        return;
                }
                catch (IgniteCheckedException e) {
                    U.error(log, "Failed to initialize exchange future: " + this, e);

                    return;
                }

                processFullMessage(true, node, msg);
            }
        });
    }

    /**
     * @param node Sender node.
     * @param msg Message with full partition info.
     */
    public void onReceivePartitionRequest(final ClusterNode node, final GridDhtPartitionsSingleRequest msg) {
        assert !cctx.kernalContext().clientNode() || msg.restoreState();
        assert !node.isDaemon() && !node.isClient() : node;

        initFut.listen(new CI1<IgniteInternalFuture<Boolean>>() {
            @Override public void apply(IgniteInternalFuture<Boolean> fut) {
                processSinglePartitionRequest(node, msg);
            }
        });
    }

    /**
     * @param node Sender node.
     * @param msg Message.
     */
    private void processSinglePartitionRequest(ClusterNode node, GridDhtPartitionsSingleRequest msg) {
        FinishState finishState0 = null;

        synchronized (mux) {
            if (crd == null) {
                if (log.isInfoEnabled())
                    log.info("Ignore partitions request, no coordinator [node=" + node.id() + ']');

                return;
            }

            switch (state) {
                case DONE: {
                    assert finishState != null;

                    if (node.id().equals(finishState.crdId)) {
                        if (log.isInfoEnabled())
                            log.info("Ignore partitions request, finished exchange with this coordinator: " + msg);

                        return;
                    }

                    finishState0 = finishState;

                    break;
                }

                case CRD:
                case BECOME_CRD: {
                    if (log.isInfoEnabled())
                        log.info("Ignore partitions request, node is coordinator: " + msg);

                    return;
                }

                case CLIENT:
                case SRV: {
                    if (!cctx.discovery().alive(node)) {
                        if (log.isInfoEnabled())
                            log.info("Ignore partitions request, node is not alive [node=" + node.id() + ']');

                        return;
                    }

                    if (msg.restoreState()) {
                        if (!node.equals(crd)) {
                            if (node.order() > crd.order()) {
                                if (log.isInfoEnabled()) {
                                    log.info("Received partitions request, change coordinator [oldCrd=" + crd.id() +
                                        ", newCrd=" + node.id() + ']');
                                }

                                crd = node; // Do not allow to process FullMessage from old coordinator.
                            }
                            else {
                                if (log.isInfoEnabled()) {
                                    log.info("Ignore restore state request, coordinator changed [oldCrd=" + crd.id() +
                                        ", newCrd=" + node.id() + ']');
                                }

                                return;
                            }
                        }
                    }

                    break;
                }

                default:
                    assert false : state;
            }
        }

        if (msg.restoreState()) {
            try {
                assert msg.restoreExchangeId() != null : msg;

                GridDhtPartitionsSingleMessage res;

                if (dynamicCacheStartExchange() && exchangeLocE != null) {
                    res = new GridDhtPartitionsSingleMessage(msg.restoreExchangeId(),
                        cctx.kernalContext().clientNode(),
                        cctx.versions().last(),
                        true);

                    res.setError(exchangeLocE);
                }
                else {
                    res = cctx.exchange().createPartitionsSingleMessage(
                        msg.restoreExchangeId(),
                        cctx.kernalContext().clientNode(),
                        true,
                        node.version().compareToIgnoreTimestamp(PARTIAL_COUNTERS_MAP_SINCE) >= 0,
                        exchActions);

                    if (localJoinExchange() && finishState0 == null)
                        res.cacheGroupsAffinityRequest(exchCtx.groupsAffinityRequestOnJoin());
                }

                res.restoreState(true);

                if (log.isInfoEnabled()) {
                    log.info("Send restore state response [node=" + node.id() +
                        ", exchVer=" + msg.restoreExchangeId().topologyVersion() +
                        ", hasState=" + (finishState0 != null) +
                        ", affReq=" + !F.isEmpty(res.cacheGroupsAffinityRequest()) + ']');
                }

                res.finishMessage(finishState0 != null ? finishState0.msg : null);

                cctx.io().send(node, res, SYSTEM_POOL);
            }
            catch (ClusterTopologyCheckedException ignored) {
                if (log.isDebugEnabled())
                    log.debug("Node left during partition exchange [nodeId=" + node.id() + ", exchId=" + exchId + ']');
            }
            catch (IgniteCheckedException e) {
                U.error(log, "Failed to send partitions message [node=" + node + ", msg=" + msg + ']', e);
            }

            return;
        }

        try {
            sendLocalPartitions(node);
        }
        catch (IgniteCheckedException e) {
            U.error(log, "Failed to send message to coordinator: " + e);
        }
    }

    /**
     * @param checkCrd If {@code true} checks that local node is exchange coordinator.
     * @param node Sender node.
     * @param msg Message.
     */
    private void processFullMessage(boolean checkCrd, ClusterNode node, GridDhtPartitionsFullMessage msg) {
        try {
            assert exchId.equals(msg.exchangeId()) : msg;
            assert msg.lastVersion() != null : msg;

            if (checkCrd) {
                assert node != null;

                synchronized (mux) {
                    if (crd == null) {
                        if (log.isInfoEnabled())
                            log.info("Ignore full message, all server nodes left: " + msg);

                        return;
                    }

                    switch (state) {
                        case CRD:
                        case BECOME_CRD: {
                            if (log.isInfoEnabled())
                                log.info("Ignore full message, node is coordinator: " + msg);

                            return;
                        }

                        case DONE: {
                            if (log.isInfoEnabled())
                                log.info("Ignore full message, future is done: " + msg);

                            return;
                        }

                        case SRV:
                        case CLIENT: {
                            if (!crd.equals(node)) {
                                if (log.isInfoEnabled()) {
                                    log.info("Received full message from non-coordinator [node=" + node.id() +
                                        ", nodeOrder=" + node.order() +
                                        ", crd=" + crd.id() +
                                        ", crdOrder=" + crd.order() + ']');
                                }

                                if (node.order() > crd.order())
                                    fullMsgs.put(node, msg);

                                return;
                            }
                            else {
                                if (!F.isEmpty(msg.getErrorsMap())) {
                                    Exception e = msg.getErrorsMap().get(cctx.localNodeId());

                                    if (e instanceof IgniteNeedReconnectException) {
                                        onDone(e);

                                        return;
                                    }
                                }

                                AffinityTopologyVersion resVer = msg.resultTopologyVersion() != null ? msg.resultTopologyVersion() : initialVersion();

                                if (log.isInfoEnabled()) {
                                    log.info("Received full message, will finish exchange [node=" + node.id() +
                                        ", resVer=" + resVer + ']');
                                }

                                finishState = new FinishState(crd.id(), resVer, msg);

                                state = ExchangeLocalState.DONE;

                                break;
                            }
                        }
                    }
                }
            }
            else
                assert node == null : node;

            AffinityTopologyVersion resTopVer = initialVersion();

            long time = System.currentTimeMillis();

            if (exchCtx.mergeExchanges()) {
                if (msg.resultTopologyVersion() != null && !initialVersion().equals(msg.resultTopologyVersion())) {
                    if (log.isInfoEnabled()) {
                        log.info("Received full message, need merge [curFut=" + initialVersion() +
                            ", resVer=" + msg.resultTopologyVersion() + ']');
                    }

                    resTopVer = msg.resultTopologyVersion();

                    if (cctx.exchange().mergeExchanges(this, msg)) {
                        assert cctx.kernalContext().isStopping();

                        return; // Node is stopping, no need to further process exchange.
                    }

                    assert resTopVer.equals(exchCtx.events().topologyVersion()) :  "Unexpected result version [" +
                        "msgVer=" + resTopVer +
                        ", locVer=" + exchCtx.events().topologyVersion() + ']';
                }

                exchCtx.events().processEvents(this);

                if (localJoinExchange())
                    cctx.affinity().onLocalJoin(this, msg, resTopVer);
                else {
                    if (exchCtx.events().hasServerLeft())
                        cctx.affinity().applyAffinityFromFullMessage(this, msg);
                    else
                        cctx.affinity().onServerJoinWithExchangeMergeProtocol(this, false);

                    for (CacheGroupContext grp : cctx.cache().cacheGroups()) {
                        if (grp.isLocal() || cacheGroupStopping(grp.groupId()))
                            continue;

                        grp.topology().beforeExchange(this, true, false);
                    }
                }
            }
            else if (localJoinExchange() && !exchCtx.fetchAffinityOnJoin())
                cctx.affinity().onLocalJoin(this, msg, resTopVer);
            else if (forceAffReassignment)
                cctx.affinity().applyAffinityFromFullMessage(this, msg);

            if (log.isInfoEnabled())
                log.info("Affinity changes applied in " + (System.currentTimeMillis() - time) + " ms.");

            if (dynamicCacheStartExchange() && !F.isEmpty(exchangeGlobalExceptions)) {
                assert cctx.localNode().isClient();

                // TODO: https://issues.apache.org/jira/browse/IGNITE-8796
                // The current exchange has been successfully completed on all server nodes,
                // but has failed on that client node for some reason.
                // It looks like that we need to rollback dynamically started caches on the client node,
                // complete DynamicCacheStartFutures (if they are registered) with the cause of that failure
                // and complete current exchange without errors.

                onDone(exchangeLocE);

                return;
            }

            updatePartitionFullMap(resTopVer, msg);

            if (stateChangeExchange() && !F.isEmpty(msg.getErrorsMap()))
                cctx.kernalContext().state().onStateChangeError(msg.getErrorsMap(), exchActions.stateChangeRequest());

            onDone(resTopVer, null);
        }
        catch (IgniteCheckedException e) {
            onDone(e);
        }
    }

    /**
     * Updates partition map in all caches.
     *
     * @param resTopVer Result topology version.
     * @param msg Partitions full messages.
     */
    private void updatePartitionFullMap(AffinityTopologyVersion resTopVer, GridDhtPartitionsFullMessage msg) {
        cctx.versions().onExchange(msg.lastVersion().order());

        assert partHistSuppliers.isEmpty();

        partHistSuppliers.putAll(msg.partitionHistorySuppliers());

        long time = System.currentTimeMillis();

        int parallelismLvl = cctx.kernalContext().config().getSystemThreadPoolSize();

        // Reserve at least 2 threads for system operations.
        parallelismLvl = Math.max(1, parallelismLvl - 2);

        try {
            doInParallel(
                parallelismLvl,
                cctx.kernalContext().getSystemExecutorService(),
                msg.partitions().keySet(), grpId -> {
                    CacheGroupContext grp = cctx.cache().cacheGroup(grpId);

                    if (grp != null) {
                        CachePartitionFullCountersMap cntrMap = msg.partitionUpdateCounters(grpId,
                            grp.topology().partitions());

                        grp.topology().update(resTopVer,
                            msg.partitions().get(grpId),
                            cntrMap,
                            msg.partsToReload(cctx.localNodeId(), grpId),
                            msg.partitionSizes(grpId),
                            null);
                    }
                    else {
                        ClusterNode oldest = cctx.discovery().oldestAliveServerNode(AffinityTopologyVersion.NONE);

                        if (oldest != null && oldest.isLocal()) {
                            GridDhtPartitionTopology top = cctx.exchange().clientTopology(grpId, events().discoveryCache());

                            CachePartitionFullCountersMap cntrMap = msg.partitionUpdateCounters(grpId,
                                top.partitions());

                            top.update(resTopVer,
                                msg.partitions().get(grpId),
                                cntrMap,
                                Collections.emptySet(),
                                null,
                                null);
                        }
                    }

                    return null;
                });
        }
        catch (IgniteCheckedException e) {
            throw new IgniteException(e);
        }

        partitionsReceived = true;

        if (log.isInfoEnabled())
            log.info("Full map updating for " + msg.partitions().size()
                + " groups performed in " + (System.currentTimeMillis() - time) + " ms.");
    }

    /**
     * Updates partition map in all caches.
     *
     * @param nodeId Node message received from.
     * @param msg Partitions single message.
     */
    private void updatePartitionSingleMap(UUID nodeId, GridDhtPartitionsSingleMessage msg) {
        msgs.put(nodeId, msg);

        for (Map.Entry<Integer, GridDhtPartitionMap> entry : msg.partitions().entrySet()) {
            Integer grpId = entry.getKey();
            CacheGroupContext grp = cctx.cache().cacheGroup(grpId);

            GridDhtPartitionTopology top = grp != null ? grp.topology() :
                cctx.exchange().clientTopology(grpId, events().discoveryCache());

            top.update(exchId, entry.getValue(), false);
        }
    }

    /**
     * Cache change failure message callback, processed from the discovery thread.
     *
     * @param node Message sender node.
     * @param msg Failure message.
     */
    public void onDynamicCacheChangeFail(final ClusterNode node, final DynamicCacheChangeFailureMessage msg) {
        assert exchId.equals(msg.exchangeId()) : msg;
        assert firstDiscoEvt.type() == EVT_DISCOVERY_CUSTOM_EVT && dynamicCacheStartExchange();

        final ExchangeActions actions = exchangeActions();

        onDiscoveryEvent(new IgniteRunnable() {
            @Override public void run() {
                // The rollbackExchange() method has to wait for checkpoint.
                // That operation is time consumed, and therefore it should be executed outside the discovery thread.
                cctx.kernalContext().getSystemExecutorService().submit(new Runnable() {
                    @Override public void run() {
                        if (isDone() || !enterBusy())
                            return;

                        try {
                            assert msg.error() != null: msg;

                            // Try to revert all the changes that were done during initialization phase
                            cctx.affinity().forceCloseCaches(
                                GridDhtPartitionsExchangeFuture.this,
                                crd.isLocal(),
                                msg.exchangeActions()
                            );

                            synchronized (mux) {
                                finishState = new FinishState(crd.id(), initialVersion(), null);

                                state = ExchangeLocalState.DONE;
                            }

                            if (actions != null)
                                actions.completeRequestFutures(cctx, msg.error());

                            onDone(exchId.topologyVersion());
                        }
                        catch (Throwable e) {
                            onDone(e);
                        }
                        finally {
                            leaveBusy();
                        }
                    }
                });
            }
        });
    }

    /**
     * Affinity change message callback, processed from the same thread as {@link #onNodeLeft}.
     *
     * @param node Message sender node.
     * @param msg Message.
     */
    public void onAffinityChangeMessage(final ClusterNode node, final CacheAffinityChangeMessage msg) {
        assert exchId.equals(msg.exchangeId()) : msg;

        onDiscoveryEvent(new IgniteRunnable() {
            @Override public void run() {
                if (isDone() || !enterBusy())
                    return;

                try {
                    assert centralizedAff;

                    if (crd.equals(node)) {
                        AffinityTopologyVersion resTopVer = initialVersion();

                        cctx.affinity().onExchangeChangeAffinityMessage(GridDhtPartitionsExchangeFuture.this,
                            crd.isLocal(),
                            msg);

                        IgniteCheckedException err = !F.isEmpty(msg.partitionsMessage().getErrorsMap()) ?
                            new IgniteCheckedException("Cluster state change failed.") : null;

                        if (!crd.isLocal()) {
                            GridDhtPartitionsFullMessage partsMsg = msg.partitionsMessage();

                            assert partsMsg != null : msg;
                            assert partsMsg.lastVersion() != null : partsMsg;

                            updatePartitionFullMap(resTopVer, partsMsg);

                            if (exchActions != null && exchActions.stateChangeRequest() != null && err != null)
                                cctx.kernalContext().state().onStateChangeError(msg.partitionsMessage().getErrorsMap(), exchActions.stateChangeRequest());
                        }

                        onDone(resTopVer, err);
                    }
                    else {
                        if (log.isDebugEnabled()) {
                            log.debug("Ignore affinity change message, coordinator changed [node=" + node.id() +
                                ", crd=" + crd.id() +
                                ", msg=" + msg +
                                ']');
                        }
                    }
                }
                finally {
                    leaveBusy();
                }
            }
        });
    }

    /**
     * @param c Closure.
     */
    private void onDiscoveryEvent(IgniteRunnable c) {
        synchronized (discoEvts) {
            if (!init) {
                discoEvts.add(c);

                return;
            }

            assert discoEvts.isEmpty() : discoEvts;
        }

        c.run();
    }

    /**
     * Moves exchange future to state 'init done' using {@link #initFut}.
     */
    private void initDone() {
        while (!isDone()) {
            List<IgniteRunnable> evts;

            synchronized (discoEvts) {
                if (discoEvts.isEmpty()) {
                    init = true;

                    break;
                }

                evts = new ArrayList<>(discoEvts);

                discoEvts.clear();
            }

            for (IgniteRunnable c : evts)
                c.run();
        }

        initFut.onDone(true);
    }

    /**
     *
     */
    private void onAllServersLeft() {
        assert cctx.kernalContext().clientNode() : cctx.localNode();

        List<ClusterNode> empty = Collections.emptyList();

        for (CacheGroupContext grp : cctx.cache().cacheGroups()) {
            List<List<ClusterNode>> affAssignment = new ArrayList<>(grp.affinity().partitions());

            for (int i = 0; i < grp.affinity().partitions(); i++)
                affAssignment.add(empty);

            grp.affinity().idealAssignment(affAssignment);

            grp.affinity().initialize(initialVersion(), affAssignment);

            cctx.exchange().exchangerUpdateHeartbeat();
        }
    }

    /**
     * Node left callback, processed from the same thread as {@link #onAffinityChangeMessage}.
     *
     * @param node Left node.
     */
    public void onNodeLeft(final ClusterNode node) {
        if (isDone() || !enterBusy())
            return;

        cctx.mvcc().removeExplicitNodeLocks(node.id(), initialVersion());

        try {
            onDiscoveryEvent(new IgniteRunnable() {
                @Override public void run() {
                    if (isDone() || !enterBusy())
                        return;

                    try {
                        boolean crdChanged = false;
                        boolean allReceived = false;

                        ClusterNode crd0;

                        events().discoveryCache().updateAlives(node);

                        InitNewCoordinatorFuture newCrdFut0;

                        synchronized (mux) {
                            newCrdFut0 = newCrdFut;
                        }

                        if (newCrdFut0 != null)
                            newCrdFut0.onNodeLeft(node.id());

                        synchronized (mux) {
                            if (!srvNodes.remove(node))
                                return;

                            boolean rmvd = remaining.remove(node.id());

                            if (!rmvd) {
                                if (mergedJoinExchMsgs != null && mergedJoinExchMsgs.containsKey(node.id())) {
                                    if (mergedJoinExchMsgs.get(node.id()) == null) {
                                        mergedJoinExchMsgs.remove(node.id());

                                        rmvd = true;
                                    }
                                }
                            }

                            if (node.equals(crd)) {
                                crdChanged = true;

                                crd = !srvNodes.isEmpty() ? srvNodes.get(0) : null;
                            }

                            switch (state) {
                                case DONE:
                                    return;

                                case CRD:
                                    allReceived = rmvd && (remaining.isEmpty() && F.isEmpty(mergedJoinExchMsgs));

                                    break;

                                case SRV:
                                    assert crd != null;

                                    if (crdChanged && crd.isLocal()) {
                                        state = ExchangeLocalState.BECOME_CRD;

                                        newCrdFut = new InitNewCoordinatorFuture(cctx);
                                    }

                                    break;
                            }

                            crd0 = crd;

                            if (crd0 == null)
                                finishState = new FinishState(null, initialVersion(), null);
                        }

                        if (crd0 == null) {
                            onAllServersLeft();

                            onDone(initialVersion());

                            return;
                        }

                        if (crd0.isLocal()) {
                            if (stateChangeExchange() && exchangeLocE != null)
                                exchangeGlobalExceptions.put(crd0.id(), exchangeLocE);

                            if (crdChanged) {
                                if (log.isInfoEnabled()) {
                                    log.info("Coordinator failed, node is new coordinator [ver=" + initialVersion() +
                                        ", prev=" + node.id() + ']');
                                }

                                assert newCrdFut != null;

                                cctx.kernalContext().closure().callLocal(new Callable<Void>() {
                                    @Override public Void call() throws Exception {
                                        newCrdFut.init(GridDhtPartitionsExchangeFuture.this);

                                        newCrdFut.listen(new CI1<IgniteInternalFuture>() {
                                            @Override public void apply(IgniteInternalFuture fut) {
                                                if (isDone())
                                                    return;

                                                Lock lock = cctx.io().readLock();

                                                if (lock == null)
                                                    return;

                                                try {
                                                    onBecomeCoordinator((InitNewCoordinatorFuture) fut);
                                                }
                                                finally {
                                                    lock.unlock();
                                                }
                                            }
                                        });

                                        return null;
                                    }
                                }, GridIoPolicy.SYSTEM_POOL);

                                return;
                            }

                            if (allReceived) {
                                cctx.kernalContext().getSystemExecutorService().submit(new Runnable() {
                                    @Override public void run() {
                                        awaitSingleMapUpdates();

                                        onAllReceived(null);
                                    }
                                });
                            }
                        }
                        else {
                            if (crdChanged) {
                                for (Map.Entry<ClusterNode, GridDhtPartitionsFullMessage> m : fullMsgs.entrySet()) {
                                    if (crd0.equals(m.getKey())) {
                                        if (log.isInfoEnabled()) {
                                            log.info("Coordinator changed, process pending full message [" +
                                                "ver=" + initialVersion() +
                                                ", crd=" + node.id() +
                                                ", pendingMsgNode=" + m.getKey() + ']');
                                        }

                                        processFullMessage(true, m.getKey(), m.getValue());

                                        if (isDone())
                                            return;
                                    }
                                }

                                if (log.isInfoEnabled()) {
                                    log.info("Coordinator changed, send partitions to new coordinator [" +
                                        "ver=" + initialVersion() +
                                        ", crd=" + node.id() +
                                        ", newCrd=" + crd0.id() + ']');
                                }

                                final ClusterNode newCrd = crd0;

                                cctx.kernalContext().getSystemExecutorService().submit(new Runnable() {
                                    @Override public void run() {
                                        sendPartitions(newCrd);
                                    }
                                });
                            }
                        }
                    }
                    catch (IgniteCheckedException e) {
                        if (reconnectOnError(e))
                            onDone(new IgniteNeedReconnectException(cctx.localNode(), e));
                        else
                            U.error(log, "Failed to process node left event: " + e, e);
                    }
                    finally {
                        leaveBusy();
                    }
                }
            });
        }
        finally {
            leaveBusy();
        }
    }

    /**
     * @param newCrdFut Coordinator initialization future.
     */
    private void onBecomeCoordinator(InitNewCoordinatorFuture newCrdFut) {
        boolean allRcvd = false;

        cctx.exchange().onCoordinatorInitialized();

        if (newCrdFut.restoreState()) {
            GridDhtPartitionsFullMessage fullMsg = newCrdFut.fullMessage();

            assert msgs.isEmpty() : msgs;

            if (fullMsg != null) {
                if (log.isInfoEnabled()) {
                    log.info("New coordinator restored state [ver=" + initialVersion() +
                        ", resVer=" + fullMsg.resultTopologyVersion() + ']');
                }

                synchronized (mux) {
                    state = ExchangeLocalState.DONE;

                    finishState = new FinishState(crd.id(), fullMsg.resultTopologyVersion(), fullMsg);
                }

                fullMsg.exchangeId(exchId);

                processFullMessage(false, null, fullMsg);

                Map<ClusterNode, GridDhtPartitionsSingleMessage> msgs = newCrdFut.messages();

                if (!F.isEmpty(msgs)) {
                    Map<Integer, CacheGroupAffinityMessage> joinedNodeAff = null;

                    for (Map.Entry<ClusterNode, GridDhtPartitionsSingleMessage> e : msgs.entrySet()) {
                        this.msgs.put(e.getKey().id(), e.getValue());

                        GridDhtPartitionsSingleMessage msg = e.getValue();

                        Collection<Integer> affReq = msg.cacheGroupsAffinityRequest();

                        if (!F.isEmpty(affReq)) {
                            joinedNodeAff = CacheGroupAffinityMessage.createAffinityMessages(cctx,
                                fullMsg.resultTopologyVersion(),
                                affReq,
                                joinedNodeAff);
                        }
                    }

                    Map<UUID, GridDhtPartitionsSingleMessage> mergedJoins = newCrdFut.mergedJoinExchangeMessages();

                    if (log.isInfoEnabled()) {
                        log.info("New coordinator sends full message [ver=" + initialVersion() +
                            ", resVer=" + fullMsg.resultTopologyVersion() +
                            ", nodes=" + F.nodeIds(msgs.keySet()) +
                            ", mergedJoins=" + (mergedJoins != null ? mergedJoins.keySet() : null) + ']');
                    }

                    sendAllPartitions(fullMsg, msgs.keySet(), mergedJoins, joinedNodeAff);
                }

                return;
            }
            else {
                if (log.isInfoEnabled())
                    log.info("New coordinator restore state finished [ver=" + initialVersion() + ']');

                for (Map.Entry<ClusterNode, GridDhtPartitionsSingleMessage> e : newCrdFut.messages().entrySet()) {
                    GridDhtPartitionsSingleMessage msg = e.getValue();

                    if (!msg.client()) {
                        msgs.put(e.getKey().id(), e.getValue());

                        if (dynamicCacheStartExchange() && msg.getError() != null)
                            exchangeGlobalExceptions.put(e.getKey().id(), msg.getError());

                        updatePartitionSingleMap(e.getKey().id(), msg);
                    }
                }
            }

            allRcvd = true;

            synchronized (mux) {
                remaining.clear(); // Do not process messages.

                assert crd != null && crd.isLocal();

                state = ExchangeLocalState.CRD;

                assert mergedJoinExchMsgs == null;
            }
        }
        else {
            Set<UUID> remaining0 = null;

            synchronized (mux) {
                assert crd != null && crd.isLocal();

                state = ExchangeLocalState.CRD;

                assert mergedJoinExchMsgs == null;

                if (log.isInfoEnabled()) {
                    log.info("New coordinator initialization finished [ver=" + initialVersion() +
                        ", remaining=" + remaining + ']');
                }

                if (!remaining.isEmpty())
                    remaining0 = new HashSet<>(remaining);
            }

            if (remaining0 != null) {
                // It is possible that some nodes finished exchange with previous coordinator.
                GridDhtPartitionsSingleRequest req = new GridDhtPartitionsSingleRequest(exchId);

                for (UUID nodeId : remaining0) {
                    try {
                        if (!pendingSingleMsgs.containsKey(nodeId)) {
                            if (log.isInfoEnabled()) {
                                log.info("New coordinator sends request [ver=" + initialVersion() +
                                    ", node=" + nodeId + ']');
                            }

                            cctx.io().send(nodeId, req, SYSTEM_POOL);
                        }
                    }
                    catch (ClusterTopologyCheckedException ignored) {
                        if (log.isDebugEnabled())
                            log.debug("Node left during partition exchange [nodeId=" + nodeId +
                                ", exchId=" + exchId + ']');
                    }
                    catch (IgniteCheckedException e) {
                        U.error(log, "Failed to request partitions from node: " + nodeId, e);
                    }
                }

                for (Map.Entry<UUID, GridDhtPartitionsSingleMessage> m : pendingSingleMsgs.entrySet()) {
                    if (log.isInfoEnabled()) {
                        log.info("New coordinator process pending message [ver=" + initialVersion() +
                            ", node=" + m.getKey() + ']');
                    }

                    processSingleMessage(m.getKey(), m.getValue());
                }
            }
        }

        if (allRcvd) {
            awaitSingleMapUpdates();

            onAllReceived(newCrdFut.messages().keySet());
        }
    }

    /**
     * @param e Exception.
     * @return {@code True} if local node should try reconnect in case of error.
     */
    public boolean reconnectOnError(Throwable e) {
        return (e instanceof IgniteNeedReconnectException
            || X.hasCause(e, IOException.class, IgniteClientDisconnectedCheckedException.class))
            && cctx.discovery().reconnectSupported();
    }

    /**
     * @return {@code True} If partition changes triggered by receiving Single/Full messages are not finished yet.
     */
    public boolean partitionChangesInProgress() {
        ClusterNode crd0 = crd;

        if (crd0 == null)
            return false;

        return crd0.equals(cctx.localNode()) ? !partitionsSent : !partitionsReceived;
    }

    /**
     * Add or merge updates received from coordinator while exchange in progress.
     *
     * @param fullMsg Full message with exchangeId = null.
     * @return {@code True} if message should be ignored and processed after exchange is done.
     */
    public synchronized boolean addOrMergeDelayedFullMessage(ClusterNode node, GridDhtPartitionsFullMessage fullMsg) {
        assert fullMsg.exchangeId() == null : fullMsg.exchangeId();

        if (isDone())
            return false;

        GridDhtPartitionsFullMessage prev = delayedLatestMsg;

        if (prev == null) {
            delayedLatestMsg = fullMsg;

            listen(f -> {
                GridDhtPartitionsFullMessage msg;

                synchronized (this) {
                    msg = delayedLatestMsg;

                    delayedLatestMsg = null;
                }

                if (msg != null)
                    cctx.exchange().processFullPartitionUpdate(node, msg);
            });
        }
        else
            delayedLatestMsg.merge(fullMsg, cctx.discovery());

        return true;
    }

    /** {@inheritDoc} */
    @Override public int compareTo(GridDhtPartitionsExchangeFuture fut) {
        return exchId.compareTo(fut.exchId);
    }

    /** {@inheritDoc} */
    @Override public boolean equals(Object o) {
        if (this == o)
            return true;

        if (o == null || o.getClass() != getClass())
            return false;

        GridDhtPartitionsExchangeFuture fut = (GridDhtPartitionsExchangeFuture)o;

        return exchId.equals(fut.exchId);
    }

    /** {@inheritDoc} */
    @Override public int hashCode() {
        return exchId.hashCode();
    }

    /** {@inheritDoc} */
    @Override public void addDiagnosticRequest(IgniteDiagnosticPrepareContext diagCtx) {
        if (!isDone()) {
            ClusterNode crd;
            Set<UUID> remaining;

            synchronized (mux) {
                crd = this.crd;
                remaining = new HashSet<>(this.remaining);
            }

            if (crd != null) {
                if (!crd.isLocal()) {
                    diagCtx.exchangeInfo(crd.id(), initialVersion(), "Exchange future waiting for coordinator " +
                        "response [crd=" + crd.id() + ", topVer=" + initialVersion() + ']');
                }
                else if (!remaining.isEmpty()){
                    UUID nodeId = remaining.iterator().next();

                    diagCtx.exchangeInfo(nodeId, initialVersion(), "Exchange future on coordinator waiting for " +
                        "server response [node=" + nodeId + ", topVer=" + initialVersion() + ']');
                }
            }
        }
    }

    /**
     * @return Short information string.
     */
    public String shortInfo() {
        return "GridDhtPartitionsExchangeFuture [topVer=" + initialVersion() +
            ", evt=" + (firstDiscoEvt != null ? IgniteUtils.gridEventName(firstDiscoEvt.type()) : -1) +
            ", evtNode=" + (firstDiscoEvt != null ? firstDiscoEvt.eventNode() : null) +
            ", done=" + isDone() + ']';
    }

    /** {@inheritDoc} */
    @Override public String toString() {
        Set<UUID> remaining;

        synchronized (mux) {
            remaining = new HashSet<>(this.remaining);
        }

        return S.toString(GridDhtPartitionsExchangeFuture.class, this,
            "evtLatch", evtLatch == null ? "null" : evtLatch.getCount(),
            "remaining", remaining,
            "super", super.toString());
    }

    /**
     *
     */
    private static class CounterWithNodes {
        /** */
        private final long cnt;

        /** */
        private final long size;

        /** */
        private final Set<UUID> nodes = new HashSet<>();

        /**
         * @param cnt Count.
         * @param firstNode Node ID.
         */
        private CounterWithNodes(long cnt, @Nullable Long size, UUID firstNode) {
            this.cnt = cnt;
            this.size = size != null ? size : 0;

            nodes.add(firstNode);
        }

        /** {@inheritDoc} */
        @Override public String toString() {
            return S.toString(CounterWithNodes.class, this);
        }
    }

    /**
     * @param step Exponent coefficient.
     * @param timeout Base timeout.
     * @return Time to wait before next debug dump.
     */
    public static long nextDumpTimeout(int step, long timeout) {
        long limit = getLong(IGNITE_LONG_OPERATIONS_DUMP_TIMEOUT_LIMIT, 30 * 60_000);

        if (limit <= 0)
            limit = 30 * 60_000;

        assert step >= 0 : step;

        long dumpFactor = Math.round(Math.pow(2, step));

        long nextTimeout = timeout * dumpFactor;

        if (nextTimeout <= 0)
            return limit;

        return nextTimeout <= limit ? nextTimeout : limit;
    }

    /**
     *
     */
    private static class FinishState {
        /** */
        private final UUID crdId;

        /** */
        private final AffinityTopologyVersion resTopVer;

        /** */
        private final GridDhtPartitionsFullMessage msg;

        /**
         * @param crdId Coordinator node.
         * @param resTopVer Result version.
         * @param msg Result message.
         */
        FinishState(UUID crdId, AffinityTopologyVersion resTopVer, GridDhtPartitionsFullMessage msg) {
            this.crdId = crdId;
            this.resTopVer = resTopVer;
            this.msg = msg;
        }
    }

    /**
     *
     */
    private enum ExchangeLocalState {
        /** Local node is coordinator. */
        CRD,

        /** Local node is non-coordinator server. */
        SRV,

        /** Local node is client node. */
        CLIENT,

        /**
         * Previous coordinator failed before exchange finished and
         * local performs initialization to become new coordinator.
         */
        BECOME_CRD,

        /** Exchange finished. */
        DONE,

        /** This exchange was merged with another one. */
        MERGED
    }
}<|MERGE_RESOLUTION|>--- conflicted
+++ resolved
@@ -2196,14 +2196,9 @@
                 }
             }
 
-<<<<<<< HEAD
             for (PartitionsExchangeAware comp : cctx.exchange().exchangeAwareComponents())
                 comp.onDoneAfterTopologyUnlock(this);
 
-            exchActions = null;
-
-=======
->>>>>>> 70952fe9
             if (firstDiscoEvt instanceof DiscoveryCustomEvent)
                 ((DiscoveryCustomEvent)firstDiscoEvt).customMessage(null);
 
