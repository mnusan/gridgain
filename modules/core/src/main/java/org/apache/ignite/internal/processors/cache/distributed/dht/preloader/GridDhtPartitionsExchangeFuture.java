--- conflicted
+++ resolved
@@ -4042,17 +4042,15 @@
      *
      */
     private void assignPartitionsStates() {
-<<<<<<< HEAD
+        Map<String, List<SupplyPartitionInfo>> supplayInfoMap = log.isInfoEnabled() ?
+            new ConcurrentHashMap<>() : null;
+
         if (initialVersion().equals(new AffinityTopologyVersion(5, 0)))
             try {
                 U.sleep(6_000);
             } catch (IgniteInterruptedCheckedException e) {
                 e.printStackTrace();
             }
-=======
-        Map<String, List<SupplyPartitionInfo>> supplayInfoMap = log.isInfoEnabled() ?
-            new ConcurrentHashMap<>() : null;
->>>>>>> 0aa2a8ce
 
         try {
             U.doInParallel(
