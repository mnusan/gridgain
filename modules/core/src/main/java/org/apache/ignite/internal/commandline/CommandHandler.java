--- conflicted
+++ resolved
@@ -104,12 +104,6 @@
     /** */
     private static final long DFLT_PING_TIMEOUT = 30_000L;
 
-<<<<<<< HEAD
-=======
-    /** */
-    private final Scanner in = new Scanner(System.in);
-
->>>>>>> c1497c61
     /** Utility name. */
     public static final String UTILITY_NAME = "control.(sh|bat)";
 
