--- conflicted
+++ resolved
@@ -191,36 +191,12 @@
  */
 @SuppressWarnings({"unchecked", "TypeMayBeWeakened", "deprecation"})
 public class GridCacheProcessor extends GridProcessorAdapter {
-<<<<<<< HEAD
-=======
-    /** Template of message of conflicts during configuration merge*/
-    private static final String MERGE_OF_CONFIG_CONFLICTS_MESSAGE =
-        "Conflicts during configuration merge for cache '%s' : \n%s";
-
-    /** Template of message of node join was fail because it requires to merge of config */
-    private static final String MERGE_OF_CONFIG_REQUIRED_MESSAGE = "Failed to join node to the active cluster " +
-        "(the config of the cache '%s' has to be merged which is impossible on active grid). " +
-        "Deactivate grid and retry node join or clean the joining node.";
-
-    /** Invalid region configuration message. */
-    private static final String INVALID_REGION_CONFIGURATION_MESSAGE = "Failed to join node " +
-        "(Incompatible data region configuration [region=%s, locNodeId=%s, isPersistenceEnabled=%s, rmtNodeId=%s, isPersistenceEnabled=%s])";
-
-    /** Template of message of failed node join because encryption settings are different for the same cache. */
-    private static final String ENCRYPT_MISMATCH_MESSAGE = "Failed to join node to the cluster " +
-        "(encryption settings are different for cache '%s' : local=%s, remote=%s.)";
-
     /** */
     private static final String CACHE_NAME_AND_OPERATION_FORMAT = "[cacheName=%s, operation=%s]";
 
     /** */
     private static final String CACHE_NAMES_AND_OPERATION_FORMAT = "[cacheNames=%s, operation=%s]";
 
-    /** */
-    private final boolean startClientCaches =
-        IgniteSystemProperties.getBoolean(IgniteSystemProperties.IGNITE_START_CACHES_ON_JOIN, false);
-
->>>>>>> bad5683f
     /** Enables start caches in parallel. */
     private final boolean IGNITE_ALLOW_START_CACHES_IN_PARALLEL =
         IgniteSystemProperties.getBoolean(IgniteSystemProperties.IGNITE_ALLOW_START_CACHES_IN_PARALLEL, true);
