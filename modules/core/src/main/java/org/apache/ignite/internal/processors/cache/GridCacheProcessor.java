/*
 * Copyright 2019 GridGain Systems, Inc. and Contributors.
 *
 * Licensed under the GridGain Community Edition License (the "License");
 * you may not use this file except in compliance with the License.
 * You may obtain a copy of the License at
 *
 *     https://www.gridgain.com/products/software/community-edition/gridgain-community-edition-license
 *
 * Unless required by applicable law or agreed to in writing, software
 * distributed under the License is distributed on an "AS IS" BASIS,
 * WITHOUT WARRANTIES OR CONDITIONS OF ANY KIND, either express or implied.
 * See the License for the specific language governing permissions and
 * limitations under the License.
 */

package org.apache.ignite.internal.processors.cache;

import java.util.ArrayList;
import java.util.Collection;
import java.util.Collections;
import java.util.HashMap;
import java.util.HashSet;
import java.util.IdentityHashMap;
import java.util.Iterator;
import java.util.List;
import java.util.ListIterator;
import java.util.Map;
import java.util.Set;
import java.util.UUID;
import java.util.concurrent.ConcurrentHashMap;
import java.util.concurrent.ConcurrentMap;
import java.util.concurrent.CountDownLatch;
import java.util.concurrent.TimeUnit;
import java.util.concurrent.atomic.AtomicBoolean;
import java.util.function.Supplier;
import java.util.stream.Collectors;
import javax.management.MBeanServer;
import org.apache.ignite.IgniteCheckedException;
import org.apache.ignite.IgniteCompute;
import org.apache.ignite.IgniteException;
import org.apache.ignite.IgniteSystemProperties;
import org.apache.ignite.cache.CacheExistsException;
import org.apache.ignite.cache.CacheMode;
import org.apache.ignite.cache.QueryEntity;
import org.apache.ignite.cache.affinity.AffinityFunction;
import org.apache.ignite.cache.affinity.AffinityFunctionContext;
import org.apache.ignite.cache.store.CacheStore;
import org.apache.ignite.cache.store.CacheStoreSessionListener;
import org.apache.ignite.cluster.ClusterGroup;
import org.apache.ignite.cluster.ClusterNode;
import org.apache.ignite.configuration.CacheConfiguration;
import org.apache.ignite.configuration.DeploymentMode;
import org.apache.ignite.configuration.NearCacheConfiguration;
import org.apache.ignite.configuration.TransactionConfiguration;
import org.apache.ignite.events.EventType;
import org.apache.ignite.internal.GridKernalContext;
import org.apache.ignite.internal.IgniteClientDisconnectedCheckedException;
import org.apache.ignite.internal.IgniteFeatures;
import org.apache.ignite.internal.IgniteInternalFuture;
import org.apache.ignite.internal.IgniteInterruptedCheckedException;
import org.apache.ignite.internal.IgniteTransactionsEx;
import org.apache.ignite.internal.binary.BinaryContext;
import org.apache.ignite.internal.binary.BinaryMarshaller;
import org.apache.ignite.internal.binary.GridBinaryMarshaller;
import org.apache.ignite.internal.cluster.DetachedClusterNode;
import org.apache.ignite.internal.managers.communication.GridIoPolicy;
import org.apache.ignite.internal.managers.discovery.DiscoveryCustomMessage;
import org.apache.ignite.internal.managers.discovery.IgniteDiscoverySpi;
import org.apache.ignite.internal.pagemem.store.IgnitePageStoreManager;
import org.apache.ignite.internal.pagemem.wal.IgniteWriteAheadLogManager;
import org.apache.ignite.internal.processors.GridProcessorAdapter;
import org.apache.ignite.internal.processors.affinity.AffinityTopologyVersion;
import org.apache.ignite.internal.processors.affinity.GridAffinityAssignmentCache;
import org.apache.ignite.internal.processors.cache.binary.CacheObjectBinaryProcessorImpl;
import org.apache.ignite.internal.processors.cache.datastructures.CacheDataStructuresManager;
import org.apache.ignite.internal.processors.cache.distributed.dht.GridDhtCache;
import org.apache.ignite.internal.processors.cache.distributed.dht.GridDhtCacheAdapter;
import org.apache.ignite.internal.processors.cache.distributed.dht.atomic.GridDhtAtomicCache;
import org.apache.ignite.internal.processors.cache.distributed.dht.colocated.GridDhtColocatedCache;
import org.apache.ignite.internal.processors.cache.distributed.dht.preloader.StopCachesOnClientReconnectExchangeTask;
import org.apache.ignite.internal.processors.cache.distributed.dht.topology.GridDhtLocalPartition;
import org.apache.ignite.internal.processors.cache.distributed.dht.topology.GridDhtPartitionTopology;
import org.apache.ignite.internal.processors.cache.distributed.dht.topology.PartitionsEvictManager;
import org.apache.ignite.internal.processors.cache.distributed.near.GridNearAtomicCache;
import org.apache.ignite.internal.processors.cache.distributed.near.GridNearTransactionalCache;
import org.apache.ignite.internal.processors.cache.dr.GridCacheDrManager;
import org.apache.ignite.internal.processors.cache.jta.CacheJtaManagerAdapter;
import org.apache.ignite.internal.processors.cache.mvcc.DeadlockDetectionManager;
import org.apache.ignite.internal.processors.cache.mvcc.MvccCachingManager;
import org.apache.ignite.internal.processors.cache.persistence.CheckpointFuture;
import org.apache.ignite.internal.processors.cache.persistence.DataRegion;
import org.apache.ignite.internal.processors.cache.persistence.DatabaseLifecycleListener;
import org.apache.ignite.internal.processors.cache.persistence.DbCheckpointListener;
import org.apache.ignite.internal.processors.cache.persistence.GridCacheDatabaseSharedManager;
import org.apache.ignite.internal.processors.cache.persistence.IgniteCacheDatabaseSharedManager;
import org.apache.ignite.internal.processors.cache.persistence.file.FilePageStoreManager;
import org.apache.ignite.internal.processors.cache.persistence.freelist.FreeList;
import org.apache.ignite.internal.processors.cache.persistence.metastorage.MetaStorage;
import org.apache.ignite.internal.processors.cache.persistence.metastorage.MetastorageLifecycleListener;
import org.apache.ignite.internal.processors.cache.persistence.metastorage.ReadOnlyMetastorage;
import org.apache.ignite.internal.processors.cache.persistence.partstate.GroupPartitionId;
import org.apache.ignite.internal.processors.cache.persistence.snapshot.IgniteCacheSnapshotManager;
import org.apache.ignite.internal.processors.cache.persistence.snapshot.SnapshotDiscoveryMessage;
import org.apache.ignite.internal.processors.cache.persistence.tree.reuse.ReuseList;
import org.apache.ignite.internal.processors.cache.persistence.wal.FileWriteAheadLogManager;
import org.apache.ignite.internal.processors.cache.query.GridCacheQueryManager;
import org.apache.ignite.internal.processors.cache.query.continuous.CacheContinuousQueryManager;
import org.apache.ignite.internal.processors.cache.store.CacheStoreManager;
import org.apache.ignite.internal.processors.cache.transactions.IgniteTransactionsImpl;
import org.apache.ignite.internal.processors.cache.transactions.IgniteTxManager;
import org.apache.ignite.internal.processors.cache.version.GridCacheVersionManager;
import org.apache.ignite.internal.processors.cacheobject.IgniteCacheObjectProcessor;
import org.apache.ignite.internal.processors.cluster.ChangeGlobalStateFinishMessage;
import org.apache.ignite.internal.processors.cluster.ChangeGlobalStateMessage;
import org.apache.ignite.internal.processors.cluster.DiscoveryDataClusterState;
import org.apache.ignite.internal.processors.datastructures.DataStructuresProcessor;
import org.apache.ignite.internal.processors.plugin.CachePluginManager;
import org.apache.ignite.internal.processors.query.QuerySchema;
import org.apache.ignite.internal.processors.query.QuerySchemaPatch;
import org.apache.ignite.internal.processors.query.QueryUtils;
import org.apache.ignite.internal.processors.query.schema.SchemaExchangeWorkerTask;
import org.apache.ignite.internal.processors.query.schema.SchemaNodeLeaveExchangeWorkerTask;
import org.apache.ignite.internal.processors.query.schema.message.SchemaAbstractDiscoveryMessage;
import org.apache.ignite.internal.processors.query.schema.message.SchemaProposeDiscoveryMessage;
import org.apache.ignite.internal.processors.service.GridServiceProcessor;
import org.apache.ignite.internal.processors.timeout.GridTimeoutObject;
import org.apache.ignite.internal.suggestions.GridPerformanceSuggestions;
import org.apache.ignite.internal.util.F0;
import org.apache.ignite.internal.util.InitializationProtector;
import org.apache.ignite.internal.util.future.GridCompoundFuture;
import org.apache.ignite.internal.util.future.GridFinishedFuture;
import org.apache.ignite.internal.util.future.GridFutureAdapter;
import org.apache.ignite.internal.util.lang.GridPlainClosure;
import org.apache.ignite.internal.util.lang.GridPlainRunnable;
import org.apache.ignite.internal.util.lang.IgniteThrowableFunction;
import org.apache.ignite.internal.util.lang.IgniteThrowableSupplier;
import org.apache.ignite.internal.util.tostring.GridToStringInclude;
import org.apache.ignite.internal.util.typedef.CIX1;
import org.apache.ignite.internal.util.typedef.F;
import org.apache.ignite.internal.util.typedef.T2;
import org.apache.ignite.internal.util.typedef.X;
import org.apache.ignite.internal.util.typedef.internal.A;
import org.apache.ignite.internal.util.typedef.internal.CU;
import org.apache.ignite.internal.util.typedef.internal.S;
import org.apache.ignite.internal.util.typedef.internal.U;
import org.apache.ignite.lang.IgniteBiTuple;
import org.apache.ignite.lang.IgniteClosure;
import org.apache.ignite.lang.IgniteFuture;
import org.apache.ignite.lang.IgniteInClosure;
import org.apache.ignite.lang.IgnitePredicate;
import org.apache.ignite.lang.IgniteUuid;
import org.apache.ignite.lifecycle.LifecycleAware;
import org.apache.ignite.marshaller.Marshaller;
import org.apache.ignite.marshaller.MarshallerUtils;
import org.apache.ignite.mxbean.CacheGroupMetricsMXBean;
import org.apache.ignite.mxbean.IgniteMBeanAware;
import org.apache.ignite.plugin.security.SecurityException;
import org.apache.ignite.plugin.security.SecurityPermission;
import org.apache.ignite.spi.IgniteNodeValidationResult;
import org.apache.ignite.spi.discovery.DiscoveryDataBag;
import org.apache.ignite.spi.discovery.DiscoveryDataBag.GridDiscoveryData;
import org.apache.ignite.spi.discovery.DiscoveryDataBag.JoiningNodeDiscoveryData;
import org.jetbrains.annotations.NotNull;
import org.jetbrains.annotations.Nullable;

import static org.apache.ignite.IgniteSystemProperties.IGNITE_CACHE_REMOVED_ENTRIES_TTL;
import static org.apache.ignite.IgniteSystemProperties.IGNITE_SKIP_CONFIGURATION_CONSISTENCY_CHECK;
import static org.apache.ignite.IgniteSystemProperties.getBoolean;
import static org.apache.ignite.cache.CacheAtomicityMode.ATOMIC;
import static org.apache.ignite.cache.CacheAtomicityMode.TRANSACTIONAL_SNAPSHOT;
import static org.apache.ignite.cache.CacheMode.PARTITIONED;
import static org.apache.ignite.cache.CacheMode.REPLICATED;
import static org.apache.ignite.cache.CacheRebalanceMode.SYNC;
import static org.apache.ignite.cache.CacheWriteSynchronizationMode.FULL_SYNC;
import static org.apache.ignite.configuration.DeploymentMode.CONTINUOUS;
import static org.apache.ignite.configuration.DeploymentMode.SHARED;
import static org.apache.ignite.internal.GridComponent.DiscoveryDataExchangeType.CACHE_PROC;
import static org.apache.ignite.internal.IgniteComponentType.JTA;
import static org.apache.ignite.internal.IgniteFeatures.TRANSACTION_OWNER_THREAD_DUMP_PROVIDING;
import static org.apache.ignite.internal.processors.cache.GridCacheUtils.isNearEnabled;
import static org.apache.ignite.internal.processors.cache.GridCacheUtils.isPersistentCache;
import static org.apache.ignite.internal.processors.cache.ValidationOnNodeJoinUtils.validateHashIdResolvers;
import static org.apache.ignite.internal.util.IgniteUtils.doInParallel;

/**
 * Cache processor.
 */
@SuppressWarnings({"unchecked", "TypeMayBeWeakened", "deprecation"})
public class GridCacheProcessor extends GridProcessorAdapter {
    /** */
    private static final String CACHE_NAME_AND_OPERATION_FORMAT = "[cacheName=%s, operation=%s]";

    /** */
    private static final String CACHE_NAMES_AND_OPERATION_FORMAT = "[cacheNames=%s, operation=%s]";

    /** Enables start caches in parallel. */
    private final boolean IGNITE_ALLOW_START_CACHES_IN_PARALLEL =
        IgniteSystemProperties.getBoolean(IgniteSystemProperties.IGNITE_ALLOW_START_CACHES_IN_PARALLEL, true);

    /** */
    private final boolean keepStaticCacheConfiguration = IgniteSystemProperties.getBoolean(
        IgniteSystemProperties.IGNITE_KEEP_STATIC_CACHE_CONFIGURATION);

    /** Shared cache context. */
    private GridCacheSharedContext<?, ?> sharedCtx;

    /** */
    private final ConcurrentMap<Integer, CacheGroupContext> cacheGrps = new ConcurrentHashMap<>();

    /** Flag that caches were already filtered out. */
    private final AtomicBoolean alreadyFiltered = new AtomicBoolean();

    /** */
    private final Map<String, GridCacheAdapter<?, ?>> caches;

    /** Caches stopped from onKernalStop callback. */
    private final Map<String, GridCacheAdapter> stoppedCaches = new ConcurrentHashMap<>();

    /** Map of proxies. */
    private final ConcurrentHashMap<String, IgniteCacheProxyImpl<?, ?>> jCacheProxies;

    /** Transaction interface implementation. */
    private IgniteTransactionsImpl transactions;

    /** Pending cache starts. */
    private ConcurrentMap<UUID, IgniteInternalFuture> pendingFuts = new ConcurrentHashMap<>();

    /** Template configuration add futures. */
    private ConcurrentMap<String, IgniteInternalFuture> pendingTemplateFuts = new ConcurrentHashMap<>();

    /** Enable/disable cache statistics futures. */
    private ConcurrentMap<UUID, EnableStatisticsFuture> manageStatisticsFuts = new ConcurrentHashMap<>();

    /** The futures for changing transaction timeout on partition map exchange. */
    private ConcurrentMap<UUID, TxTimeoutOnPartitionMapExchangeChangeFuture> txTimeoutOnPartitionMapExchangeFuts =
        new ConcurrentHashMap<>();

    /** */
    private ClusterCachesInfo cachesInfo;

    /** */
    private GridLocalConfigManager locCfgMgr;

    /** */
    private IdentityHashMap<CacheStore, ThreadLocal> sesHolders = new IdentityHashMap<>();

    /** Must use JDK marsh since it is used by discovery to fire custom events. */
    private final Marshaller marsh;

    /** Count down latch for caches. */
    private final CountDownLatch cacheStartedLatch = new CountDownLatch(1);

    /** MBean group for cache group metrics */
    private final String CACHE_GRP_METRICS_MBEAN_GRP = "Cache groups";

    /** Protector of initialization of specific value. */
    private final InitializationProtector initializationProtector = new InitializationProtector();

    /** Cache recovery lifecycle state and actions. */
    private final CacheRecoveryLifecycle recovery = new CacheRecoveryLifecycle();

    /** Tmp storage for meta migration. */
    private MetaStorage.TmpStorage tmpStorage;

    /** Cache configuration splitter. */
    private CacheConfigurationSplitter splitter;

    /** Cache configuration enricher. */
    private CacheConfigurationEnricher enricher;

    /**
     * @param ctx Kernal context.
     */
    public GridCacheProcessor(GridKernalContext ctx) {
        super(ctx);

        caches = new ConcurrentHashMap<>();
        jCacheProxies = new ConcurrentHashMap<>();
<<<<<<< HEAD
        stopSeq = new LinkedList<>();
=======
>>>>>>> e0f56d93

        marsh = MarshallerUtils.jdkMarshaller(ctx.igniteInstanceName());
        splitter = new CacheConfigurationSplitterImpl(marsh);
        enricher = new CacheConfigurationEnricher(marsh, U.resolveClassLoader(ctx.config()));
    }

    /**
     * @param cfg Configuration to check for possible performance issues.
     * @param hasStore {@code True} if store is configured.
     */
    private void suggestOptimizations(CacheConfiguration cfg, boolean hasStore) {
        GridPerformanceSuggestions perf = ctx.performance();

        String msg = "Disable eviction policy (remove from configuration)";

        if (cfg.getEvictionPolicyFactory() != null || cfg.getEvictionPolicy() != null)
            perf.add(msg, false);
        else
            perf.add(msg, true);

        if (cfg.getCacheMode() == PARTITIONED) {
            perf.add("Disable near cache (set 'nearConfiguration' to null)", cfg.getNearConfiguration() == null);

            if (cfg.getAffinity() != null)
                perf.add("Decrease number of backups (set 'backups' to 0)", cfg.getBackups() == 0);
        }

        // Suppress warning if at least one ATOMIC cache found.
        perf.add("Enable ATOMIC mode if not using transactions (set 'atomicityMode' to ATOMIC)",
            cfg.getAtomicityMode() == ATOMIC);

        // Suppress warning if at least one non-FULL_SYNC mode found.
        perf.add("Disable fully synchronous writes (set 'writeSynchronizationMode' to PRIMARY_SYNC or FULL_ASYNC)",
            cfg.getWriteSynchronizationMode() != FULL_SYNC);

        if (hasStore && cfg.isWriteThrough())
            perf.add("Enable write-behind to persistent store (set 'writeBehindEnabled' to true)",
                cfg.isWriteBehindEnabled());
    }

    /**
     * Start cache rebalance.
     */
    public void enableRebalance() {
        for (IgniteCacheProxy c : publicCaches())
            c.rebalance();
    }

    /**
     * Create exchange worker task for custom discovery message.
     *
     * @param msg Custom discovery message.
     * @return Task or {@code null} if message doesn't require any special processing.
     */
    public CachePartitionExchangeWorkerTask exchangeTaskForCustomDiscoveryMessage(DiscoveryCustomMessage msg) {
        if (msg instanceof SchemaAbstractDiscoveryMessage) {
            SchemaAbstractDiscoveryMessage msg0 = (SchemaAbstractDiscoveryMessage)msg;

            if (msg0.exchange())
                return new SchemaExchangeWorkerTask(msg0);
        }
        else if (msg instanceof ClientCacheChangeDummyDiscoveryMessage) {
            return (ClientCacheChangeDummyDiscoveryMessage)msg;
        }
        else if (msg instanceof CacheStatisticsModeChangeMessage) {
            CacheStatisticsModeChangeMessage msg0 = (CacheStatisticsModeChangeMessage)msg;

            if (msg0.initial())
                return new CacheStatisticsModeChangeTask(msg0);
        }

        return null;
    }

    /**
     * Process custom exchange task.
     *
     * @param task Task.
     */
    void processCustomExchangeTask(CachePartitionExchangeWorkerTask task) {
        if (task instanceof SchemaExchangeWorkerTask) {
            SchemaAbstractDiscoveryMessage msg = ((SchemaExchangeWorkerTask)task).message();

            if (msg instanceof SchemaProposeDiscoveryMessage) {
                SchemaProposeDiscoveryMessage msg0 = (SchemaProposeDiscoveryMessage)msg;

                ctx.query().onSchemaPropose(msg0);
            }
            else
                U.warn(log, "Unsupported schema discovery message: " + msg);
        }
        else if (task instanceof SchemaNodeLeaveExchangeWorkerTask) {
            SchemaNodeLeaveExchangeWorkerTask task0 = (SchemaNodeLeaveExchangeWorkerTask)task;

            ctx.query().onNodeLeave(task0.node());
        }
        else if (task instanceof ClientCacheChangeDummyDiscoveryMessage) {
            ClientCacheChangeDummyDiscoveryMessage task0 = (ClientCacheChangeDummyDiscoveryMessage)task;

            sharedCtx.affinity().processClientCachesRequests(task0);
        }
        else if (task instanceof ClientCacheUpdateTimeout) {
            ClientCacheUpdateTimeout task0 = (ClientCacheUpdateTimeout)task;

            sharedCtx.affinity().sendClientCacheChangesMessage(task0);
        }
        else if (task instanceof CacheStatisticsModeChangeTask) {
            CacheStatisticsModeChangeTask task0 = (CacheStatisticsModeChangeTask)task;

            processStatisticsModeChange(task0.message());
        }
        else if (task instanceof TxTimeoutOnPartitionMapExchangeChangeTask) {
            TxTimeoutOnPartitionMapExchangeChangeTask task0 = (TxTimeoutOnPartitionMapExchangeChangeTask)task;

            processTxTimeoutOnPartitionMapExchangeChange(task0.message());
        }
        else if (task instanceof StopCachesOnClientReconnectExchangeTask) {
            StopCachesOnClientReconnectExchangeTask task0 = (StopCachesOnClientReconnectExchangeTask)task;

            stopCachesOnClientReconnect(task0.stoppedCaches());

            task0.onDone();
        }
        else if (task instanceof WalStateNodeLeaveExchangeTask) {
            WalStateNodeLeaveExchangeTask task0 = (WalStateNodeLeaveExchangeTask)task;

            sharedCtx.walState().onNodeLeft(task0.node().id());
        }
        else
            U.warn(log, "Unsupported custom exchange task: " + task);
    }

    /**
<<<<<<< HEAD
     * @param c Ignite configuration.
     * @param cc Configuration to validate.
     * @param cacheType Cache type.
     * @param cfgStore Cache store.
     * @throws IgniteCheckedException If failed.
     */
    private void validate(IgniteConfiguration c,
        CacheConfiguration cc,
        CacheType cacheType,
        @Nullable CacheStore cfgStore) throws IgniteCheckedException {
        assertParameter(cc.getName() != null && !cc.getName().isEmpty(), "name is null or empty");

        if (cc.getCacheMode() == REPLICATED) {
            if (cc.getNearConfiguration() != null &&
                ctx.discovery().cacheAffinityNode(ctx.discovery().localNode(), cc.getName())) {
                U.warn(log, "Near cache cannot be used with REPLICATED cache, " +
                    "will be ignored [cacheName=" + U.maskName(cc.getName()) + ']');

                cc.setNearConfiguration(null);
            }
        }

        if (cc.getAffinity().partitions() > CacheConfiguration.MAX_PARTITIONS_COUNT)
            throw new IgniteCheckedException("Cannot have more than " + CacheConfiguration.MAX_PARTITIONS_COUNT +
                " partitions [cacheName=" + cc.getName() + ", partitions=" + cc.getAffinity().partitions() + ']');

        if (cc.getRebalanceMode() != CacheRebalanceMode.NONE) {
            assertParameter(cc.getRebalanceBatchSize() > 0, "rebalanceBatchSize > 0");
            assertParameter(cc.getRebalanceTimeout() >= 0, "rebalanceTimeout >= 0");
            assertParameter(cc.getRebalanceThrottle() >= 0, "rebalanceThrottle >= 0");
            assertParameter(cc.getRebalanceBatchesPrefetchCount() > 0, "rebalanceBatchesPrefetchCount > 0");
        }

        if (cc.getCacheMode() == PARTITIONED || cc.getCacheMode() == REPLICATED) {
            if (cc.getAtomicityMode() == ATOMIC && cc.getWriteSynchronizationMode() == FULL_ASYNC)
                U.warn(log, "Cache write synchronization mode is set to FULL_ASYNC. All single-key 'put' and " +
                    "'remove' operations will return 'null', all 'putx' and 'removex' operations will return" +
                    " 'true' [cacheName=" + U.maskName(cc.getName()) + ']');
        }

        DeploymentMode depMode = c.getDeploymentMode();

        if (c.isPeerClassLoadingEnabled() && (depMode == PRIVATE || depMode == ISOLATED) &&
            !CU.isSystemCache(cc.getName()) && !(c.getMarshaller() instanceof BinaryMarshaller))
            throw new IgniteCheckedException("Cache can be started in PRIVATE or ISOLATED deployment mode only when" +
                " BinaryMarshaller is used [depMode=" + ctx.config().getDeploymentMode() + ", marshaller=" +
                c.getMarshaller().getClass().getName() + ']');

        if (cc.getAffinity().partitions() > CacheConfiguration.MAX_PARTITIONS_COUNT)
            throw new IgniteCheckedException("Affinity function must return at most " +
                CacheConfiguration.MAX_PARTITIONS_COUNT + " partitions [actual=" + cc.getAffinity().partitions() +
                ", affFunction=" + cc.getAffinity() + ", cacheName=" + cc.getName() + ']');

        if (cc.getAtomicityMode() == TRANSACTIONAL_SNAPSHOT) {
            assertParameter(cc.getNearConfiguration() == null,
                "near cache cannot be used with TRANSACTIONAL_SNAPSHOT atomicity mode");

            assertParameter(!cc.isReadThrough(),
                "readThrough cannot be used with TRANSACTIONAL_SNAPSHOT atomicity mode");

            assertParameter(!cc.isWriteThrough(),
                "writeThrough cannot be used with TRANSACTIONAL_SNAPSHOT atomicity mode");

            assertParameter(!cc.isWriteBehindEnabled(),
                "writeBehindEnabled cannot be used with TRANSACTIONAL_SNAPSHOT atomicity mode");

            assertParameter(cc.getRebalanceMode() != NONE,
                "Rebalance mode NONE cannot be used with TRANSACTIONAL_SNAPSHOT atomicity mode");

            ExpiryPolicy expPlc = null;

            if (cc.getExpiryPolicyFactory() instanceof FactoryBuilder.SingletonFactory)
                expPlc = (ExpiryPolicy)cc.getExpiryPolicyFactory().create();

            if (!(expPlc instanceof EternalExpiryPolicy)) {
                assertParameter(cc.getExpiryPolicyFactory() == null,
                    "expiry policy cannot be used with TRANSACTIONAL_SNAPSHOT atomicity mode");
            }

            assertParameter(cc.getInterceptor() == null,
                "interceptor cannot be used with TRANSACTIONAL_SNAPSHOT atomicity mode");

            // Disable in-memory evictions for mvcc cache. TODO IGNITE-10738
            String memPlcName = cc.getDataRegionName();
            DataRegion dataRegion = sharedCtx.database().dataRegion(memPlcName);

            if (dataRegion != null && !dataRegion.config().isPersistenceEnabled() &&
                dataRegion.config().getPageEvictionMode() != DataPageEvictionMode.DISABLED) {
                throw new IgniteCheckedException("Data pages evictions cannot be used with TRANSACTIONAL_SNAPSHOT " +
                    "cache atomicity mode for in-memory regions. Please, either disable evictions or enable " +
                    "persistence for data regions with TRANSACTIONAL_SNAPSHOT caches. [cacheName=" + cc.getName() +
                    ", dataRegionName=" + memPlcName + ", pageEvictionMode=" +
                    dataRegion.config().getPageEvictionMode() + ']');
            }

            IndexingSpi idxSpi = ctx.config().getIndexingSpi();

            assertParameter(idxSpi == null || idxSpi instanceof NoopIndexingSpi,
                "Custom IndexingSpi cannot be used with TRANSACTIONAL_SNAPSHOT atomicity mode");
        }

        if (cc.isWriteBehindEnabled() && ctx.discovery().cacheAffinityNode(ctx.discovery().localNode(), cc.getName())) {
            if (cfgStore == null)
                throw new IgniteCheckedException("Cannot enable write-behind (writer or store is not provided) " +
                    "for cache: " + U.maskName(cc.getName()));

            assertParameter(cc.getWriteBehindBatchSize() > 0, "writeBehindBatchSize > 0");
            assertParameter(cc.getWriteBehindFlushSize() >= 0, "writeBehindFlushSize >= 0");
            assertParameter(cc.getWriteBehindFlushFrequency() >= 0, "writeBehindFlushFrequency >= 0");
            assertParameter(cc.getWriteBehindFlushThreadCount() > 0, "writeBehindFlushThreadCount > 0");

            if (cc.getWriteBehindFlushSize() == 0 && cc.getWriteBehindFlushFrequency() == 0)
                throw new IgniteCheckedException("Cannot set both 'writeBehindFlushFrequency' and " +
                    "'writeBehindFlushSize' parameters to 0 for cache: " + U.maskName(cc.getName()));
        }

        if (cc.isReadThrough() && cfgStore == null
            && ctx.discovery().cacheAffinityNode(ctx.discovery().localNode(), cc.getName()))
            throw new IgniteCheckedException("Cannot enable read-through (loader or store is not provided) " +
                "for cache: " + U.maskName(cc.getName()));

        if (cc.isWriteThrough() && cfgStore == null
            && ctx.discovery().cacheAffinityNode(ctx.discovery().localNode(), cc.getName()))
            throw new IgniteCheckedException("Cannot enable write-through (writer or store is not provided) " +
                "for cache: " + U.maskName(cc.getName()));

        long delay = cc.getRebalanceDelay();

        if (delay != 0) {
            if (cc.getCacheMode() != PARTITIONED)
                U.warn(log, "Rebalance delay is supported only for partitioned caches (will ignore): " + (cc.getName()));
            else if (cc.getRebalanceMode() == SYNC) {
                if (delay < 0) {
                    U.warn(log, "Ignoring SYNC rebalance mode with manual rebalance start (node will not wait for " +
                        "rebalancing to be finished): " + U.maskName(cc.getName()));
                }
                else {
                    U.warn(log, "Using SYNC rebalance mode with rebalance delay (node will wait until rebalancing is " +
                        "initiated for " + delay + "ms) for cache: " + U.maskName(cc.getName()));
                }
            }
        }

        ctx.coordinators().validateCacheConfiguration(cc);

        if (cc.getAtomicityMode() == ATOMIC)
            assertParameter(cc.getTransactionManagerLookupClassName() == null,
                "transaction manager can not be used with ATOMIC cache");

        if ((cc.getEvictionPolicyFactory() != null || cc.getEvictionPolicy() != null) && !cc.isOnheapCacheEnabled())
            throw new IgniteCheckedException("Onheap cache must be enabled if eviction policy is configured [cacheName="
                + U.maskName(cc.getName()) + "]");

        if (cacheType != CacheType.DATA_STRUCTURES && DataStructuresProcessor.isDataStructureCache(cc.getName()))
            throw new IgniteCheckedException("Using cache names reserved for datastructures is not allowed for " +
                "other cache types [cacheName=" + cc.getName() + ", cacheType=" + cacheType + "]");

        if (cacheType != CacheType.DATA_STRUCTURES && DataStructuresProcessor.isReservedGroup(cc.getGroupName()))
            throw new IgniteCheckedException("Using cache group names reserved for datastructures is not allowed for " +
                "other cache types [cacheName=" + cc.getName() + ", groupName=" + cc.getGroupName() +
                ", cacheType=" + cacheType + "]");

        // Make sure we do not use sql schema for system views.
        if (ctx.query().moduleEnabled()) {
            String schema = QueryUtils.normalizeSchemaName(cc.getName(), cc.getSqlSchema());

            if (F.eq(schema, QueryUtils.SCHEMA_SYS)) {
                if (cc.getSqlSchema() == null) {
                    // Conflict on cache name.
                    throw new IgniteCheckedException("SQL schema name derived from cache name is reserved (" +
                        "please set explicit SQL schema name through CacheConfiguration.setSqlSchema() or choose " +
                        "another cache name) [cacheName=" + cc.getName() + ", schemaName=" + cc.getSqlSchema() + "]");
                }
                else {
                    // Conflict on schema name.
                    throw new IgniteCheckedException("SQL schema name is reserved (please choose another one) [" +
                        "cacheName=" + cc.getName() + ", schemaName=" + cc.getSqlSchema() + ']');
                }
            }
        }

        if (cc.isEncryptionEnabled() && !ctx.clientNode()) {
            StringBuilder cacheSpec = new StringBuilder("[cacheName=").append(cc.getName())
                .append(", groupName=").append(cc.getGroupName())
                .append(", cacheType=").append(cacheType)
                .append(']');

            if (!CU.isPersistentCache(cc, c.getDataStorageConfiguration())) {
                throw new IgniteCheckedException("Using encryption is not allowed" +
                    " for not persistent cache " + cacheSpec.toString());
            }

            EncryptionSpi encSpi = c.getEncryptionSpi();

            if (encSpi == null) {
                throw new IgniteCheckedException("EncryptionSpi should be configured to use encrypted cache " +
                    cacheSpec.toString());
            }

            if (cc.getDiskPageCompression() != DiskPageCompression.DISABLED)
                throw new IgniteCheckedException("Encryption cannot be used with disk page compression " +
                    cacheSpec.toString());
        }

        Collection<QueryEntity> ents = cc.getQueryEntities();

        if (ctx.discovery().discoCache() != null) {
            boolean nonDfltPrecScaleExists = ents.stream().anyMatch(
                e -> !F.isEmpty(e.getFieldsPrecision()) || !F.isEmpty(e.getFieldsScale()));

            if (nonDfltPrecScaleExists) {
                ClusterNode oldestNode = F.nonNull(ctx.discovery().discoCache().oldestServerNode());

                if (PRECISION_SCALE_SINCE_VER.compareTo(oldestNode.version()) > 0) {
                    throw new IgniteCheckedException("Non default precision and scale is supported since version 2.7. " +
                        "The node with oldest version [node=" + oldestNode + ']');
                }
            }
        }
   }

    /**
=======
>>>>>>> e0f56d93
     * @param ctx Context.
     * @return DHT managers.
     */
    private List<GridCacheManager> dhtManagers(GridCacheContext ctx) {
        return F.asList(ctx.store(), ctx.events(), ctx.evicts(), ctx.queries(), ctx.continuousQueries(),
            ctx.dr());
    }

    /**
     * @param ctx Context.
     * @return Managers present in both, DHT and Near caches.
     */
    @SuppressWarnings("IfMayBeConditional")
    private Collection<GridCacheManager> dhtExcludes(GridCacheContext ctx) {
        return isNearEnabled(ctx) ? F.asList(ctx.queries(), ctx.continuousQueries(), ctx.store()) : Collections.emptyList();

    }

    /**
     * @param cfg Configuration.
     * @param objs Extra components.
     * @throws IgniteCheckedException If failed to inject.
     */
    private void prepare(CacheConfiguration cfg, Collection<Object> objs) throws IgniteCheckedException {
        prepare(cfg, cfg.getAffinity());
        prepare(cfg, cfg.getAffinityMapper());
        prepare(cfg, cfg.getEvictionFilter());
        prepare(cfg, cfg.getInterceptor());

        for (Object obj : objs)
            prepare(cfg, obj);
    }

    /**
     * @param cfg Cache configuration.
     * @param rsrc Resource.
     * @throws IgniteCheckedException If failed.
     */
    private void prepare(CacheConfiguration cfg, @Nullable Object rsrc) throws IgniteCheckedException {
        if (rsrc != null) {
            ctx.resource().injectGeneric(rsrc);

            ctx.resource().injectCacheName(rsrc, cfg.getName());

            registerMbean(rsrc, cfg.getName());
        }
    }

    /**
     * @param cctx Cache context.
     */
    private void cleanup(GridCacheContext cctx) {
        CacheConfiguration cfg = cctx.config();

        cleanup(cfg, cfg.getAffinity());
        cleanup(cfg, cfg.getAffinityMapper());
        cleanup(cfg, cfg.getEvictionFilter());
        cleanup(cfg, cfg.getInterceptor());
        cleanup(cfg, cctx.store().configuredStore());

        if (!CU.isUtilityCache(cfg.getName()) && !CU.isSystemCache(cfg.getName())) {
            unregisterMbean(cctx.cache().localMxBean(), cfg.getName());
            unregisterMbean(cctx.cache().clusterMxBean(), cfg.getName());
        }

        cctx.cleanup();

        cachesInfo.cleanupRemovedCache(cctx.name());
    }

    /**
     * @param grp Cache group.
     */
    private void cleanup(CacheGroupContext grp) {
        CacheConfiguration cfg = grp.config();

        for (Object obj : grp.configuredUserObjects())
            cleanup(cfg, obj);

        if (!grp.systemCache() && !U.IGNITE_MBEANS_DISABLED) {
            try {
                ctx.config().getMBeanServer().unregisterMBean(U.makeMBeanName(ctx.igniteInstanceName(),
                    CACHE_GRP_METRICS_MBEAN_GRP, grp.cacheOrGroupName()));
            }
            catch (Throwable e) {
                U.error(log, "Failed to unregister MBean for cache group: " + grp.name(), e);
            }
        }

        cachesInfo.cleanupRemovedGroup(grp.groupId());
    }

    /**
     * @param cfg Cache configuration.
     * @param rsrc Resource.
     */
    private void cleanup(CacheConfiguration cfg, @Nullable Object rsrc) {
        if (rsrc != null) {
            unregisterMbean(rsrc, cfg.getName());

            try {
                ctx.resource().cleanupGeneric(rsrc);
            }
            catch (IgniteCheckedException e) {
                U.error(log, "Failed to cleanup resource: " + rsrc, e);
            }
        }
    }

    /** {@inheritDoc} */
    @SuppressWarnings({"unchecked"})
    @Override public void start() throws IgniteCheckedException {
        ctx.internalSubscriptionProcessor().registerMetastorageListener(recovery);
        ctx.internalSubscriptionProcessor().registerDatabaseListener(recovery);

        cachesInfo = new ClusterCachesInfo(ctx);

        DeploymentMode depMode = ctx.config().getDeploymentMode();

        if (!F.isEmpty(ctx.config().getCacheConfiguration())) {
            if (depMode != CONTINUOUS && depMode != SHARED)
                U.warn(log, "Deployment mode for cache is not CONTINUOUS or SHARED " +
                    "(it is recommended that you change deployment mode and restart): " + depMode);
        }

        Collection<CacheStoreSessionListener> sessionListeners =
            CU.startStoreSessionListeners(ctx, ctx.config().getCacheStoreSessionListenerFactories());

        sharedCtx = createSharedContext(ctx, sessionListeners);

        locCfgMgr = new GridLocalConfigManager(this, ctx);

        transactions = new IgniteTransactionsImpl(sharedCtx, null);

        // Start shared managers.
        for (GridCacheSharedManager mgr : sharedCtx.managers())
            mgr.start(sharedCtx);

        if (!ctx.isDaemon() && (!CU.isPersistenceEnabled(ctx.config())) || ctx.config().isClientMode()) {
            CacheJoinNodeDiscoveryData data = locCfgMgr.restoreCacheConfigurations();

            if (data != null)
                cachesInfo.onStart(data);
        }

        if (log.isDebugEnabled())
            log.debug("Started cache processor.");

        ctx.state().cacheProcessorStarted();
        ctx.authentication().cacheProcessorStarted();
    }

<<<<<<< HEAD
    /**
     * @param cfg Cache configuration.
     * @param caches Caches map.
     * @param templates Templates map.
     * @throws IgniteCheckedException If failed.
     */
    private void addCacheOnJoin(CacheConfiguration<?, ?> cfg,
        Map<String, CacheInfo> caches,
        Map<String, CacheInfo> templates) throws IgniteCheckedException {
        String cacheName = cfg.getName();

        CU.validateCacheName(cacheName);

        cloneCheckSerializable(cfg);

        CacheObjectContext cacheObjCtx = ctx.cacheObjects().contextForCache(cfg);

        // Initialize defaults.
        initialize(cfg, cacheObjCtx);

        StoredCacheData cacheData = new StoredCacheData(cfg);

        T2<CacheConfiguration, CacheConfigurationEnrichment> splitCfg = splitter().split(cfg);

        cacheData.config(splitCfg.get1());
        cacheData.cacheConfigurationEnrichment(splitCfg.get2());

        cfg = splitCfg.get1();

        if (GridCacheUtils.isCacheTemplateName(cacheName))
            templates.put(cacheName, new CacheInfo(cacheData, CacheType.USER, false, 0, true));
        else {
            if (caches.containsKey(cacheName)) {
                throw new IgniteCheckedException("Duplicate cache name found (check configuration and " +
                    "assign unique name to each cache): " + cacheName);
            }

            CacheType cacheType = cacheType(cacheName);

            if (cacheType != CacheType.USER && cfg.getDataRegionName() == null)
                cfg.setDataRegionName(sharedCtx.database().systemDateRegionName());

            addStoredCache(caches, cacheData, cacheName, cacheType, true);
        }
    }

    /**
     * Add stored cache data to caches storage.
     *
     * @param caches Cache storage.
     * @param cacheData Cache data to add.
     * @param cacheName Cache name.
     * @param cacheType Cache type.
     * @param isStaticalyConfigured Statically configured flag.
     */
    private void addStoredCache(Map<String, CacheInfo> caches, StoredCacheData cacheData, String cacheName,
        CacheType cacheType, boolean isStaticalyConfigured) {
        if (!caches.containsKey(cacheName)) {
            if (!cacheType.userCache())
                stopSeq.addLast(cacheName);
            else
                stopSeq.addFirst(cacheName);
        }

        caches.put(cacheName, new CacheInfo(cacheData, cacheType, cacheData.sql(), 0, isStaticalyConfigured));
    }

    /**
     * @param caches Caches map.
     * @param templates Templates map.
     * @throws IgniteCheckedException If failed.
     */
    private void addCacheOnJoinFromConfig(
        Map<String, CacheInfo> caches,
        Map<String, CacheInfo> templates
    ) throws IgniteCheckedException {
        assert !ctx.config().isDaemon();

        CacheConfiguration[] cfgs = ctx.config().getCacheConfiguration();

        for (int i = 0; i < cfgs.length; i++) {
            CacheConfiguration<?, ?> cfg = new CacheConfiguration(cfgs[i]);

            // Replace original configuration value.
            cfgs[i] = cfg;

            addCacheOnJoin(cfg, caches, templates);
        }

        if (CU.isPersistenceEnabled(ctx.config()) && ctx.cache().context().pageStore() != null) {
            Map<String, StoredCacheData> storedCaches = F.nonNull(ctx.cache().context().pageStore()).readCacheConfigurations();

            if (!F.isEmpty(storedCaches)) {
                List<String> skippedConfigs = new ArrayList<>();

                for (StoredCacheData storedCacheData : storedCaches.values()) {
                    // Backward compatibility for old stored caches data.
                    if (storedCacheData.hasOldCacheConfigurationFormat()) {
                        storedCacheData = new StoredCacheData(storedCacheData);

                        T2<CacheConfiguration, CacheConfigurationEnrichment> splitCfg = splitter().split(storedCacheData.config());

                        storedCacheData.config(splitCfg.get1());
                        storedCacheData.cacheConfigurationEnrichment(splitCfg.get2());

                        // Overwrite with new format.
                        saveCacheConfiguration(storedCacheData);
                    }

                    String cacheName = storedCacheData.config().getName();

                    CacheType type = cacheType(cacheName);

                    if (!caches.containsKey(cacheName))
                        // No static cache - add the configuration.
                        addStoredCache(caches, storedCacheData, cacheName, type, false);
                    else {
                        // A static cache with the same name already exists.
                        CacheConfiguration cfg = caches.get(cacheName).cacheData().config();
                        CacheConfiguration cfgFromStore = storedCacheData.config();

                        validateCacheConfigurationOnRestore(cfg, cfgFromStore);

                        if (!keepStaticCacheConfiguration) {
                            addStoredCache(caches, storedCacheData, cacheName, type, false);

                            if (type == CacheType.USER)
                                skippedConfigs.add(cacheName);
                        }
                    }
                }

                if (!F.isEmpty(skippedConfigs))
                    U.warn(log, "Static configuration for the following caches will be ignored because a persistent " +
                        "cache with the same name already exist (see " +
                        "https://apacheignite.readme.io/docs/cache-configuration for more information): " +
                        skippedConfigs);
            }
        }
    }

    /**
     * Validates cache configuration against stored cache configuration when persistence is enabled.
     *
     * @param cfg Configured cache configuration.
     * @param cfgFromStore Stored cache configuration
     * @throws IgniteCheckedException If validation failed.
     */
    private void validateCacheConfigurationOnRestore(CacheConfiguration cfg, CacheConfiguration cfgFromStore)
        throws IgniteCheckedException {
        assert cfg != null && cfgFromStore != null;

        if ((cfg.getAtomicityMode() == TRANSACTIONAL_SNAPSHOT ||
            cfgFromStore.getAtomicityMode() == TRANSACTIONAL_SNAPSHOT)
            && cfg.getAtomicityMode() != cfgFromStore.getAtomicityMode()) {
            throw new IgniteCheckedException("Cannot start cache. Statically configured atomicity mode differs from " +
                "previously stored configuration. Please check your configuration: [cacheName=" + cfg.getName() +
                ", configuredAtomicityMode=" + cfg.getAtomicityMode() +
                ", storedAtomicityMode=" + cfgFromStore.getAtomicityMode() + "]");
        }

        boolean staticCfgVal = cfg.isEncryptionEnabled();

        boolean storedVal = cfgFromStore.isEncryptionEnabled();

        if (storedVal != staticCfgVal) {
            throw new IgniteCheckedException("Encrypted flag value differs. Static config value is '" + staticCfgVal +
                "' and value stored on the disk is '" + storedVal + "'");
        }
    }

    /**
     * @param rmtNode Remote node to check.
     * @return Data storage configuration
     */
    private DataStorageConfiguration extractDataStorage(ClusterNode rmtNode) {
        return GridCacheUtils.extractDataStorage(
            rmtNode,
            ctx.marshallerContext().jdkMarshaller(),
            U.resolveClassLoader(ctx.config())
        );
    }
=======
>>>>>>> e0f56d93

    /**
     * @param cfg Initializes cache configuration with proper defaults.
     * @param cacheObjCtx Cache object context.
     * @throws IgniteCheckedException If configuration is not valid.
     */
    void initialize(CacheConfiguration cfg, CacheObjectContext cacheObjCtx) throws IgniteCheckedException {
        CU.initializeConfigDefaults(log, cfg, cacheObjCtx);

        ctx.coordinators().preProcessCacheConfiguration(cfg);
    }

    /**
     * @param grpId Group ID.
     * @return Cache group.
     */
    @Nullable public CacheGroupContext cacheGroup(int grpId) {
        return cacheGrps.get(grpId);
    }

    /**
     * @return Cache groups.
     */
    public Collection<CacheGroupContext> cacheGroups() {
        return cacheGrps.values();
    }

    /** {@inheritDoc} */
    @Override public void onKernalStart(boolean active) throws IgniteCheckedException {
        if (ctx.isDaemon())
            return;

        try {
            boolean checkConsistency = !getBoolean(IGNITE_SKIP_CONFIGURATION_CONSISTENCY_CHECK);

            if (checkConsistency)
                ValidationOnNodeJoinUtils.checkConsistency(ctx, log);

            cachesInfo.onKernalStart(checkConsistency);

            sharedCtx.walState().onKernalStart();

            ctx.query().onCacheKernalStart();

            sharedCtx.exchange().onKernalStart(active, false);
        }
        finally {
            cacheStartedLatch.countDown();
        }

        if (!ctx.clientNode())
            addRemovedItemsCleanupTask(Long.getLong(IGNITE_CACHE_REMOVED_ENTRIES_TTL, 10_000));

        // Escape if cluster inactive.
        if (!active)
            return;

        if (ctx.service() instanceof GridServiceProcessor)
            ((GridServiceProcessor)ctx.service()).onUtilityCacheStarted();

        final AffinityTopologyVersion startTopVer = ctx.discovery().localJoin().joinTopologyVersion();

        final List<IgniteInternalFuture> syncFuts = new ArrayList<>(caches.size());

        sharedCtx.forAllCaches(new CIX1<GridCacheContext>() {
            @Override public void applyx(GridCacheContext cctx) {
                CacheConfiguration cfg = cctx.config();

                if (cctx.affinityNode() &&
                    cfg.getRebalanceMode() == SYNC &&
                    startTopVer.equals(cctx.startTopologyVersion())) {
                    CacheMode cacheMode = cfg.getCacheMode();

                    if (cacheMode == REPLICATED || (cacheMode == PARTITIONED && cfg.getRebalanceDelay() >= 0))
                        // Need to wait outside to avoid a deadlock
                        syncFuts.add(cctx.preloader().syncFuture());
                }
            }
        });

        for (int i = 0, size = syncFuts.size(); i < size; i++)
            syncFuts.get(i).get();
    }

    /**
     * @param timeout Cleanup timeout.
     */
    private void addRemovedItemsCleanupTask(long timeout) {
        ctx.timeout().addTimeoutObject(new RemovedItemsCleanupTask(timeout));
    }

    /** {@inheritDoc} */
    @Override public void stop(boolean cancel) throws IgniteCheckedException {
        stopCaches(cancel);

        List<? extends GridCacheSharedManager<?, ?>> mgrs = sharedCtx.managers();

        for (ListIterator<? extends GridCacheSharedManager<?, ?>> it = mgrs.listIterator(mgrs.size()); it.hasPrevious(); ) {
            GridCacheSharedManager<?, ?> mgr = it.previous();

            mgr.stop(cancel);
        }

        CU.stopStoreSessionListeners(ctx, sharedCtx.storeSessionListeners());

        sharedCtx.cleanup();

        if (log.isDebugEnabled())
            log.debug("Stopped cache processor.");
    }

    /**
     * @param cancel Cancel.
     */
    public void stopCaches(boolean cancel) {
        for (String cacheName : locCfgMgr.stopSequence()) {
            GridCacheAdapter<?, ?> cache = stoppedCaches.remove(cacheName);

            if (cache != null)
                stopCache(cache, cancel, false);
        }

        for (GridCacheAdapter<?, ?> cache : stoppedCaches.values()) {
            if (cache == stoppedCaches.remove(cache.name()))
                stopCache(cache, cancel, false);
        }

        for (CacheGroupContext grp : cacheGrps.values())
            stopCacheGroup(grp.groupId());
    }

    /**
     * Blocks all available gateways
     */
    public void blockGateways() {
        for (IgniteCacheProxyImpl<?, ?> proxy : jCacheProxies.values())
            proxy.context0().gate().onStopped();
    }

    /** {@inheritDoc} */
    @Override public void onKernalStop(boolean cancel) {
        cacheStartedLatch.countDown();

        GridCachePartitionExchangeManager<Object, Object> exch = context().exchange();

        // Stop exchange manager first so that we call onKernalStop on all caches.
        // No new caches should be added after this point.
        exch.onKernalStop(cancel);

        sharedCtx.mvcc().onStop();

        for (CacheGroupContext grp : cacheGrps.values())
            grp.onKernalStop();

        onKernalStopCaches(cancel);

        cancelFutures();

        List<? extends GridCacheSharedManager<?, ?>> sharedMgrs = sharedCtx.managers();

        for (ListIterator<? extends GridCacheSharedManager<?, ?>> it = sharedMgrs.listIterator(sharedMgrs.size());
            it.hasPrevious(); ) {
            GridCacheSharedManager<?, ?> mgr = it.previous();

            if (mgr != exch)
                mgr.onKernalStop(cancel);
        }
    }

    /**
     * @param cancel Cancel.
     */
    public void onKernalStopCaches(boolean cancel) {
        IgniteCheckedException affErr =
            new IgniteCheckedException("Failed to wait for topology update, node is stopping.");

        for (CacheGroupContext grp : cacheGrps.values()) {
            GridAffinityAssignmentCache aff = grp.affinity();

            aff.cancelFutures(affErr);
        }

        for (String cacheName : locCfgMgr.stopSequence()) {
            GridCacheAdapter<?, ?> cache = caches.remove(cacheName);

            if (cache != null) {
                stoppedCaches.put(cacheName, cache);

                onKernalStop(cache, cancel);
            }
        }

        for (Map.Entry<String, GridCacheAdapter<?, ?>> entry : caches.entrySet()) {
            GridCacheAdapter<?, ?> cache = entry.getValue();

            if (cache == caches.remove(entry.getKey())) {
                stoppedCaches.put(entry.getKey(), cache);

                onKernalStop(entry.getValue(), cancel);
            }
        }
    }

    /** {@inheritDoc} */
    @Override public void onDisconnected(IgniteFuture<?> reconnectFut) throws IgniteCheckedException {
        IgniteClientDisconnectedCheckedException err = new IgniteClientDisconnectedCheckedException(
            ctx.cluster().clientReconnectFuture(),
            "Failed to execute dynamic cache change request, client node disconnected.");

        for (IgniteInternalFuture fut : pendingFuts.values())
            ((GridFutureAdapter)fut).onDone(err);

        for (IgniteInternalFuture fut : pendingTemplateFuts.values())
            ((GridFutureAdapter)fut).onDone(err);

        for (EnableStatisticsFuture fut : manageStatisticsFuts.values())
            fut.onDone(err);

        for (TxTimeoutOnPartitionMapExchangeChangeFuture fut : txTimeoutOnPartitionMapExchangeFuts.values())
            fut.onDone(err);

        for (CacheGroupContext grp : cacheGrps.values())
            grp.onDisconnected(reconnectFut);

        for (GridCacheAdapter cache : caches.values()) {
            GridCacheContext cctx = cache.context();

            cctx.gate().onDisconnected(reconnectFut);

            List<GridCacheManager> mgrs = cache.context().managers();

            for (ListIterator<GridCacheManager> it = mgrs.listIterator(mgrs.size()); it.hasPrevious(); ) {
                GridCacheManager mgr = it.previous();

                mgr.onDisconnected(reconnectFut);
            }
        }

        sharedCtx.onDisconnected(reconnectFut);

        cachesInfo.onDisconnected();
    }

    /**
     * @param cctx Cache context.
     * @param stoppedCaches List where stopped cache should be added.
     */
    private void stopCacheOnReconnect(GridCacheContext cctx, List<GridCacheAdapter> stoppedCaches) {
        cctx.gate().reconnected(true);

        sharedCtx.removeCacheContext(cctx);

        caches.remove(cctx.name());

        completeProxyInitialize(cctx.name());

        jCacheProxies.remove(cctx.name());

        stoppedCaches.add(cctx.cache());
    }

    /** {@inheritDoc} */
    @Override public IgniteInternalFuture<?> onReconnected(boolean clusterRestarted) throws IgniteCheckedException {
        List<GridCacheAdapter> reconnected = new ArrayList<>(caches.size());

        DiscoveryDataClusterState state = ctx.state().clusterState();

        boolean active = state.active() && !state.transition();

        ClusterCachesReconnectResult reconnectRes = cachesInfo.onReconnected(active, state.transition());

        final List<GridCacheAdapter> stoppedCaches = new ArrayList<>();

        for (final GridCacheAdapter cache : caches.values()) {
            boolean stopped = reconnectRes.stoppedCacheGroups().contains(cache.context().groupId())
                || reconnectRes.stoppedCaches().contains(cache.name());

            if (stopped)
                stopCacheOnReconnect(cache.context(), stoppedCaches);
            else {
                cache.onReconnected();

                reconnected.add(cache);

                if (cache.context().userCache()) {
                    // Re-create cache structures inside indexing in order to apply recent schema changes.
                    GridCacheContextInfo cacheInfo = new GridCacheContextInfo(cache.context(), false);

                    DynamicCacheDescriptor desc = cacheDescriptor(cacheInfo.name());

                    assert desc != null : cacheInfo.name();

                    boolean rmvIdx = !cache.context().group().persistenceEnabled();

                    ctx.query().onCacheStop0(cacheInfo, rmvIdx);
                    ctx.query().onCacheStart0(cacheInfo, desc.schema(), desc.sql());
                }
            }
        }

        final Set<Integer> stoppedGrps = reconnectRes.stoppedCacheGroups();

        for (CacheGroupContext grp : cacheGrps.values()) {
            if (stoppedGrps.contains(grp.groupId()))
                cacheGrps.remove(grp.groupId());
            else
                grp.onReconnected();
        }

        sharedCtx.onReconnected(active);

        for (GridCacheAdapter cache : reconnected)
            cache.context().gate().reconnected(false);

        if (!stoppedCaches.isEmpty())
            return sharedCtx.exchange().deferStopCachesOnClientReconnect(stoppedCaches);

        return null;
    }

    /**
     * Initialize query infrastructure for not started cache.
     *
     * @param cacheDesc Cache descriptor.
     * @throws IgniteCheckedException If failed.
     */
    public void initQueryStructuresForNotStartedCache(DynamicCacheDescriptor cacheDesc) throws IgniteCheckedException {
        QuerySchema schema = cacheDesc.schema() != null ? cacheDesc.schema() : new QuerySchema();

        GridCacheContextInfo cacheInfo = new GridCacheContextInfo(cacheDesc);

        ctx.query().onCacheStart(cacheInfo, schema, cacheDesc.sql());
    }

    /**
     * @param cache Cache to stop.
     * @param cancel Cancel flag.
     * @param destroy Destroy data flag. Setting to <code>true</code> will remove all cache data.
     */
    @SuppressWarnings({"unchecked"})
    private void stopCache(GridCacheAdapter<?, ?> cache, boolean cancel, boolean destroy) {
        GridCacheContext ctx = cache.context();

        try {
            if (!cache.isNear() && ctx.shared().wal() != null) {
                try {
                    ctx.shared().wal().flush(null, false);
                }
                catch (IgniteCheckedException e) {
                    U.error(log, "Failed to flush write-ahead log on cache stop " +
                        "[cache=" + ctx.name() + "]", e);
                }
            }

            sharedCtx.removeCacheContext(ctx);

            cache.stop();

            GridCacheContextInfo cacheInfo = new GridCacheContextInfo(ctx, false);

            ctx.kernalContext().query().onCacheStop(cacheInfo, !cache.context().group().persistenceEnabled() || destroy);

            if (isNearEnabled(ctx)) {
                GridDhtCacheAdapter dht = ctx.near().dht();

                // Check whether dht cache has been started.
                if (dht != null) {
                    dht.stop();

                    GridCacheContext<?, ?> dhtCtx = dht.context();

                    List<GridCacheManager> dhtMgrs = dhtManagers(dhtCtx);

                    for (ListIterator<GridCacheManager> it = dhtMgrs.listIterator(dhtMgrs.size()); it.hasPrevious(); ) {
                        GridCacheManager mgr = it.previous();

                        mgr.stop(cancel, destroy);
                    }
                }
            }

            List<GridCacheManager> mgrs = ctx.managers();

            Collection<GridCacheManager> excludes = dhtExcludes(ctx);

            // Reverse order.
            for (ListIterator<GridCacheManager> it = mgrs.listIterator(mgrs.size()); it.hasPrevious(); ) {
                GridCacheManager mgr = it.previous();

                if (!excludes.contains(mgr))
                    mgr.stop(cancel, destroy);
            }

            ctx.kernalContext().continuous().onCacheStop(ctx);

            ctx.kernalContext().cache().context().snapshot().onCacheStop(ctx, destroy);

            ctx.kernalContext().coordinators().onCacheStop(ctx);

            ctx.group().stopCache(ctx, destroy);

            U.stopLifecycleAware(log, lifecycleAwares(ctx.group(), cache.configuration(), ctx.store().configuredStore()));

            try {
                IgniteWriteAheadLogManager wal;

                if ((wal = sharedCtx.wal()) != null)
                    wal.flush(null, false);
            }
            catch (IgniteCheckedException e) {
                U.error(log, "Failed to flush WAL data while destroying cache" +
                    "[cache=" + ctx.name() + "]", e);
            }

            try {
                IgnitePageStoreManager pageStore;

                if (destroy && (pageStore = sharedCtx.pageStore()) != null)
                    pageStore.removeCacheData(new StoredCacheData(ctx.config()));
            }
            catch (IgniteCheckedException e) {
                U.error(log, "Failed to delete cache configuration data while destroying cache" +
                    "[cache=" + ctx.name() + "]", e);
            }

            if (log.isInfoEnabled()) {
                if (ctx.group().sharedGroup())
                    log.info("Stopped cache [cacheName=" + cache.name() + ", group=" + ctx.group().name() + ']');
                else
                    log.info("Stopped cache [cacheName=" + cache.name() + ']');
            }
        }
        finally {
            cleanup(ctx);
        }
    }

    /**
     * @throws IgniteCheckedException If failed to wait.
     */
    public void awaitStarted() throws IgniteCheckedException {
        U.await(cacheStartedLatch);
    }

    /**
     * @param cache Cache.
     * @throws IgniteCheckedException If failed.
     */
    private void onKernalStart(GridCacheAdapter<?, ?> cache) throws IgniteCheckedException {
        GridCacheContext<?, ?> ctx = cache.context();

        // Start DHT cache as well.
        if (isNearEnabled(ctx)) {
            GridDhtCacheAdapter dht = ctx.near().dht();

            GridCacheContext<?, ?> dhtCtx = dht.context();

            for (GridCacheManager mgr : dhtManagers(dhtCtx))
                mgr.onKernalStart();

            dht.onKernalStart();

            if (log.isDebugEnabled())
                log.debug("Executed onKernalStart() callback for DHT cache: " + dht.name());
        }

        for (GridCacheManager mgr : F.view(ctx.managers(), F0.notContains(dhtExcludes(ctx))))
            mgr.onKernalStart();

        cache.onKernalStart();

        if (ctx.events().isRecordable(EventType.EVT_CACHE_STARTED))
            ctx.events().addEvent(EventType.EVT_CACHE_STARTED);

        if (log.isDebugEnabled())
            log.debug("Executed onKernalStart() callback for cache [name=" + cache.name() + ", mode=" +
                cache.configuration().getCacheMode() + ']');
    }

    /**
     * @param cache Cache to stop.
     * @param cancel Cancel flag.
     */
    @SuppressWarnings("unchecked")
    private void onKernalStop(GridCacheAdapter<?, ?> cache, boolean cancel) {
        GridCacheContext ctx = cache.context();

        if (isNearEnabled(ctx)) {
            GridDhtCacheAdapter dht = ctx.near().dht();

            if (dht != null) {
                GridCacheContext<?, ?> dhtCtx = dht.context();

                for (GridCacheManager mgr : dhtManagers(dhtCtx))
                    mgr.onKernalStop(cancel);

                dht.onKernalStop();
            }
        }

        List<GridCacheManager> mgrs = ctx.managers();

        Collection<GridCacheManager> excludes = dhtExcludes(ctx);

        // Reverse order.
        for (ListIterator<GridCacheManager> it = mgrs.listIterator(mgrs.size()); it.hasPrevious(); ) {
            GridCacheManager mgr = it.previous();

            if (!excludes.contains(mgr))
                mgr.onKernalStop(cancel);
        }

        cache.onKernalStop();

        if (!ctx.isRecoveryMode() && ctx.events().isRecordable(EventType.EVT_CACHE_STOPPED))
            ctx.events().addEvent(EventType.EVT_CACHE_STOPPED);
    }

    /**
     * @param cfg Cache configuration to use to create cache.
     * @param grp Cache group.
     * @param desc Cache descriptor.
     * @param locStartTopVer Current topology version.
     * @param cacheObjCtx Cache object context.
     * @param affNode {@code True} if local node affinity node.
     * @param disabledAfterStart If true, then we will discard restarting state from proxies. If false then we will
     * change state of proxies to restarting
     * @return Cache context.
     * @throws IgniteCheckedException If failed to create cache.
     */
    private GridCacheContext<?, ?> createCacheContext(
        CacheConfiguration<?, ?> cfg,
        CacheGroupContext grp,
        DynamicCacheDescriptor desc,
        AffinityTopologyVersion locStartTopVer,
        CacheObjectContext cacheObjCtx,
        boolean affNode,
        boolean disabledAfterStart,
        boolean recoveryMode
    ) throws IgniteCheckedException {
        assert cfg != null;

        if (cfg.getCacheStoreFactory() instanceof GridCacheLoaderWriterStoreFactory) {
            GridCacheLoaderWriterStoreFactory factory = (GridCacheLoaderWriterStoreFactory)cfg.getCacheStoreFactory();

            prepare(cfg, factory.loaderFactory());
            prepare(cfg, factory.writerFactory());
        }
        else
            prepare(cfg, cfg.getCacheStoreFactory());

        CacheStore cfgStore = cfg.getCacheStoreFactory() != null ? cfg.getCacheStoreFactory().create() : null;

        ValidationOnNodeJoinUtils.validate(ctx.config(), cfg, desc.cacheType(), cfgStore, ctx, log, (x, y) -> {
            try {
                assertParameter(x, y);
            }
            catch (IgniteCheckedException ex) {
                return ex;
            }

            return null;
        });

        CachePluginManager pluginMgr = new CachePluginManager(ctx, cfg);

        pluginMgr.validate();

        if (!recoveryMode && cfg.getAtomicityMode() == TRANSACTIONAL_SNAPSHOT && grp.affinityNode())
            sharedCtx.coordinators().ensureStarted();

        sharedCtx.jta().registerCache(cfg);

        // Skip suggestions for internal caches.
        if (desc.cacheType().userCache())
            suggestOptimizations(cfg, cfgStore != null);

        Collection<Object> toPrepare = new ArrayList<>();

        if (cfgStore instanceof GridCacheLoaderWriterStore) {
            toPrepare.add(((GridCacheLoaderWriterStore)cfgStore).loader());
            toPrepare.add(((GridCacheLoaderWriterStore)cfgStore).writer());
        }
        else
            toPrepare.add(cfgStore);

        prepare(cfg, toPrepare);

        U.startLifecycleAware(lifecycleAwares(grp, cfg, cfgStore));

        boolean nearEnabled = GridCacheUtils.isNearEnabled(cfg);

        CacheCompressionManager compressMgr = new CacheCompressionManager();
        GridCacheAffinityManager affMgr = new GridCacheAffinityManager();
        GridCacheEventManager evtMgr = new GridCacheEventManager();
        CacheEvictionManager evictMgr = (nearEnabled || cfg.isOnheapCacheEnabled())
            ? new GridCacheEvictionManager()
            : new CacheOffheapEvictionManager();
        GridCacheQueryManager<Object, Object> qryMgr = new GridCacheQueryManager();
        CacheContinuousQueryManager contQryMgr = new CacheContinuousQueryManager();
        CacheDataStructuresManager dataStructuresMgr = new CacheDataStructuresManager();
        GridCacheTtlManager ttlMgr = new GridCacheTtlManager();

        CacheConflictResolutionManager rslvrMgr = pluginMgr.createComponent(CacheConflictResolutionManager.class);
        GridCacheDrManager drMgr = pluginMgr.createComponent(GridCacheDrManager.class);
        CacheStoreManager storeMgr = pluginMgr.createComponent(CacheStoreManager.class);

        if (cfgStore == null)
            storeMgr.initialize(null, sesHolders);
        else
            initializationProtector.protect(cfgStore, () -> storeMgr.initialize(cfgStore, sesHolders));

        GridCacheContext<?, ?> cacheCtx = new GridCacheContext(
            ctx,
            sharedCtx,
            cfg,
            grp,
            desc.cacheType(),
            locStartTopVer,
            desc.deploymentId(),
            affNode,
            true,
            desc.cacheConfiguration().isStatisticsEnabled(),
            recoveryMode,
            /*
             * Managers in starting order!
             * ===========================
             */
            compressMgr,
            evtMgr,
            storeMgr,
            evictMgr,
            qryMgr,
            contQryMgr,
            dataStructuresMgr,
            ttlMgr,
            drMgr,
            rslvrMgr,
            pluginMgr,
            affMgr
        );

        cacheCtx.cacheObjectContext(cacheObjCtx);

        GridCacheAdapter cache = null;

        switch (cfg.getCacheMode()) {
            case PARTITIONED:
            case REPLICATED: {
                if (nearEnabled) {
                    switch (cfg.getAtomicityMode()) {
                        case TRANSACTIONAL:
                        case TRANSACTIONAL_SNAPSHOT: {
                            cache = new GridNearTransactionalCache(cacheCtx);

                            break;
                        }
                        case ATOMIC: {
                            cache = new GridNearAtomicCache(cacheCtx);

                            break;
                        }

                        default: {
                            assert false : "Invalid cache atomicity mode: " + cfg.getAtomicityMode();
                        }
                    }
                }
                else {
                    switch (cfg.getAtomicityMode()) {
                        case TRANSACTIONAL:
                        case TRANSACTIONAL_SNAPSHOT: {
                            cache = cacheCtx.affinityNode() ?
                                new GridDhtColocatedCache(cacheCtx) :
                                new GridDhtColocatedCache(cacheCtx, new GridNoStorageCacheMap());

                            break;
                        }
                        case ATOMIC: {
                            cache = cacheCtx.affinityNode() ?
                                new GridDhtAtomicCache(cacheCtx) :
                                new GridDhtAtomicCache(cacheCtx, new GridNoStorageCacheMap());

                            break;
                        }

                        default: {
                            assert false : "Invalid cache atomicity mode: " + cfg.getAtomicityMode();
                        }
                    }
                }

                break;
            }

            default: {
                assert false : "Invalid cache mode: " + cfg.getCacheMode();
            }
        }

        cache.active(!disabledAfterStart);

        cacheCtx.cache(cache);

        GridCacheContext<?, ?> ret = cacheCtx;

        /*
         * Create DHT cache.
         * ================
         */
        if (nearEnabled) {
            /*
             * Specifically don't create the following managers
             * here and reuse the one from Near cache:
             * 1. GridCacheVersionManager
             * 2. GridCacheIoManager
             * 3. GridCacheDeploymentManager
             * 4. GridCacheQueryManager (note, that we start it for DHT cache though).
             * 5. CacheContinuousQueryManager (note, that we start it for DHT cache though).
             * 6. GridCacheDgcManager
             * 7. GridCacheTtlManager.
             * ===============================================
             */
            evictMgr = cfg.isOnheapCacheEnabled() ? new GridCacheEvictionManager() : new CacheOffheapEvictionManager();
            evtMgr = new GridCacheEventManager();
            pluginMgr = new CachePluginManager(ctx, cfg);
            drMgr = pluginMgr.createComponent(GridCacheDrManager.class);

            cacheCtx = new GridCacheContext(
                ctx,
                sharedCtx,
                cfg,
                grp,
                desc.cacheType(),
                locStartTopVer,
                desc.deploymentId(),
                affNode,
                true,
                desc.cacheConfiguration().isStatisticsEnabled(),
                recoveryMode,
                /*
                 * Managers in starting order!
                 * ===========================
                 */
                compressMgr,
                evtMgr,
                storeMgr,
                evictMgr,
                qryMgr,
                contQryMgr,
                dataStructuresMgr,
                ttlMgr,
                drMgr,
                rslvrMgr,
                pluginMgr,
                affMgr
            );

            cacheCtx.cacheObjectContext(cacheObjCtx);

            GridDhtCacheAdapter dht = null;

            switch (cfg.getAtomicityMode()) {
                case TRANSACTIONAL:
                case TRANSACTIONAL_SNAPSHOT: {
                    assert cache instanceof GridNearTransactionalCache;

                    GridNearTransactionalCache near = (GridNearTransactionalCache)cache;

                    GridDhtCache dhtCache = cacheCtx.affinityNode() ?
                        new GridDhtCache(cacheCtx) :
                        new GridDhtCache(cacheCtx, new GridNoStorageCacheMap());

                    dhtCache.near(near);

                    near.dht(dhtCache);

                    dht = dhtCache;

                    break;
                }
                case ATOMIC: {
                    assert cache instanceof GridNearAtomicCache;

                    GridNearAtomicCache near = (GridNearAtomicCache)cache;

                    GridDhtAtomicCache dhtCache = cacheCtx.affinityNode() ?
                        new GridDhtAtomicCache(cacheCtx) :
                        new GridDhtAtomicCache(cacheCtx, new GridNoStorageCacheMap());

                    dhtCache.near(near);

                    near.dht(dhtCache);

                    dht = dhtCache;

                    break;
                }

                default: {
                    assert false : "Invalid cache atomicity mode: " + cfg.getAtomicityMode();
                }
            }

            cacheCtx.cache(dht);
        }

        if (!CU.isUtilityCache(cache.name()) && !CU.isSystemCache(cache.name())) {
            registerMbean(cache.localMxBean(), cache.name());
            registerMbean(cache.clusterMxBean(), cache.name());
        }

        return ret;
    }

    /**
     * @param reqs Cache requests to start.
     * @param fut Completable future.
     */
    public void registrateProxyRestart(Map<String, DynamicCacheChangeRequest> reqs, GridFutureAdapter<?> fut) {
        for (IgniteCacheProxyImpl<?, ?> proxy : jCacheProxies.values()) {
            if (reqs.containsKey(proxy.getName()) &&
                proxy.isRestarting() &&
                !reqs.get(proxy.getName()).disabledAfterStart()
            )
                proxy.registrateFutureRestart(fut);
        }
    }

    /**
     * @param reqs Cache requests to start.
     * @param initVer Init exchange version.
     * @param doneVer Finish excahnge vertison.
     */
    public void completeProxyRestart(
        Map<String, DynamicCacheChangeRequest> reqs,
        AffinityTopologyVersion initVer,
        AffinityTopologyVersion doneVer
    ) {
        if (initVer == null || doneVer == null)
            return;

        for (GridCacheAdapter<?, ?> cache : caches.values()) {
            GridCacheContext<?, ?> cacheCtx = cache.context();

            if (reqs.containsKey(cache.name()) ||
                (cacheCtx.startTopologyVersion().compareTo(initVer) <= 0 ||
                    cacheCtx.startTopologyVersion().compareTo(doneVer) <= 0))
                completeProxyInitialize(cache.name());

            if (
                cacheCtx.startTopologyVersion().compareTo(initVer) >= 0 &&
                    cacheCtx.startTopologyVersion().compareTo(doneVer) <= 0
            ) {
                IgniteCacheProxyImpl<?, ?> proxy = jCacheProxies.get(cache.name());

                boolean canRestart = true;

                DynamicCacheChangeRequest req = reqs.get(cache.name());

                if (req != null) {
                    canRestart = !req.disabledAfterStart();
                }

                if (proxy != null && proxy.isRestarting() && canRestart) {
                    proxy.onRestarted(cacheCtx, cache);

                    if (cacheCtx.dataStructuresCache())
                        ctx.dataStructures().restart(cache.name(), proxy.internalProxy());
                }
            }
        }
    }

    /**
     * Gets a collection of currently started caches.
     *
     * @return Collection of started cache names.
     */
    public Collection<String> cacheNames() {
        return F.viewReadOnly(cacheDescriptors().values(),
            new IgniteClosure<DynamicCacheDescriptor, String>() {
                @Override public String apply(DynamicCacheDescriptor desc) {
                    return desc.cacheConfiguration().getName();
                }
            });
    }

    /**
     * Gets public cache that can be used for query execution. If cache isn't created on current node it will be
     * started.
     *
     * @param start Start cache.
     * @return Cache or {@code null} if there is no suitable cache.
     * @throws IgniteCheckedException If failed.
     */
    public IgniteCacheProxy<?, ?> getOrStartPublicCache(boolean start) throws IgniteCheckedException {
        // Try to find started cache first.
        for (Map.Entry<String, GridCacheAdapter<?, ?>> e : caches.entrySet()) {
            if (!e.getValue().context().userCache())
                continue;

            return publicJCache(e.getValue().name());
        }

        if (start) {
            for (Map.Entry<String, DynamicCacheDescriptor> e : cachesInfo.registeredCaches().entrySet()) {
                DynamicCacheDescriptor desc = e.getValue();

                if (!desc.cacheType().userCache())
                    continue;

                dynamicStartCache(null, desc.cacheName(), null, false, true, true).get();

                return publicJCache(desc.cacheName());
            }
        }

        return null;
    }

    /**
     * Gets a collection of currently started public cache names.
     *
     * @return Collection of currently started public cache names
     */
    public Collection<String> publicCacheNames() {
        return F.viewReadOnly(cacheDescriptors().values(),
            new IgniteClosure<DynamicCacheDescriptor, String>() {
                @Override public String apply(DynamicCacheDescriptor desc) {
                    return desc.cacheConfiguration().getName();
                }
            },
            new IgnitePredicate<DynamicCacheDescriptor>() {
                @Override public boolean apply(DynamicCacheDescriptor desc) {
                    return desc.cacheType().userCache();
                }
            }
        );
    }

    /**
     * Gets a collection of currently started public cache names.
     *
     * @return Collection of currently started public cache names
     */
    public Collection<String> publicAndDsCacheNames() {
        return F.viewReadOnly(cacheDescriptors().values(),
            new IgniteClosure<DynamicCacheDescriptor, String>() {
                @Override public String apply(DynamicCacheDescriptor desc) {
                    return desc.cacheConfiguration().getName();
                }
            },
            new IgnitePredicate<DynamicCacheDescriptor>() {
                @Override public boolean apply(DynamicCacheDescriptor desc) {
                    return desc.cacheType().userCache() || desc.cacheType() == CacheType.DATA_STRUCTURES;
                }
            }
        );
    }

    /**
     * Gets cache mode.
     *
     * @param cacheName Cache name to check.
     * @return Cache mode.
     */
    public CacheMode cacheMode(String cacheName) {
        assert cacheName != null;

        DynamicCacheDescriptor desc = cacheDescriptor(cacheName);

        return desc != null ? desc.cacheConfiguration().getCacheMode() : null;
    }

    /**
     * @return Caches to be started when this node starts.
     */
    @Nullable public LocalJoinCachesContext localJoinCachesContext() {
        if (ctx.discovery().localNode().order() == 1 && alreadyFiltered.compareAndSet(false, true)) {
            cachesInfo.filterDynamicCacheDescriptors(locCfgMgr.localCachesOnStart());
        }

        return cachesInfo.localJoinCachesContext();
    }

    /**
     * @param exchTopVer Local join exchange future version.
     * @param locJoinCtx Local join cache context.
     * @throws IgniteCheckedException If failed.
     * @return Cache start future.
     */
    public IgniteInternalFuture<?> startCachesOnLocalJoin(
        AffinityTopologyVersion exchTopVer,
        LocalJoinCachesContext locJoinCtx
    ) throws IgniteCheckedException {
        long time = U.currentTimeMillis();

        if (locJoinCtx == null)
            return new GridFinishedFuture<>();

        IgniteInternalFuture<?> res = sharedCtx.affinity().initCachesOnLocalJoin(
            locJoinCtx.cacheGroupDescriptors(), locJoinCtx.cacheDescriptors());

        List<StartCacheInfo> startCacheInfos = locJoinCtx.caches().stream()
            .map(cacheInfo -> new StartCacheInfo(cacheInfo.get1(), cacheInfo.get2(), exchTopVer, false))
            .collect(Collectors.toList());

        locJoinCtx.initCaches()
            .forEach(cacheDesc -> {
                try {
                    initQueryStructuresForNotStartedCache(cacheDesc);
                }
                catch (Exception e) {
                    log.error("Can't initialize query structures for not started cache [cacheName=" + cacheDesc.cacheName() + "]");
                }
            });

        prepareStartCaches(startCacheInfos);

        context().exchange().exchangerUpdateHeartbeat();

        if (log.isInfoEnabled())
            log.info("Starting caches on local join performed in " + (U.currentTimeMillis() - time) + " ms.");

        return res;
    }

    /**
     * @param node Joined node.
     * @return {@code True} if there are new caches received from joined node.
     */
    public boolean hasCachesReceivedFromJoin(ClusterNode node) {
        return cachesInfo.hasCachesReceivedFromJoin(node.id());
    }

    /**
     * Starts statically configured caches received from remote nodes during exchange.
     *
     * @param nodeId Joining node ID.
     * @param exchTopVer Current exchange version.
     * @return Started caches descriptors.
     * @throws IgniteCheckedException If failed.
     */
    public Collection<DynamicCacheDescriptor> startReceivedCaches(UUID nodeId, AffinityTopologyVersion exchTopVer)
        throws IgniteCheckedException {
        List<DynamicCacheDescriptor> receivedCaches = cachesInfo.cachesReceivedFromJoin(nodeId);

        List<StartCacheInfo> startCacheInfos = receivedCaches.stream()
            .filter(desc -> isLocalAffinity(desc.groupDescriptor().config()))
            .map(desc -> new StartCacheInfo(desc, null, exchTopVer, false))
            .collect(Collectors.toList());

        prepareStartCaches(startCacheInfos);

        return receivedCaches;
    }

    /**
     * @param cacheConfiguration Checked configuration.
     * @return {@code true} if local node is affinity node for cache.
     */
    private boolean isLocalAffinity(CacheConfiguration cacheConfiguration) {
        return CU.affinityNode(ctx.discovery().localNode(), cacheConfiguration.getNodeFilter());
    }

    /**
     * Start all input caches in parallel.
     *
     * @param startCacheInfos All caches information for start.
     * @throws IgniteCheckedException If failed.
     */
    void prepareStartCaches(Collection<StartCacheInfo> startCacheInfos) throws IgniteCheckedException {
        prepareStartCaches(startCacheInfos, (data, operation) -> operation.apply(data));
    }

    /**
     * Trying to start all input caches in parallel and skip failed caches.
     *
     * @param startCacheInfos Caches info for start.
     * @return Caches which was failed.
     * @throws IgniteCheckedException if failed.
     */
    Map<StartCacheInfo, IgniteCheckedException> prepareStartCachesIfPossible(
        Collection<StartCacheInfo> startCacheInfos) throws IgniteCheckedException {
        HashMap<StartCacheInfo, IgniteCheckedException> failedCaches = new HashMap<>();

        prepareStartCaches(startCacheInfos, (data, operation) -> {
            try {
                operation.apply(data);
            }
            catch (IgniteInterruptedCheckedException e) {
                throw e;
            }
            catch (IgniteCheckedException e) {
                log.warning("Cache can not be started : cache=" + data.getStartedConfiguration().getName());

                failedCaches.put(data, e);
            }
        });

        return failedCaches;
    }

    /**
     * Start all input caches in parallel.
     *
     * @param startCacheInfos All caches information for start.
     * @param cacheStartFailHandler Fail handler for one cache start.
     */
    private void prepareStartCaches(
        Collection<StartCacheInfo> startCacheInfos,
        StartCacheFailHandler<StartCacheInfo, Void> cacheStartFailHandler
    ) throws IgniteCheckedException {
        if (!IGNITE_ALLOW_START_CACHES_IN_PARALLEL || startCacheInfos.size() <= 1) {
            for (StartCacheInfo startCacheInfo : startCacheInfos) {
                cacheStartFailHandler.handle(
                    startCacheInfo,
                    cacheInfo -> {
                        prepareCacheStart(
                            cacheInfo.getCacheDescriptor(),
                            cacheInfo.getReqNearCfg(),
                            cacheInfo.getExchangeTopVer(),
                            cacheInfo.isDisabledAfterStart(),
                            cacheInfo.isClientCache()
                        );

                        return null;
                    }
                );

                context().exchange().exchangerUpdateHeartbeat();
            }
        }
        else {
            Map<StartCacheInfo, GridCacheContext> cacheContexts = new ConcurrentHashMap<>();

            // Reserve at least 2 threads for system operations.
            int parallelismLvl = U.availableThreadCount(ctx, GridIoPolicy.SYSTEM_POOL, 2);

            doInParallel(
                parallelismLvl,
                sharedCtx.kernalContext().getSystemExecutorService(),
                startCacheInfos,
                startCacheInfo -> {
                    cacheStartFailHandler.handle(
                        startCacheInfo,
                        cacheInfo -> {
                            GridCacheContext cacheCtx = prepareCacheContext(
                                cacheInfo.getCacheDescriptor(),
                                cacheInfo.getReqNearCfg(),
                                cacheInfo.getExchangeTopVer(),
                                cacheInfo.isDisabledAfterStart()
                            );
                            cacheContexts.put(cacheInfo, cacheCtx);

                            context().exchange().exchangerUpdateHeartbeat();

                            return null;
                        }
                    );

                    return null;
                }
            );

            /*
             * This hack required because we can't start sql schema in parallel by folowing reasons:
             * * checking index to duplicate(and other checking) require one order on every nodes.
             * * onCacheStart and createSchema contains a lot of mutex.
             *
             * TODO IGNITE-9729
             */
            Set<StartCacheInfo> successfullyPreparedCaches = cacheContexts.keySet();

            List<StartCacheInfo> cacheInfosInOriginalOrder = startCacheInfos.stream()
                .filter(successfullyPreparedCaches::contains)
                .collect(Collectors.toList());

            for (StartCacheInfo startCacheInfo : cacheInfosInOriginalOrder) {
                cacheStartFailHandler.handle(
                    startCacheInfo,
                    cacheInfo -> {
                        GridCacheContext cctx = cacheContexts.get(cacheInfo);

                        if (!cctx.isRecoveryMode()) {
                            ctx.query().onCacheStart(
                                new GridCacheContextInfo(cctx, cacheInfo.isClientCache()),
                                cacheInfo.getCacheDescriptor().schema() != null
                                    ? cacheInfo.getCacheDescriptor().schema()
                                    : new QuerySchema(),
                                cacheInfo.getCacheDescriptor().sql()
                            );
                        }

                        context().exchange().exchangerUpdateHeartbeat();

                        return null;
                    }
                );
            }

            doInParallel(
                parallelismLvl,
                sharedCtx.kernalContext().getSystemExecutorService(),
                cacheContexts.entrySet(),
                cacheCtxEntry -> {
                    cacheStartFailHandler.handle(
                        cacheCtxEntry.getKey(),
                        cacheInfo -> {
                            GridCacheContext<?, ?> cacheContext = cacheCtxEntry.getValue();

                            if (cacheContext.isRecoveryMode())
                                finishRecovery(cacheInfo.getExchangeTopVer(), cacheContext);
                            else
                                onCacheStarted(cacheCtxEntry.getValue());

                            context().exchange().exchangerUpdateHeartbeat();

                            return null;
                        }
                    );

                    return null;
                }
            );
        }
    }

    /**
     * @param desc Cache descriptor.
     * @param reqNearCfg Near configuration if specified for client cache start request.
     * @param exchTopVer Current exchange version.
     * @param disabledAfterStart If true, then we will discard restarting state from proxies. If false then we will
     * change state of proxies to restarting
     * @param clientCache Whether the cache is started on a client node.
     * @throws IgniteCheckedException If failed.
     */
    public void prepareCacheStart(
        DynamicCacheDescriptor desc,
        @Nullable NearCacheConfiguration reqNearCfg,
        AffinityTopologyVersion exchTopVer,
        boolean disabledAfterStart,
        boolean clientCache
    ) throws IgniteCheckedException {
        GridCacheContext cacheCtx = prepareCacheContext(desc, reqNearCfg, exchTopVer, disabledAfterStart);

        if (cacheCtx.isRecoveryMode())
            finishRecovery(exchTopVer, cacheCtx);
        else {
            ctx.query().onCacheStart(
                    new GridCacheContextInfo(cacheCtx, clientCache),
                    desc.schema() != null ? desc.schema() : new QuerySchema(),
                    desc.sql()
            );

            onCacheStarted(cacheCtx);
        }
    }

    /**
     * Preparing cache context to start.
     *
     * @param desc Cache descriptor.
     * @param reqNearCfg Near configuration if specified for client cache start request.
     * @param exchTopVer Current exchange version.
     * @param disabledAfterStart If true, then we will discard restarting state from proxies. If false then we will change
     *  state of proxies to restarting
     * @return Created {@link GridCacheContext}.
     * @throws IgniteCheckedException if failed.
     */
    private GridCacheContext prepareCacheContext(
        DynamicCacheDescriptor desc,
        @Nullable NearCacheConfiguration reqNearCfg,
        AffinityTopologyVersion exchTopVer,
        boolean disabledAfterStart
    ) throws IgniteCheckedException {
        desc = enricher().enrich(desc, isLocalAffinity(desc.cacheConfiguration()));

        CacheConfiguration startCfg = desc.cacheConfiguration();

        if (caches.containsKey(startCfg.getName())) {
            GridCacheAdapter<?, ?> existingCache = caches.get(startCfg.getName());

            GridCacheContext<?, ?> cctx = existingCache.context();

            assert cctx.isRecoveryMode();

            QuerySchema localSchema = recovery.querySchemas.get(desc.cacheId());

            QuerySchemaPatch localSchemaPatch = localSchema.makePatch(desc.schema().entities());

            // Cache schema is changed after restart, workaround is stop existing cache and start new.
            if (!localSchemaPatch.isEmpty() || localSchemaPatch.hasConflicts())
                stopCacheSafely(cctx);
            else
                return existingCache.context();
        }

        assert !caches.containsKey(startCfg.getName()) : startCfg.getName();

        CacheConfiguration ccfg = new CacheConfiguration(startCfg);

        CacheObjectContext cacheObjCtx = ctx.cacheObjects().contextForCache(ccfg);

        boolean affNode = checkForAffinityNode(desc, reqNearCfg, ccfg);

        ctx.cache().context().database().checkpointReadLock();

        try {
            CacheGroupContext grp = getOrCreateCacheGroupContext(
                desc, exchTopVer, cacheObjCtx, affNode, startCfg.getGroupName(), false);

            GridCacheContext cacheCtx = createCacheContext(ccfg,
                grp,
                desc,
            exchTopVer,
            cacheObjCtx,
            affNode,
                disabledAfterStart,
                false
            );

            initCacheContext(cacheCtx, ccfg);

            return cacheCtx;
        }
        finally {
            ctx.cache().context().database().checkpointReadUnlock();
        }
    }

    /**
     * Stops cache under checkpoint lock.
     *
     * @param cctx Cache context.
     */
    private void stopCacheSafely(GridCacheContext<?, ?> cctx) {
        sharedCtx.database().checkpointReadLock();

        try {
            prepareCacheStop(cctx.name(), false);

            if (!cctx.group().hasCaches())
                stopCacheGroup(cctx.group().groupId());
        }
        finally {
            sharedCtx.database().checkpointReadUnlock();
        }

    }

    /**
     * Finishes recovery for given cache context.
     *
     * @param cacheStartVer Cache join to topology version.
     * @param cacheContext Cache context.
     * @throws IgniteCheckedException If failed.
     */
    private void finishRecovery(
        AffinityTopologyVersion cacheStartVer,
        GridCacheContext<?, ?> cacheContext
    ) throws IgniteCheckedException {
        CacheGroupContext groupContext = cacheContext.group();

        // Take cluster-wide cache descriptor and try to update local cache and cache group parameters.
        DynamicCacheDescriptor updatedDescriptor = F.nonNull(cacheDescriptor(cacheContext.cacheId()));

        groupContext.finishRecovery(
            cacheStartVer,
            updatedDescriptor.receivedFrom(),
            isLocalAffinity(updatedDescriptor.cacheConfiguration())
        );

        cacheContext.finishRecovery(cacheStartVer, updatedDescriptor);

        if (cacheContext.config().getAtomicityMode() == TRANSACTIONAL_SNAPSHOT && groupContext.affinityNode())
            sharedCtx.coordinators().ensureStarted();

        onKernalStart(cacheContext.cache());

        if (log.isInfoEnabled())
            log.info("Finished recovery for cache [cache=" + cacheContext.name()
                + ", grp=" + groupContext.cacheOrGroupName() + ", startVer=" + cacheStartVer + "]");
    }

    /**
     * Stops all caches and groups, that was recovered, but not activated on node join. Such caches can remain only if
     * it was filtered by node filter on current node. It's impossible to check whether current node is affinity node
     * for given cache before join to topology.
     */
    public void shutdownNotFinishedRecoveryCaches() {
        for (GridCacheAdapter cacheAdapter : caches.values()) {
            GridCacheContext cacheContext = cacheAdapter.context();

            if (cacheContext.isRecoveryMode()) {
                assert !isLocalAffinity(cacheContext.config())
                    : "Cache " + cacheAdapter.context() + " is still in recovery mode after start, but not activated.";

                stopCacheSafely(cacheContext);
            }
        }
    }

    /**
     * Check for affinity node and customize near configuration if needed.
     *
     * @param desc Cache descriptor.
     * @param reqNearCfg Near configuration if specified for client cache start request.
     * @param ccfg Cache configuration to use.
     * @return {@code true} if it is affinity node for cache.
     */
    private boolean checkForAffinityNode(
        DynamicCacheDescriptor desc,
        @Nullable NearCacheConfiguration reqNearCfg,
        CacheConfiguration ccfg
    ) {
        if (isLocalAffinity(desc.cacheConfiguration()))
            return true;

        ccfg.setNearConfiguration(reqNearCfg);

        return false;
    }

    /**
     * Prepare page store for start cache.
     *
     * @param desc Cache descriptor.
     * @param affNode {@code true} if it is affinity node for cache.
     * @throws IgniteCheckedException if failed.
     */
    public void preparePageStore(DynamicCacheDescriptor desc, boolean affNode) throws IgniteCheckedException {
        if (sharedCtx.pageStore() != null && affNode)
            initializationProtector.protect(
                desc.groupDescriptor().groupId(),
                () -> F.nonNull(sharedCtx.pageStore()).initializeForCache(desc.groupDescriptor(), desc.toStoredData(splitter))
            );
    }

    /**
     * Prepare cache group to start cache.
     *
     * @param desc Cache descriptor.
     * @param exchTopVer Current exchange version.
     * @param cacheObjCtx Cache object context.
     * @param affNode {@code true} if it is affinity node for cache.
     * @param grpName Group name.
     * @return Prepared cache group context.
     * @throws IgniteCheckedException if failed.
     */
    private CacheGroupContext getOrCreateCacheGroupContext(
        DynamicCacheDescriptor desc,
        AffinityTopologyVersion exchTopVer,
        CacheObjectContext cacheObjCtx,
        boolean affNode,
        String grpName,
        boolean recoveryMode
    ) throws IgniteCheckedException {
        if (grpName != null) {
            return initializationProtector.protect(
                desc.groupId(),
                () -> findCacheGroup(grpName),
                () -> startCacheGroup(
                    desc.groupDescriptor(),
                    desc.cacheType(),
                    affNode,
                    cacheObjCtx,
                    exchTopVer,
                    recoveryMode
                )
            );
        }

        return startCacheGroup(desc.groupDescriptor(),
            desc.cacheType(),
            affNode,
            cacheObjCtx,
            exchTopVer,
            recoveryMode
        );
    }

    /**
     * Initialize created cache context.
     *
     * @param cacheCtx Cache context to initializtion.
     * @param cfg Cache configuration.
     * @throws IgniteCheckedException if failed.
     */
    private void initCacheContext(
        GridCacheContext<?, ?> cacheCtx,
        CacheConfiguration cfg
    ) throws IgniteCheckedException {
        GridCacheAdapter cache = cacheCtx.cache();

        sharedCtx.addCacheContext(cacheCtx);

        caches.put(cacheCtx.name(), cache);

        // Intentionally compare Boolean references using '!=' below to check if the flag has been explicitly set.
        if (cfg.isStoreKeepBinary() && cfg.isStoreKeepBinary() != CacheConfiguration.DFLT_STORE_KEEP_BINARY
            && !(ctx.config().getMarshaller() instanceof BinaryMarshaller))
            U.warn(log, "CacheConfiguration.isStoreKeepBinary() configuration property will be ignored because " +
                "BinaryMarshaller is not used");

        // Start managers.
        for (GridCacheManager mgr : F.view(cacheCtx.managers(), F.notContains(dhtExcludes(cacheCtx))))
            mgr.start(cacheCtx);

        cacheCtx.initConflictResolver();

        if (GridCacheUtils.isNearEnabled(cfg)) {
            GridCacheContext<?, ?> dhtCtx = cacheCtx.near().dht().context();

            // Start DHT managers.
            for (GridCacheManager mgr : dhtManagers(dhtCtx))
                mgr.start(dhtCtx);

            dhtCtx.initConflictResolver();

            // Start DHT cache.
            dhtCtx.cache().start();

            if (log.isDebugEnabled())
                log.debug("Started DHT cache: " + dhtCtx.cache().name());
        }

        ctx.continuous().onCacheStart(cacheCtx);

        cacheCtx.cache().start();
    }

    /**
     * Handle of cache context which was fully prepared.
     *
     * @param cacheCtx Fully prepared context.
     * @throws IgniteCheckedException if failed.
     */
    private void onCacheStarted(GridCacheContext cacheCtx) throws IgniteCheckedException {
        GridCacheAdapter cache = cacheCtx.cache();
        CacheConfiguration cfg = cacheCtx.config();
        CacheGroupContext grp = cacheGrps.get(cacheCtx.groupId());

        cacheCtx.onStarted();

        String dataRegion = cfg.getDataRegionName();

        if (dataRegion == null && ctx.config().getDataStorageConfiguration() != null)
            dataRegion = ctx.config().getDataStorageConfiguration().getDefaultDataRegionConfiguration().getName();

        if (log.isInfoEnabled()) {
            log.info("Started cache [name=" + cfg.getName() +
                ", id=" + cacheCtx.cacheId() +
                (cfg.getGroupName() != null ? ", group=" + cfg.getGroupName() : "") +
                ", dataRegionName=" + dataRegion +
                ", mode=" + cfg.getCacheMode() +
                ", atomicity=" + cfg.getAtomicityMode() +
                ", backups=" + cfg.getBackups() +
                ", mvcc=" + cacheCtx.mvccEnabled() + ']');
        }

        grp.onCacheStarted(cacheCtx);

        onKernalStart(cache);
    }

    /**
     * @param desc Cache descriptor.
     * @throws IgniteCheckedException If failed.
     */
    private void startCacheInRecoveryMode(DynamicCacheDescriptor desc) throws IgniteCheckedException {
        // Only affinity nodes are able to start cache in recovery mode.
        desc = enricher().enrich(desc, true);

        CacheConfiguration cfg = desc.cacheConfiguration();

        CacheObjectContext cacheObjCtx = ctx.cacheObjects().contextForCache(cfg);

        preparePageStore(desc, true);

        CacheGroupContext grpCtx;
        GridCacheContext cacheCtx;

        ctx.cache().context().database().checkpointReadLock();

        try {
            grpCtx = getOrCreateCacheGroupContext(
                desc,
                AffinityTopologyVersion.NONE,
                cacheObjCtx,
                true,
                cfg.getGroupName(),
                true
            );

            cacheCtx = createCacheContext(cfg,
                grpCtx,
                desc,
            AffinityTopologyVersion.NONE,
            cacheObjCtx,
                true,
                false,
                true
            );

            initCacheContext(cacheCtx, cfg);
        }
        finally {
            ctx.cache().context().database().checkpointReadUnlock();
        }

        cacheCtx.onStarted();

        String dataRegion = cfg.getDataRegionName();

        if (dataRegion == null && ctx.config().getDataStorageConfiguration() != null)
            dataRegion = ctx.config().getDataStorageConfiguration().getDefaultDataRegionConfiguration().getName();

        grpCtx.onCacheStarted(cacheCtx);

        ctx.query().onCacheStart(new GridCacheContextInfo(cacheCtx, false),
            desc.schema() != null ? desc.schema() : new QuerySchema(), desc.sql());

        if (log.isInfoEnabled()) {
            log.info("Started cache in recovery mode [name=" + cfg.getName() +
                ", id=" + cacheCtx.cacheId() +
                (cfg.getGroupName() != null ? ", group=" + cfg.getGroupName() : "") +
                ", dataRegionName=" + dataRegion +
                ", mode=" + cfg.getCacheMode() +
                ", atomicity=" + cfg.getAtomicityMode() +
                ", backups=" + cfg.getBackups() +
                ", mvcc=" + cacheCtx.mvccEnabled() + ']');
        }

    }

    /**
     * @param grpName Group name.
     * @return Found group or null.
     */
    private CacheGroupContext findCacheGroup(String grpName) {
        return cacheGrps.values().stream()
            .filter(grp -> grp.sharedGroup() && grpName.equals(grp.name()))
            .findAny()
            .orElse(null);
    }

    /**
     * Restarts proxies of caches if they was marked as restarting. Requires external synchronization - shouldn't be
     * called concurrently with another caches restart.
     */
    public void restartProxies() {
        for (IgniteCacheProxyImpl<?, ?> proxy : jCacheProxies.values()) {
            if (proxy == null)
                continue;

            GridCacheContext<?, ?> cacheCtx = sharedCtx.cacheContext(CU.cacheId(proxy.getName()));

            if (cacheCtx == null)
                continue;

            if (proxy.isRestarting()) {
                caches.get(proxy.getName()).active(true);

                proxy.onRestarted(cacheCtx, cacheCtx.cache());

                if (cacheCtx.dataStructuresCache())
                    ctx.dataStructures().restart(proxy.getName(), proxy.internalProxy());
            }
        }
    }

    /**
     * Complete stopping of caches if they were marked as restarting but it failed.
     * @return Cache names of proxies which were restarted.
     */
    public List<String> resetRestartingProxies() {
        List<String> res = new ArrayList<>();

        for (Map.Entry<String, IgniteCacheProxyImpl<?, ?>> e : jCacheProxies.entrySet()) {
            IgniteCacheProxyImpl<?, ?> proxy = e.getValue();

            if (proxy == null)
                continue;

            if (proxy.isRestarting()) {
                String cacheName = e.getKey();

                res.add(cacheName);

                jCacheProxies.remove(cacheName);

                proxy.onRestarted(null, null);

                if (DataStructuresProcessor.isDataStructureCache(cacheName))
                    ctx.dataStructures().restart(cacheName, null);
            }
        }

        cachesInfo.removeRestartingCaches();

        return res;
    }

    /**
     * @param desc Group descriptor.
     * @param cacheType Cache type.
     * @param affNode Affinity node flag.
     * @param cacheObjCtx Cache object context.
     * @param exchTopVer Current topology version.
     * @return Started cache group.
     * @throws IgniteCheckedException If failed.
     */
    private CacheGroupContext startCacheGroup(
        CacheGroupDescriptor desc,
        CacheType cacheType,
        boolean affNode,
        CacheObjectContext cacheObjCtx,
        AffinityTopologyVersion exchTopVer,
        boolean recoveryMode
    ) throws IgniteCheckedException {
        desc = enricher().enrich(desc, affNode);

        CacheConfiguration cfg = new CacheConfiguration(desc.config());

        String memPlcName = cfg.getDataRegionName();

        DataRegion dataRegion = affNode ? sharedCtx.database().dataRegion(memPlcName) : null;

        boolean needToStart = (dataRegion != null) &&
            (cacheType != CacheType.USER ||
                (sharedCtx.isLazyMemoryAllocation(dataRegion) && !cacheObjCtx.kernalContext().clientNode()));

        if (needToStart)
            dataRegion.pageMemory().start();

        FreeList freeList = sharedCtx.database().freeList(memPlcName);
        ReuseList reuseList = sharedCtx.database().reuseList(memPlcName);

        boolean persistenceEnabled = recoveryMode || sharedCtx.localNode().isClient() ? desc.persistenceEnabled() :
            dataRegion != null && dataRegion.config().isPersistenceEnabled();

        CacheGroupContext grp = new CacheGroupContext(sharedCtx,
            desc.groupId(),
            desc.receivedFrom(),
            cacheType,
            cfg,
            affNode,
            dataRegion,
            cacheObjCtx,
            freeList,
            reuseList,
            exchTopVer,
            persistenceEnabled,
            desc.walEnabled(),
            recoveryMode
        );

        for (Object obj : grp.configuredUserObjects())
            prepare(cfg, obj);

        U.startLifecycleAware(grp.configuredUserObjects());

        grp.start();

        CacheGroupContext old = cacheGrps.put(desc.groupId(), grp);

        if (!grp.systemCache() && !U.IGNITE_MBEANS_DISABLED) {
            try {
                U.registerMBean(ctx.config().getMBeanServer(), ctx.igniteInstanceName(), CACHE_GRP_METRICS_MBEAN_GRP,
                    grp.cacheOrGroupName(), grp.mxBean(), CacheGroupMetricsMXBean.class);
            }
            catch (Throwable e) {
                U.error(log, "Failed to register MBean for cache group: " + grp.name(), e);
            }
        }

        assert old == null : old.name();

        return grp;
    }

    /**
     * @param cacheName Cache name.
     * @param stop {@code True} for stop cache, {@code false} for close cache.
     * @param restart Restart flag.
     */
    void blockGateway(String cacheName, boolean stop, boolean restart) {
        // Break the proxy before exchange future is done.
        IgniteCacheProxyImpl<?, ?> proxy = jcacheProxy(cacheName, false);

        if (restart) {
            GridCacheAdapter<?, ?> cache = caches.get(cacheName);

            if (cache != null)
                cache.active(false);
        }

        if (stop) {
            if (restart) {
                GridCacheAdapter<?, ?> cache;

                if (proxy == null && (cache = caches.get(cacheName)) != null) {
                    proxy = new IgniteCacheProxyImpl(cache.context(), cache);

                    IgniteCacheProxyImpl<?, ?> oldProxy = jCacheProxies.putIfAbsent(cacheName, proxy);

                    if (oldProxy != null)
                        proxy = oldProxy;
                }

                if (proxy != null)
                    proxy.suspend();
            }

            if (proxy != null)
                proxy.context0().gate().stopped();
        }
        else if (proxy != null)
            proxy.closeProxy();
    }

    /**
     * @param req Request.
     */
    private void stopGateway(DynamicCacheChangeRequest req) {
        assert req.stop() : req;

        IgniteCacheProxyImpl<?, ?> proxy;

        // Break the proxy before exchange future is done.
        if (req.restart()) {
            if (DataStructuresProcessor.isDataStructureCache(req.cacheName()))
                ctx.dataStructures().suspend(req.cacheName());

            GridCacheAdapter<?, ?> cache = caches.get(req.cacheName());

            if (cache != null)
                cache.active(false);

            proxy = jCacheProxies.get(req.cacheName());

            if (proxy != null)
                proxy.suspend();
        }
        else {
            completeProxyInitialize(req.cacheName());

            proxy = jCacheProxies.remove(req.cacheName());
        }

        if (proxy != null)
            proxy.context0().gate().onStopped();
    }

    /**
     * @param cacheName Cache name.
     * @param destroy Cache data destroy flag. Setting to <code>true</code> will remove all cache data.
     */
    public void prepareCacheStop(String cacheName, boolean destroy) {
        assert sharedCtx.database().checkpointLockIsHeldByThread();

        GridCacheAdapter<?, ?> cache = caches.remove(cacheName);

        if (cache != null) {
            GridCacheContext<?, ?> ctx = cache.context();

            sharedCtx.removeCacheContext(ctx);

            onKernalStop(cache, true);

            stopCache(cache, true, destroy);

        }
        else
            //Try to unregister query structures for not started caches.
            ctx.query().onCacheStop(cacheName);

    }

    /**
     * @param startTopVer Cache start version.
     * @param err Cache start error if any.
     */
    void initCacheProxies(AffinityTopologyVersion startTopVer, @Nullable Throwable err) {
        for (GridCacheAdapter<?, ?> cache : caches.values()) {
            GridCacheContext<?, ?> cacheCtx = cache.context();

            if (cacheCtx.startTopologyVersion().equals(startTopVer)) {
                if (!jCacheProxies.containsKey(cacheCtx.name())) {
                    IgniteCacheProxyImpl<?, ?> newProxy = new IgniteCacheProxyImpl(cache.context(), cache);

                    if (!cache.active())
                        newProxy.suspend();

                    addjCacheProxy(cacheCtx.name(), newProxy);
                }

                if (cacheCtx.preloader() != null)
                    cacheCtx.preloader().onInitialExchangeComplete(err);
            }
        }
    }

    /**
     * @param cachesToClose Caches to close.
     * @param retClientCaches {@code True} if return IDs of closed client caches.
     * @return Closed client caches' IDs.
     */
    Set<Integer> closeCaches(Set<String> cachesToClose, boolean retClientCaches) {
        Set<Integer> ids = null;

        for (String cacheName : cachesToClose) {
            completeProxyInitialize(cacheName);

            blockGateway(cacheName, false, false);

            GridCacheContext ctx = sharedCtx.cacheContext(CU.cacheId(cacheName));

            if (ctx == null)
                continue;

            if (retClientCaches && !ctx.affinityNode()) {
                if (ids == null)
                    ids = U.newHashSet(cachesToClose.size());

                ids.add(ctx.cacheId());
            }

            closeCache(ctx);
        }

        return ids;
    }

    /**
     * @param cctx Cache context.
     */
    private void closeCache(GridCacheContext cctx) {
        if (cctx.affinityNode()) {
            GridCacheAdapter<?, ?> cache = caches.get(cctx.name());

            assert cache != null : cctx.name();

            jCacheProxies.put(cctx.name(), new IgniteCacheProxyImpl(cache.context(), cache));

            completeProxyInitialize(cctx.name());
        }
        else {
            cctx.gate().onStopped();

            // Do not close client cache while requests processing is in progress.
            sharedCtx.io().writeLock();

            try {
                if (!cctx.affinityNode() && cctx.transactional())
                    sharedCtx.tm().rollbackTransactionsForCache(cctx.cacheId());

                completeProxyInitialize(cctx.name());

                jCacheProxies.remove(cctx.name());

                stopCacheSafely(cctx);
            }
            finally {
                sharedCtx.io().writeUnlock();
            }
        }
    }

    /**
     * Called during the rollback of the exchange partitions procedure in order to stop the given cache even if it's not
     * fully initialized (e.g. failed on cache init stage).
     *
     * @param exchActions Stop requests.
     */
    void forceCloseCaches(ExchangeActions exchActions) {
        assert exchActions != null && !exchActions.cacheStopRequests().isEmpty();

        processCacheStopRequestOnExchangeDone(exchActions);
    }

    /**
     * @param exchActions Change requests.
     */
    private void processCacheStopRequestOnExchangeDone(ExchangeActions exchActions) {
        // Reserve at least 2 threads for system operations.
        int parallelismLvl = U.availableThreadCount(ctx, GridIoPolicy.SYSTEM_POOL, 2);

        List<IgniteBiTuple<CacheGroupContext, Boolean>> grpToStop = exchActions.cacheGroupsToStop().stream()
            .filter(a -> cacheGrps.containsKey(a.descriptor().groupId()))
            .map(a -> F.t(cacheGrps.get(a.descriptor().groupId()), a.destroy()))
            .collect(Collectors.toList());

        if (!exchActions.cacheStopRequests().isEmpty())
            removeOffheapListenerAfterCheckpoint(grpToStop);

        Map<Integer, List<ExchangeActions.CacheActionData>> cachesToStop = exchActions.cacheStopRequests().stream()
                .collect(Collectors.groupingBy(action -> action.descriptor().groupId()));

        try {
            doInParallel(
                    parallelismLvl,
                    sharedCtx.kernalContext().getSystemExecutorService(),
                    cachesToStop.entrySet(),
                    cachesToStopByGrp -> {
                        CacheGroupContext gctx = cacheGrps.get(cachesToStopByGrp.getKey());

                        if (gctx != null)
                            gctx.preloader().pause();

                        try {

                            if (gctx != null) {
                                final String msg = "Failed to wait for topology update, cache group is stopping.";

                                // If snapshot operation in progress we must throw CacheStoppedException
                                // for correct cache proxy restart. For more details see
                                // IgniteCacheProxy.cacheException()
                                gctx.affinity().cancelFutures(new CacheStoppedException(msg));
                            }

                            for (ExchangeActions.CacheActionData action: cachesToStopByGrp.getValue()) {
                                stopGateway(action.request());

                                context().tm().rollbackTransactionsForStoppingCache(action.descriptor().cacheId());

                                // TTL manager has to be unregistered before the checkpointReadLock is acquired.
                                GridCacheAdapter<?, ?> cache = caches.get(action.request().cacheName());

                                if (cache != null)
                                    cache.context().ttl().unregister();

                                sharedCtx.database().checkpointReadLock();

                                try {
                                    prepareCacheStop(action.request().cacheName(), action.request().destroy());
                                }
                                finally {
                                    sharedCtx.database().checkpointReadUnlock();
                                }
                            }
                        }
                        finally {
                            if (gctx != null)
                                gctx.preloader().resume();
                        }

                        return null;
                    }
            );
        }
        catch (IgniteCheckedException e) {
            String msg = "Failed to stop caches";

            log.error(msg, e);

            throw new IgniteException(msg, e);
        }

        for (IgniteBiTuple<CacheGroupContext, Boolean> grp : grpToStop)
            stopCacheGroup(grp.get1().groupId());

        if (!sharedCtx.kernalContext().clientNode())
            sharedCtx.database().onCacheGroupsStopped(grpToStop);

        if (exchActions.deactivate())
            sharedCtx.deactivate();
    }

    /**
     * Force checkpoint and remove offheap checkpoint listener after it was finished.
     *
     * @param grpToStop Cache group to stop.
     */
    private void removeOffheapListenerAfterCheckpoint(List<IgniteBiTuple<CacheGroupContext, Boolean>> grpToStop) {
        CheckpointFuture checkpointFut;
        do {
            do {
                checkpointFut = sharedCtx.database().forceCheckpoint("caches stop");
            }
            while (checkpointFut != null && checkpointFut.started());

            if (checkpointFut != null)
                checkpointFut.finishFuture().listen((fut) -> removeOffheapCheckpointListener(grpToStop));
        }
        while (checkpointFut != null && checkpointFut.finishFuture().isDone());

        if (checkpointFut != null) {
            try {
                checkpointFut.finishFuture().get();
            }
            catch (IgniteCheckedException e) {
                U.error(log, "Failed to wait for checkpoint finish during cache stop.", e);
            }
        }
        else
            removeOffheapCheckpointListener(grpToStop);
    }

    /**
     * @param grpToStop Group for which listener shuold be removed.
     */
    private void removeOffheapCheckpointListener(List<IgniteBiTuple<CacheGroupContext, Boolean>> grpToStop) {
        sharedCtx.database().checkpointReadLock();
        try {
            // Do not invoke checkpoint listeners for groups are going to be destroyed to prevent metadata corruption.
            grpToStop.forEach(grp -> {
                CacheGroupContext gctx = grp.getKey();

                if (gctx != null && gctx.persistenceEnabled() && sharedCtx.database() instanceof GridCacheDatabaseSharedManager) {
                    GridCacheDatabaseSharedManager mngr = (GridCacheDatabaseSharedManager)sharedCtx.database();
                    mngr.removeCheckpointListener((DbCheckpointListener)gctx.offheap());
                }
            });
        }
        finally {
            sharedCtx.database().checkpointReadUnlock();
        }
    }

    /**
     * Callback invoked when first exchange future for dynamic cache is completed.
     *
     * @param cacheStartVer Started caches version to create proxy for.
     * @param exchActions Change requests.
     * @param err Error.
     */
    public void onExchangeDone(
        AffinityTopologyVersion cacheStartVer,
        @Nullable ExchangeActions exchActions,
        @Nullable Throwable err
    ) {
        initCacheProxies(cacheStartVer, err);

        if (exchActions == null)
            return;

        if (exchActions.systemCachesStarting() && exchActions.stateChangeRequest() == null) {
            ctx.dataStructures().restoreStructuresState(ctx);

            if (ctx.service() instanceof GridServiceProcessor)
                ((GridServiceProcessor)ctx.service()).updateUtilityCache();
        }

        if (err == null)
            processCacheStopRequestOnExchangeDone(exchActions);
    }

    /**
     * @param grpId Group ID.
     */
    private void stopCacheGroup(int grpId) {
        CacheGroupContext grp = cacheGrps.remove(grpId);

        if (grp != null)
            stopCacheGroup(grp);
    }

    /**
     * @param grp Cache group.
     */
    private void stopCacheGroup(CacheGroupContext grp) {
        grp.stopGroup();

        U.stopLifecycleAware(log, grp.configuredUserObjects());

        cleanup(grp);
    }

    /**
     * @param cacheName Cache name.
     * @param deploymentId Future deployment ID.
     */
    void completeTemplateAddFuture(String cacheName, IgniteUuid deploymentId) {
        GridCacheProcessor.TemplateConfigurationFuture fut =
            (GridCacheProcessor.TemplateConfigurationFuture)pendingTemplateFuts.get(cacheName);

        if (fut != null && fut.deploymentId().equals(deploymentId))
            fut.onDone();
    }

    /**
     * @param req Request to complete future for.
     * @param success Future result.
     * @param err Error if any.
     */
    void completeCacheStartFuture(DynamicCacheChangeRequest req, boolean success, @Nullable Throwable err) {
        if (ctx.localNodeId().equals(req.initiatingNodeId())) {
            DynamicCacheStartFuture fut = (DynamicCacheStartFuture)pendingFuts.get(req.requestId());

            if (fut != null)
                fut.onDone(success, err);
        }
    }

    /**
     * @param reqId Request ID.
     * @param err Error if any.
     */
    void completeClientCacheChangeFuture(UUID reqId, @Nullable Exception err) {
        DynamicCacheStartFuture fut = (DynamicCacheStartFuture)pendingFuts.get(reqId);

        if (fut != null)
            fut.onDone(false, err);
    }

    /**
     * Creates shared context.
     *
     * @param kernalCtx Kernal context.
     * @param storeSesLsnrs Store session listeners.
     * @return Shared context.
     * @throws IgniteCheckedException If failed.
     */
    @SuppressWarnings("unchecked")
    private GridCacheSharedContext createSharedContext(
        GridKernalContext kernalCtx,
        Collection<CacheStoreSessionListener> storeSesLsnrs
    ) throws IgniteCheckedException {
        IgniteTxManager tm = new IgniteTxManager();
        GridCacheMvccManager mvccMgr = new GridCacheMvccManager();
        GridCacheVersionManager verMgr = new GridCacheVersionManager();
        GridCacheDeploymentManager depMgr = new GridCacheDeploymentManager();
        GridCachePartitionExchangeManager exchMgr = new GridCachePartitionExchangeManager();

        IgniteCacheDatabaseSharedManager dbMgr;
        IgnitePageStoreManager pageStoreMgr = null;
        IgniteWriteAheadLogManager walMgr = null;

        if (CU.isPersistenceEnabled(ctx.config()) && !ctx.clientNode()) {
            dbMgr = new GridCacheDatabaseSharedManager(ctx);

            pageStoreMgr = ctx.plugins().createComponent(IgnitePageStoreManager.class);

            if (pageStoreMgr == null)
                pageStoreMgr = new FilePageStoreManager(ctx);

            walMgr = ctx.plugins().createComponent(IgniteWriteAheadLogManager.class);

            if (walMgr == null)
                walMgr = new FileWriteAheadLogManager(ctx);
        }
        else {
            if (CU.isPersistenceEnabled(ctx.config()) && ctx.clientNode()) {
                U.warn(log, "Persistent Store is not supported on client nodes (Persistent Store's" +
                    " configuration will be ignored).");
            }

            dbMgr = new IgniteCacheDatabaseSharedManager();
        }

        WalStateManager walStateMgr = new WalStateManager(ctx);

        IgniteCacheSnapshotManager snpMgr = ctx.plugins().createComponent(IgniteCacheSnapshotManager.class);

        if (snpMgr == null)
            snpMgr = new IgniteCacheSnapshotManager();

        GridCacheIoManager ioMgr = new GridCacheIoManager();
        CacheAffinitySharedManager topMgr = new CacheAffinitySharedManager();
        GridCacheSharedTtlCleanupManager ttl = new GridCacheSharedTtlCleanupManager();
        PartitionsEvictManager evict = new PartitionsEvictManager();

        CacheJtaManagerAdapter jta = JTA.createOptional();

        MvccCachingManager mvccCachingMgr = new MvccCachingManager();

        DeadlockDetectionManager deadlockDetectionMgr = new DeadlockDetectionManager();

        CacheDiagnosticManager diagnosticMgr = new CacheDiagnosticManager();

        return new GridCacheSharedContext(
            kernalCtx,
            tm,
            verMgr,
            mvccMgr,
            pageStoreMgr,
            walMgr,
            walStateMgr,
            dbMgr,
            snpMgr,
            depMgr,
            exchMgr,
            topMgr,
            ioMgr,
            ttl,
            evict,
            jta,
            storeSesLsnrs,
            mvccCachingMgr,
            deadlockDetectionMgr,
            diagnosticMgr
        );
    }

    /** {@inheritDoc} */
    @Nullable @Override public DiscoveryDataExchangeType discoveryDataType() {
        return CACHE_PROC;
    }

    /** {@inheritDoc} */
    @Override public void collectJoiningNodeData(DiscoveryDataBag dataBag) {
        cachesInfo.collectJoiningNodeData(dataBag);
    }

    /** {@inheritDoc} */
    @Override public void collectGridNodeData(DiscoveryDataBag dataBag) {
        cachesInfo.collectGridNodeData(dataBag, backwardCompatibleSplitter());
    }

    /** {@inheritDoc} */
    @Override public void onJoiningNodeDataReceived(JoiningNodeDiscoveryData data) {
        cachesInfo.onJoiningNodeDataReceived(data);
    }

    /** {@inheritDoc} */
    @Override public void onGridDataReceived(GridDiscoveryData data) {
        cachesInfo.onGridDataReceived(data);

        sharedCtx.walState().onCachesInfoCollected();
    }

    /** {@inheritDoc} */
    @Override public @Nullable IgniteNodeValidationResult validateNode(
        ClusterNode node, JoiningNodeDiscoveryData discoData
    ) {
        if(!cachesInfo.isMergeConfigSupports(node))
            return null;

        String validationRes = cachesInfo.validateJoiningNodeData(discoData);

        if (validationRes != null)
            return new IgniteNodeValidationResult(node.id(), validationRes);

        return ValidationOnNodeJoinUtils.validateNode(node, discoData, marsh, ctx, this::cacheDescriptor);
    }

    /**
     * @param msg Message.
     */
    public void onStateChangeFinish(ChangeGlobalStateFinishMessage msg) {
        cachesInfo.onStateChangeFinish(msg);
    }

    /**
     * @param msg Message.
     * @param topVer Current topology version.
     * @param curState Current cluster state.
     * @return Exchange actions.
     * @throws IgniteCheckedException If configuration validation failed.
     */
    public ExchangeActions onStateChangeRequest(
        ChangeGlobalStateMessage msg,
        AffinityTopologyVersion topVer,
        DiscoveryDataClusterState curState
    ) throws IgniteCheckedException {
        return cachesInfo.onStateChangeRequest(msg, topVer, curState);
    }

    /**
     * Cache statistics flag change message received.
     *
     * @param msg Message.
     */
    public void onCacheStatisticsModeChange(CacheStatisticsModeChangeMessage msg) {
        assert msg != null;

        if (msg.initial()) {
            EnableStatisticsFuture fut = manageStatisticsFuts.get(msg.requestId());

            if (fut != null && !cacheNames().containsAll(msg.caches())) {
                fut.onDone(new IgniteCheckedException("One or more cache descriptors not found [caches="
                    + caches + ']'));

                return;
            }

            for (String cacheName : msg.caches()) {
                DynamicCacheDescriptor desc = cachesInfo.registeredCaches().get(cacheName);

                if (desc != null) {
                    if (desc.cacheConfiguration().isStatisticsEnabled() != msg.enabled()) {
                        desc.cacheConfiguration().setStatisticsEnabled(msg.enabled());

                        try {
                            ctx.cache().saveCacheConfiguration(desc);
                        }
                        catch (IgniteCheckedException e) {
                            log.error("Error while saving cache configuration to disk, cfg = "
                                + desc.cacheConfiguration(), e);
                        }
                    }
                }
                else
                    log.warning("Failed to change cache descriptor configuration, cache not found [cacheName="
                        + cacheName + ']');
            }
        }
        else {
            EnableStatisticsFuture fut = manageStatisticsFuts.get(msg.requestId());

            if (fut != null)
                fut.onDone();
        }
    }

    /**
     * Cache statistics clear message received.
     *
     * @param msg Message.
     */
    private void onCacheStatisticsClear(CacheStatisticsClearMessage msg) {
        assert msg != null;

        if (msg.initial()) {
            EnableStatisticsFuture fut = manageStatisticsFuts.get(msg.requestId());

            if (fut != null && !cacheNames().containsAll(msg.caches())) {
                fut.onDone(new IgniteCheckedException("One or more cache descriptors not found [caches="
                    + caches + ']'));

                return;
            }

            for (String cacheName : msg.caches()) {
                IgniteInternalCache<?, ?> cache = ctx.cache().cache(cacheName);

                if (cache != null)
                    cache.localMxBean().clear();
                else
                    log.warning("Failed to clear cache statistics, cache not found [cacheName="
                        + cacheName + ']');
            }
        }
        else {
            EnableStatisticsFuture fut = manageStatisticsFuts.get(msg.requestId());

            if (fut != null)
                fut.onDone();
        }
    }

    /**
     * Cache statistics flag change task processed by exchange worker.
     *
     * @param msg Message.
     */
    public void processStatisticsModeChange(CacheStatisticsModeChangeMessage msg) {
        assert msg != null;

        for (String cacheName : msg.caches()) {
            IgniteInternalCache<Object, Object> cache = cache(cacheName);

            if (cache != null)
                cache.context().statisticsEnabled(msg.enabled());
            else
                log.warning("Failed to change cache configuration, cache not found [cacheName=" + cacheName + ']');
        }
    }

    /**
     * Callback invoked from discovery thread when discovery custom message is received.
     *
     * @param msg Discovery message for changing transaction timeout on partition map exchange.
     */
    public void onTxTimeoutOnPartitionMapExchangeChange(TxTimeoutOnPartitionMapExchangeChangeMessage msg) {
        assert msg != null;

        if (msg.isInit()) {
            TransactionConfiguration cfg = ctx.config().getTransactionConfiguration();

            if (cfg.getTxTimeoutOnPartitionMapExchange() != msg.getTimeout())
                cfg.setTxTimeoutOnPartitionMapExchange(msg.getTimeout());
        }
        else {
            TxTimeoutOnPartitionMapExchangeChangeFuture fut = txTimeoutOnPartitionMapExchangeFuts.get(
                msg.getRequestId());

            if (fut != null)
                fut.onDone();
        }
    }

    /**
     * The task for changing transaction timeout on partition map exchange processed by exchange worker.
     *
     * @param msg Message.
     */
    public void processTxTimeoutOnPartitionMapExchangeChange(TxTimeoutOnPartitionMapExchangeChangeMessage msg) {
        assert msg != null;

        long timeout = ctx.config().getTransactionConfiguration().getTxTimeoutOnPartitionMapExchange();

        if (timeout != msg.getTimeout())
            ctx.config().getTransactionConfiguration().setTxTimeoutOnPartitionMapExchange(msg.getTimeout());
    }

    /**
     * @param stoppedCaches Stopped caches.
     */
    private void stopCachesOnClientReconnect(Collection<GridCacheAdapter> stoppedCaches) {
        assert ctx.discovery().localNode().isClient();

        for (GridCacheAdapter cache : stoppedCaches) {
            CacheGroupContext grp = cache.context().group();

            onKernalStop(cache, true);
            stopCache(cache, true, false);

            sharedCtx.affinity().stopCacheOnReconnect(cache.context());

            if (!grp.hasCaches()) {
                stopCacheGroup(grp);

                sharedCtx.affinity().stopCacheGroupOnReconnect(grp);
            }
        }
    }

    /**
     * Dynamically starts cache using template configuration.
     *
     * @param cacheName Cache name.
     * @return Future that will be completed when cache is deployed.
     */
    public IgniteInternalFuture<?> createFromTemplate(String cacheName) {
        try {
            CacheConfiguration cfg = getOrCreateConfigFromTemplate(cacheName);

            return dynamicStartCache(cfg, cacheName, null, true, true, true);
        }
        catch (IgniteCheckedException e) {
            throw U.convertException(e);
        }
    }

    /**
     * Dynamically starts cache using template configuration.
     *
     * @param cacheName Cache name.
     * @param checkThreadTx If {@code true} checks that current thread does not have active transactions.
     * @return Future that will be completed when cache is deployed.
     */
    public IgniteInternalFuture<?> getOrCreateFromTemplate(String cacheName, boolean checkThreadTx) {
        return getOrCreateFromTemplate(cacheName, cacheName, null, checkThreadTx);
    }

    /**
     * Dynamically starts cache using template configuration.
     *
     * @param cacheName Cache name.
     * @param templateName Cache template name.
     * @param cfgOverride Cache config properties to override.
     * @param checkThreadTx If {@code true} checks that current thread does not have active transactions.
     * @return Future that will be completed when cache is deployed.
     */
    public IgniteInternalFuture<?> getOrCreateFromTemplate(String cacheName, String templateName,
        CacheConfigurationOverride cfgOverride, boolean checkThreadTx) {
        assert cacheName != null;

        try {
            if (publicJCache(cacheName, false, checkThreadTx) != null) // Cache with given name already started.
                return new GridFinishedFuture<>();

            CacheConfiguration ccfg = F.isEmpty(templateName)
                ? getOrCreateConfigFromTemplate(cacheName)
                : getOrCreateConfigFromTemplate(templateName);

            ccfg.setName(cacheName);

            if (cfgOverride != null)
                cfgOverride.apply(ccfg);

            return dynamicStartCache(ccfg, cacheName, null, false, true, checkThreadTx);
        }
        catch (IgniteCheckedException e) {
            return new GridFinishedFuture<>(e);
        }
    }

    /**
     * @param cacheName Cache name.
     * @return Cache configuration, or {@code null} if no template with matching name found.
     * @throws IgniteCheckedException If failed.
     */
    public CacheConfiguration getConfigFromTemplate(String cacheName) throws IgniteCheckedException {
        DynamicCacheDescriptor cfgTemplate = null;

        DynamicCacheDescriptor dfltCacheCfg = null;

        List<DynamicCacheDescriptor> wildcardNameCfgs = null;

        for (DynamicCacheDescriptor desc : cachesInfo.registeredTemplates().values()) {
            assert desc.template();

            CacheConfiguration cfg = desc.cacheConfiguration();

            assert cfg != null;

            if (F.eq(cacheName, cfg.getName())) {
                cfgTemplate = desc;

                break;
            }

            if (cfg.getName() != null) {
                if (GridCacheUtils.isCacheTemplateName(cfg.getName())) {
                    if (cfg.getName().length() > 1) {
                        if (wildcardNameCfgs == null)
                            wildcardNameCfgs = new ArrayList<>();

                        wildcardNameCfgs.add(desc);
                    }
                    else
                        dfltCacheCfg = desc; // Template with name '*'.
                }
            }
            else if (dfltCacheCfg == null)
                dfltCacheCfg = desc;
        }

        if (cfgTemplate == null && cacheName != null && wildcardNameCfgs != null) {
            wildcardNameCfgs.sort((a, b) ->
                Integer.compare(b.cacheConfiguration().getName().length(), a.cacheConfiguration().getName().length()));

            for (DynamicCacheDescriptor desc : wildcardNameCfgs) {
                String wildcardCacheName = desc.cacheConfiguration().getName();

                if (cacheName.startsWith(wildcardCacheName.substring(0, wildcardCacheName.length() - 1))) {
                    cfgTemplate = desc;

                    break;
                }
            }
        }

        if (cfgTemplate == null)
            cfgTemplate = dfltCacheCfg;

        if (cfgTemplate == null)
            return null;

        // It's safe to enrich cache configuration here because we requested this cache from current node.
        CacheConfiguration enrichedTemplate = enricher().enrichFully(
            cfgTemplate.cacheConfiguration(), cfgTemplate.cacheConfigurationEnrichment());

        enrichedTemplate = cloneCheckSerializable(enrichedTemplate);

        CacheConfiguration cfg = new CacheConfiguration(enrichedTemplate);

        cfg.setName(cacheName);

        return cfg;
    }

    /**
     * @param cacheName Cache name.
     * @return Cache configuration.
     * @throws IgniteCheckedException If failed.
     */
    private CacheConfiguration getOrCreateConfigFromTemplate(String cacheName) throws IgniteCheckedException {
        CacheConfiguration cfg = getConfigFromTemplate(cacheName);

        return cfg != null ? cfg : new CacheConfiguration(cacheName);
    }

    /**
     * Dynamically starts cache.
     *
     * @param ccfg Cache configuration.
     * @param cacheName Cache name.
     * @param nearCfg Near cache configuration.
     * @param failIfExists Fail if exists flag.
     * @param failIfNotStarted If {@code true} fails if cache is not started.
     * @param checkThreadTx If {@code true} checks that current thread does not have active transactions.
     * @return Future that will be completed when cache is deployed.
     */
    public IgniteInternalFuture<Boolean> dynamicStartCache(
        @Nullable CacheConfiguration ccfg,
        String cacheName,
        @Nullable NearCacheConfiguration nearCfg,
        boolean failIfExists,
        boolean failIfNotStarted,
        boolean checkThreadTx
    ) {
        return dynamicStartCache(ccfg,
            cacheName,
            nearCfg,
            CacheType.USER,
            false,
            failIfExists,
            failIfNotStarted,
            checkThreadTx);
    }

    /**
     * Dynamically starts cache as a result of SQL {@code CREATE TABLE} command.
     *
     * @param ccfg Cache configuration.
     * @return Cache start future.
     */
    public IgniteInternalFuture<Boolean> dynamicStartSqlCache(
        CacheConfiguration ccfg
    ) {
        A.notNull(ccfg, "ccfg");

        return dynamicStartCache(ccfg,
            ccfg.getName(),
            ccfg.getNearConfiguration(),
            CacheType.USER,
            true,
            false,
            true,
            true);
    }

    /**
     * Dynamically starts cache.
     *
     * @param ccfg Cache configuration.
     * @param cacheName Cache name.
     * @param nearCfg Near cache configuration.
     * @param cacheType Cache type.
     * @param sql If the cache needs to be created as the result of SQL {@code CREATE TABLE} command.
     * @param failIfExists Fail if exists flag.
     * @param failIfNotStarted If {@code true} fails if cache is not started.
     * @param checkThreadTx If {@code true} checks that current thread does not have active transactions.
     * @return Future that will be completed when cache is deployed.
     */
    public IgniteInternalFuture<Boolean> dynamicStartCache(
        @Nullable CacheConfiguration ccfg,
        String cacheName,
        @Nullable NearCacheConfiguration nearCfg,
        CacheType cacheType,
        boolean sql,
        boolean failIfExists,
        boolean failIfNotStarted,
        boolean checkThreadTx
    ) {
        assert cacheName != null;

        if (checkThreadTx) {
            checkEmptyTransactionsEx(() -> String.format(CACHE_NAME_AND_OPERATION_FORMAT, cacheName,
                "dynamicStartCache"));
        }

        GridPlainClosure<Collection<byte[]>, IgniteInternalFuture<Boolean>> startCacheClsr = (grpKeys) -> {
            assert ccfg == null || !ccfg.isEncryptionEnabled() || !grpKeys.isEmpty();

            DynamicCacheChangeRequest req = prepareCacheChangeRequest(
                ccfg,
                cacheName,
                nearCfg,
                cacheType,
                sql,
                failIfExists,
                failIfNotStarted,
                null,
                false,
                null,
                ccfg != null && ccfg.isEncryptionEnabled() ? grpKeys.iterator().next() : null);

            if (req != null) {
                if (req.clientStartOnly())
                    return startClientCacheChange(F.asMap(req.cacheName(), req), null);

                return F.first(initiateCacheChanges(F.asList(req)));
            }
            else
                return new GridFinishedFuture<>();
        };

        try {
            if (ccfg != null && ccfg.isEncryptionEnabled()) {
                ctx.encryption().checkEncryptedCacheSupported();

                return generateEncryptionKeysAndStartCacheAfter(1, startCacheClsr);
            }

            return startCacheClsr.apply(Collections.EMPTY_SET);
        }
        catch (Exception e) {
            return new GridFinishedFuture<>(e);
        }
    }

    /**
     * Send {@code GenerateEncryptionKeyRequest} and execute {@code after} closure if succeed.
     *
     * @param keyCnt Count of keys to generate.
     * @param after Closure to execute after encryption keys would be generated.
     */
    private IgniteInternalFuture<Boolean> generateEncryptionKeysAndStartCacheAfter(int keyCnt,
        GridPlainClosure<Collection<byte[]>, IgniteInternalFuture<Boolean>> after) {
        IgniteInternalFuture<Collection<byte[]>> genEncKeyFut = ctx.encryption().generateKeys(keyCnt);

        GridFutureAdapter<Boolean> res = new GridFutureAdapter<>();

        genEncKeyFut.listen(new IgniteInClosure<IgniteInternalFuture<Collection<byte[]>>>() {
            @Override public void apply(IgniteInternalFuture<Collection<byte[]>> fut) {
                try {
                    Collection<byte[]> grpKeys = fut.result();

                    if (F.size(grpKeys, F.alwaysTrue()) != keyCnt)
                        res.onDone(false, fut.error());

                    IgniteInternalFuture<Boolean> dynStartCacheFut = after.apply(grpKeys);

                    dynStartCacheFut.listen(new IgniteInClosure<IgniteInternalFuture<Boolean>>() {
                        @Override public void apply(IgniteInternalFuture<Boolean> fut) {
                            try {
                                res.onDone(fut.get(), fut.error());
                            }
                            catch (IgniteCheckedException e) {
                                res.onDone(false, e);
                            }
                        }
                    });
                }
                catch (Exception e) {
                    res.onDone(false, e);
                }
            }
        });

        return res;
    }

    /**
     * @param startReqs Start requests.
     * @param cachesToClose Cache tp close.
     * @return Future for cache change operation.
     */
    private IgniteInternalFuture<Boolean> startClientCacheChange(
        @Nullable Map<String, DynamicCacheChangeRequest> startReqs, @Nullable Set<String> cachesToClose) {
        assert startReqs != null ^ cachesToClose != null;

        DynamicCacheStartFuture fut = new DynamicCacheStartFuture(UUID.randomUUID());

        IgniteInternalFuture old = pendingFuts.put(fut.id, fut);

        assert old == null : old;

        ctx.discovery().clientCacheStartEvent(fut.id, startReqs, cachesToClose);

        IgniteCheckedException err = checkNodeState();

        if (err != null)
            fut.onDone(err);

        return fut;
    }

    /**
     * Dynamically starts multiple caches.
     *
     * @param ccfgList Collection of cache configuration.
     * @param failIfExists Fail if exists flag.
     * @param checkThreadTx If {@code true} checks that current thread does not have active transactions.
     * @param disabledAfterStart If true, cache proxies will be only activated after {@link #restartProxies()}.
     * @return Future that will be completed when all caches are deployed.
     */
    public IgniteInternalFuture<Boolean> dynamicStartCaches(
        Collection<CacheConfiguration> ccfgList,
        boolean failIfExists,
        boolean checkThreadTx,
        boolean disabledAfterStart
    ) {
        return dynamicStartCachesByStoredConf(
            ccfgList.stream().map(StoredCacheData::new).collect(Collectors.toList()),
            failIfExists,
            checkThreadTx,
            disabledAfterStart,
            null);
    }

    /**
     * Dynamically starts multiple caches.
     *
     * @param storedCacheDataList Collection of stored cache data.
     * @param failIfExists Fail if exists flag.
     * @param checkThreadTx If {@code true} checks that current thread does not have active transactions.
     * @param disabledAfterStart If true, cache proxies will be only activated after {@link #restartProxies()}.
     * @param restartId Restart requester id (it'll allow to start this cache only him).
     * @return Future that will be completed when all caches are deployed.
     */
    public IgniteInternalFuture<Boolean> dynamicStartCachesByStoredConf(
        Collection<StoredCacheData> storedCacheDataList,
        boolean failIfExists,
        boolean checkThreadTx,
        boolean disabledAfterStart,
        IgniteUuid restartId
    ) {
        if (checkThreadTx) {
            checkEmptyTransactionsEx(() -> {
                List<String> cacheNames = storedCacheDataList.stream()
                    .map(StoredCacheData::config)
                    .map(CacheConfiguration::getName)
                    .collect(Collectors.toList());

                return String.format(CACHE_NAMES_AND_OPERATION_FORMAT, cacheNames, "dynamicStartCachesByStoredConf");
            });
        }

        GridPlainClosure<Collection<byte[]>, IgniteInternalFuture<Boolean>> startCacheClsr = (grpKeys) -> {
            List<DynamicCacheChangeRequest> srvReqs = null;
            Map<String, DynamicCacheChangeRequest> clientReqs = null;

            Iterator<byte[]> grpKeysIter = grpKeys.iterator();

            for (StoredCacheData ccfg : storedCacheDataList) {
                assert !ccfg.config().isEncryptionEnabled() || grpKeysIter.hasNext();

                DynamicCacheChangeRequest req = prepareCacheChangeRequest(
                    ccfg.config(),
                    ccfg.config().getName(),
                    null,
<<<<<<< HEAD
                    cacheType(ccfg.config().getName()),
=======
                    CacheType.cacheType(ccfg.config().getName()),
>>>>>>> e0f56d93
                    ccfg.sql(),
                    failIfExists,
                    true,
                    restartId,
                    disabledAfterStart,
                    ccfg.queryEntities(),
                    ccfg.config().isEncryptionEnabled() ? grpKeysIter.next() : null);

                if (req != null) {
                    if (req.clientStartOnly()) {
                        if (clientReqs == null)
                            clientReqs = U.newLinkedHashMap(storedCacheDataList.size());

                        clientReqs.put(req.cacheName(), req);
                    }
                    else {
                        if (srvReqs == null)
                            srvReqs = new ArrayList<>(storedCacheDataList.size());

                        srvReqs.add(req);
                    }
                }
            }

            if (srvReqs == null && clientReqs == null)
                return new GridFinishedFuture<>();

            if (clientReqs != null && srvReqs == null)
                return startClientCacheChange(clientReqs, null);

            GridCompoundFuture<?, Boolean> compoundFut = new GridCompoundFuture<>();

            for (DynamicCacheStartFuture fut : initiateCacheChanges(srvReqs))
                compoundFut.add((IgniteInternalFuture)fut);

            if (clientReqs != null) {
                IgniteInternalFuture<Boolean> clientStartFut = startClientCacheChange(clientReqs, null);

                compoundFut.add((IgniteInternalFuture)clientStartFut);
            }

            compoundFut.markInitialized();

            return compoundFut;
        };

        int encGrpCnt = 0;

        for (StoredCacheData ccfg : storedCacheDataList) {
            if (ccfg.config().isEncryptionEnabled())
                encGrpCnt++;
        }

        return generateEncryptionKeysAndStartCacheAfter(encGrpCnt, startCacheClsr);
    }

    /**
     * @param cacheName Cache name to destroy.
     * @param sql If the cache needs to be destroyed only if it was created as the result of SQL {@code CREATE TABLE}
     * command.
     * @param checkThreadTx If {@code true} checks that current thread does not have active transactions.
     * @param restart Restart flag.
     * @param restartId Restart requester id (it'll allow to start this cache only him).
     * @return Future that will be completed when cache is destroyed.
     */
    public IgniteInternalFuture<Boolean> dynamicDestroyCache(
        String cacheName,
        boolean sql,
        boolean checkThreadTx,
        boolean restart,
        IgniteUuid restartId
    ) {
        assert cacheName != null;

        if (checkThreadTx) {
            checkEmptyTransactionsEx(() -> String.format(CACHE_NAME_AND_OPERATION_FORMAT, cacheName,
                "dynamicDestroyCache"));
        }

        DynamicCacheChangeRequest req = DynamicCacheChangeRequest.stopRequest(ctx, cacheName, sql, true);

        req.stop(true);
        req.destroy(true);
        req.restart(restart);
        req.restartId(restartId);

        return F.first(initiateCacheChanges(F.asList(req)));
    }

    /**
     * @param cacheNames Collection of cache names to destroy.
     * @param checkThreadTx If {@code true} checks that current thread does not have active transactions.
     * @return Future that will be completed when cache is destroyed.
     */
    public IgniteInternalFuture<?> dynamicDestroyCaches(Collection<String> cacheNames, boolean checkThreadTx) {
        return dynamicDestroyCaches(cacheNames, checkThreadTx, true);
    }

    /**
     * @param cacheNames Collection of cache names to destroy.
     * @param checkThreadTx If {@code true} checks that current thread does not have active transactions.
     * @param destroy Cache data destroy flag. Setting to <code>true</code> will cause removing all cache data
     * @return Future that will be completed when cache is destroyed.
     */
    public IgniteInternalFuture<?> dynamicDestroyCaches(
        Collection<String> cacheNames,
        boolean checkThreadTx,
        boolean destroy
    ) {
        if (checkThreadTx) {
            checkEmptyTransactionsEx(() -> String.format(CACHE_NAMES_AND_OPERATION_FORMAT, cacheNames,
                "dynamicDestroyCaches"));
        }

        List<DynamicCacheChangeRequest> reqs = new ArrayList<>(cacheNames.size());

        for (String cacheName : cacheNames) {
            reqs.add(createStopRequest(cacheName, false, null, destroy));
        }

        return dynamicChangeCaches(reqs);
    }

    /**
     * Prepares cache stop request.
     *
     * @param cacheName Cache names to destroy.
     * @param restart Restart flag.
     * @param restartId Restart requester id (it'll allow to start this cache only him).
     * @param destroy Cache data destroy flag. Setting to {@code true} will cause removing all cache data from store.
     * @return Future that will be completed when cache is destroyed.
     */
    @NotNull public DynamicCacheChangeRequest createStopRequest(String cacheName, boolean restart, IgniteUuid restartId, boolean destroy) {
        DynamicCacheChangeRequest req = DynamicCacheChangeRequest.stopRequest(ctx, cacheName, false, true);

        req.stop(true);
        req.destroy(destroy);
        req.restart(restart);
        req.restartId(restartId);

        return req;
    }

    /**
     * Starts cache stop request as cache change batch.
     *
     * @param reqs cache stop requests.
     * @return compound future.
     */
    @NotNull public IgniteInternalFuture<?> dynamicChangeCaches(List<DynamicCacheChangeRequest> reqs) {
        GridCompoundFuture<?, ?> compoundFut = new GridCompoundFuture<>();

        for (DynamicCacheStartFuture fut : initiateCacheChanges(reqs))
            compoundFut.add((IgniteInternalFuture)fut);

        compoundFut.markInitialized();

        return compoundFut;
    }

    /**
     * Change WAL mode.
     *
     * @param cacheNames Cache names.
     * @param enabled Enabled flag.
     * @return Future completed when operation finished.
     */
    public IgniteInternalFuture<Boolean> changeWalMode(Collection<String> cacheNames, boolean enabled) {
        if (transactions().tx() != null || sharedCtx.lockedTopologyVersion(null) != null)
            throw new IgniteException("Cache WAL mode cannot be changed within lock or transaction.");

        return sharedCtx.walState().init(cacheNames, enabled);
    }

    /**
     * @param cacheName Cache name.
     * @return {@code true} if WAL is enabled for cache with given name.
     */
    public boolean walEnabled(String cacheName) {
        DynamicCacheDescriptor desc = ctx.cache().cacheDescriptor(cacheName);

        if (desc == null)
            throw new IgniteException("Cache not found: " + cacheName);

        return desc.groupDescriptor().walEnabled();
    }

    /**
     * @param cacheName Cache name to close.
     * @return Future that will be completed when cache is closed.
     */
    IgniteInternalFuture<?> dynamicCloseCache(String cacheName) {
        assert cacheName != null;

        IgniteCacheProxy<?, ?> proxy = jcacheProxy(cacheName, false);

        if (proxy == null || proxy.isProxyClosed())
            return new GridFinishedFuture<>(); // No-op.

        checkEmptyTransactionsEx(() -> String.format(CACHE_NAME_AND_OPERATION_FORMAT, cacheName, "dynamicCloseCache"));

        return startClientCacheChange(null, Collections.singleton(cacheName));
    }

    /**
     * Resets cache state after the cache has been moved to recovery state.
     *
     * @param cacheNames Cache names.
     * @return Future that will be completed when state is changed for all caches.
     */
    public IgniteInternalFuture<?> resetCacheState(Collection<String> cacheNames) {
        if (F.isEmpty(cacheNames))
            cacheNames = cachesInfo.registeredCaches().keySet();

        Collection<String> forCheckCacheNames = cacheNames;

        checkEmptyTransactionsEx(() -> String.format(CACHE_NAME_AND_OPERATION_FORMAT, forCheckCacheNames,
            "resetCacheState"));

        Collection<DynamicCacheChangeRequest> reqs = new ArrayList<>(cacheNames.size());

        for (String cacheName : cacheNames) {
            DynamicCacheDescriptor desc = cacheDescriptor(cacheName);

            if (desc == null) {
                U.warn(log, "Failed to find cache for reset lost partition request, cache does not exist: " + cacheName);

                continue;
            }

            DynamicCacheChangeRequest req = DynamicCacheChangeRequest.resetLostPartitions(ctx, cacheName);

            reqs.add(req);
        }

        GridCompoundFuture fut = new GridCompoundFuture();

        for (DynamicCacheStartFuture f : initiateCacheChanges(reqs))
            fut.add(f);

        fut.markInitialized();

        return fut;
    }

    /**
<<<<<<< HEAD
     * @param cacheName Cache name.
     * @return Cache type.
     */
    @NotNull public CacheType cacheType(String cacheName) {
        if (CU.isUtilityCache(cacheName))
            return CacheType.UTILITY;
        else if (DataStructuresProcessor.isDataStructureCache(cacheName))
            return CacheType.DATA_STRUCTURES;
        else
            return CacheType.USER;
    }

    /**
=======
>>>>>>> e0f56d93
     * Save cache configuration to persistent store if necessary.
     *
     * @param desc Cache descriptor.
     * @throws IgniteCheckedException If failed.
     */
    public void saveCacheConfiguration(DynamicCacheDescriptor desc) throws IgniteCheckedException {
        assert desc != null;

<<<<<<< HEAD
        if (sharedCtx.pageStore() != null && !sharedCtx.kernalContext().clientNode() &&
            isPersistentCache(desc.cacheConfiguration(), sharedCtx.gridConfig().getDataStorageConfiguration()))
            F.nonNull(sharedCtx.pageStore()).storeCacheData(desc.toStoredData(splitter), true);
=======
        locCfgMgr.saveCacheConfiguration(desc.toStoredData(splitter), true);
>>>>>>> e0f56d93
    }

    /**
     * Save cache configuration to persistent store if necessary.
     *
     * @param storedCacheData Stored cache data.
<<<<<<< HEAD
     * @throws IgniteCheckedException If failed.
=======
     * @param overwrite Overwrite existing.
>>>>>>> e0f56d93
     */
    public void saveCacheConfiguration(StoredCacheData storedCacheData, boolean overwrite) throws IgniteCheckedException {
        assert storedCacheData != null;

<<<<<<< HEAD
        if (sharedCtx.pageStore() != null && !sharedCtx.kernalContext().clientNode() &&
            isPersistentCache(storedCacheData.config(), sharedCtx.gridConfig().getDataStorageConfiguration()))
            F.nonNull(sharedCtx.pageStore()).storeCacheData(storedCacheData, true);
=======
        locCfgMgr.saveCacheConfiguration(storedCacheData, overwrite);
>>>>>>> e0f56d93
    }

    /**
     * Remove all persistent files for all registered caches.
     * @throws IgniteCheckedException If failed.
     */
    public void cleanupCachesDirectories() throws IgniteCheckedException {
        if (sharedCtx.pageStore() == null || sharedCtx.kernalContext().clientNode())
            return;

        for (DynamicCacheDescriptor desc : cacheDescriptors().values()) {
            if (isPersistentCache(desc.cacheConfiguration(), sharedCtx.gridConfig().getDataStorageConfiguration()))
                F.nonNull(sharedCtx.pageStore()).cleanupPersistentSpace(desc.cacheConfiguration());
        }
    }

    /**
     * @param reqs Requests.
     * @return Collection of futures.
     */
    private Collection<DynamicCacheStartFuture> initiateCacheChanges(
        Collection<DynamicCacheChangeRequest> reqs
    ) {
        Collection<DynamicCacheStartFuture> res = new ArrayList<>(reqs.size());

        Collection<DynamicCacheChangeRequest> sndReqs = new ArrayList<>(reqs.size());

        for (DynamicCacheChangeRequest req : reqs) {
            authorizeCacheChange(req);

            DynamicCacheStartFuture fut = new DynamicCacheStartFuture(req.requestId());

            try {
                if (req.stop()) {
                    DynamicCacheDescriptor desc = cacheDescriptor(req.cacheName());

                    if (desc == null)
                        // No-op.
                        fut.onDone(false);
                }

                if (req.start() && req.startCacheConfiguration() != null) {
                    CacheConfiguration ccfg = req.startCacheConfiguration();

                    try {
                        cachesInfo.validateStartCacheConfiguration(ccfg);
                    }
                    catch (IgniteCheckedException e) {
                        fut.onDone(e);
                    }
                }

                if (fut.isDone())
                    continue;

                DynamicCacheStartFuture old = (DynamicCacheStartFuture)pendingFuts.putIfAbsent(
                    req.requestId(), fut);

                assert old == null;

                if (fut.isDone())
                    continue;

                sndReqs.add(req);
            }
            catch (Exception e) {
                fut.onDone(e);
            }
            finally {
                res.add(fut);
            }
        }

        Exception err = null;

        if (!sndReqs.isEmpty()) {
            try {
                ctx.discovery().sendCustomEvent(new DynamicCacheChangeBatch(sndReqs));

                err = checkNodeState();
            }
            catch (IgniteCheckedException e) {
                err = e;
            }
        }

        if (err != null) {
            for (DynamicCacheStartFuture fut : res)
                fut.onDone(err);
        }

        return res;
    }

    /**
     * Authorize creating cache.
     *
     * @param cfg Cache configuration.
     * @param ctx Kernal context.
     */
    static void authorizeCacheCreate(CacheConfiguration cfg, GridKernalContext ctx) {
        if(cfg != null) {
            ctx.security().authorize(cfg.getName(), SecurityPermission.CACHE_CREATE);

            if (cfg.isOnheapCacheEnabled() &&
                IgniteSystemProperties.getBoolean(IgniteSystemProperties.IGNITE_DISABLE_ONHEAP_CACHE))
                throw new SecurityException("Authorization failed for enabling on-heap cache.");
        }
    }

    /**
     * Authorize dynamic cache management.
     *
     * @param req start/stop cache request.
     */
    private void authorizeCacheChange(DynamicCacheChangeRequest req) {
        if (req.cacheType() == null || req.cacheType() == CacheType.USER) {
            if (req.stop())
                ctx.security().authorize(req.cacheName(), SecurityPermission.CACHE_DESTROY);
            else
                authorizeCacheCreate(req.startCacheConfiguration(), ctx);
        }
    }

    /**
     * @return Non null exception if node is stopping or disconnected.
     */
    @Nullable private IgniteCheckedException checkNodeState() {
        if (ctx.isStopping()) {
            return new IgniteCheckedException("Failed to execute dynamic cache change request, " +
                "node is stopping.");
        }
        else if (ctx.clientDisconnected()) {
            return new IgniteClientDisconnectedCheckedException(ctx.cluster().clientReconnectFuture(),
                "Failed to execute dynamic cache change request, client node disconnected.");
        }

        return null;
    }

    /**
     * @param type Event type.
     * @param customMsg Custom message instance.
     * @param node Event node.
     * @param topVer Topology version.
     * @param state Cluster state.
     */
    public void onDiscoveryEvent(int type,
        @Nullable DiscoveryCustomMessage customMsg,
        ClusterNode node,
        AffinityTopologyVersion topVer,
        DiscoveryDataClusterState state) {
        cachesInfo.onDiscoveryEvent(type, node, topVer);

        sharedCtx.affinity().onDiscoveryEvent(type, customMsg, node, topVer, state);
    }

    /**
     * Callback invoked from discovery thread when discovery custom message is received.
     *
     * @param msg Customer message.
     * @param topVer Current topology version.
     * @param node Node sent message.
     * @return {@code True} if minor topology version should be increased.
     */
    public boolean onCustomEvent(DiscoveryCustomMessage msg, AffinityTopologyVersion topVer, ClusterNode node) {
        if (msg instanceof SchemaAbstractDiscoveryMessage) {
            ctx.query().onDiscovery((SchemaAbstractDiscoveryMessage)msg);

            return false;
        }

        if (msg instanceof CacheAffinityChangeMessage)
            return sharedCtx.affinity().onCustomEvent(((CacheAffinityChangeMessage)msg));

        if (msg instanceof SnapshotDiscoveryMessage &&
            ((SnapshotDiscoveryMessage)msg).needExchange())
            return true;

        if (msg instanceof WalStateAbstractMessage) {
            WalStateAbstractMessage msg0 = (WalStateAbstractMessage)msg;

            if (msg0 instanceof WalStateProposeMessage)
                sharedCtx.walState().onProposeDiscovery((WalStateProposeMessage)msg);
            else if (msg0 instanceof WalStateFinishMessage)
                sharedCtx.walState().onFinishDiscovery((WalStateFinishMessage)msg);

            return msg0.needExchange();
        }

        if (msg instanceof DynamicCacheChangeBatch)
            return cachesInfo.onCacheChangeRequested((DynamicCacheChangeBatch)msg, topVer);

        if (msg instanceof DynamicCacheChangeFailureMessage)
            cachesInfo.onCacheChangeRequested((DynamicCacheChangeFailureMessage)msg, topVer);

        if (msg instanceof ClientCacheChangeDiscoveryMessage)
            cachesInfo.onClientCacheChange((ClientCacheChangeDiscoveryMessage)msg, node);

        if (msg instanceof CacheStatisticsModeChangeMessage)
            onCacheStatisticsModeChange((CacheStatisticsModeChangeMessage)msg);

        if (msg instanceof CacheStatisticsClearMessage)
            onCacheStatisticsClear((CacheStatisticsClearMessage)msg);

        if (msg instanceof TxTimeoutOnPartitionMapExchangeChangeMessage)
            onTxTimeoutOnPartitionMapExchangeChange((TxTimeoutOnPartitionMapExchangeChangeMessage)msg);

        return false;
    }

    /** {@inheritDoc} */
    @Nullable @Override public IgniteNodeValidationResult validateNode(ClusterNode node) {
        IgniteNodeValidationResult res = validateHashIdResolvers(node, ctx, cacheDescriptors());

        if (res == null)
            res = validateRestartingCaches(node);

        return res;
    }

    /**
     * @param cacheName Cache to check.
     * @return Cache is under restarting.
     */
    public boolean isCacheRestarting(String cacheName) {
        return cachesInfo.isRestarting(cacheName);
    }

    /**
     * @param node Joining node to validate.
     * @return Node validation result if there was an issue with the joining node, {@code null} otherwise.
     */
    private IgniteNodeValidationResult validateRestartingCaches(ClusterNode node) {
        if (cachesInfo.hasRestartingCaches()) {
            String msg = "Joining node during caches restart is not allowed [joiningNodeId=" + node.id() +
                ", restartingCaches=" + new HashSet<>(cachesInfo.restartingCaches()) + ']';

            return new IgniteNodeValidationResult(node.id(), msg);
        }

        return null;
    }

    /**
<<<<<<< HEAD
     * @param node Joining node.
     * @return Validation result or {@code null} in case of success.
     */
    @Nullable private IgniteNodeValidationResult validateHashIdResolvers(ClusterNode node) {
        if (!node.isClient()) {
            for (DynamicCacheDescriptor desc : cacheDescriptors().values()) {
                CacheConfiguration cfg = desc.cacheConfiguration();

                if (cfg.getAffinity() instanceof RendezvousAffinityFunction) {
                    RendezvousAffinityFunction aff = (RendezvousAffinityFunction)cfg.getAffinity();

                    Object nodeHashObj = aff.resolveNodeHash(node);

                    for (ClusterNode topNode : ctx.discovery().aliveServerNodes()) {
                        Object topNodeHashObj = aff.resolveNodeHash(topNode);

                        if (nodeHashObj.hashCode() == topNodeHashObj.hashCode()) {
                            String errMsg = "Failed to add node to topology because it has the same hash code for " +
                                "partitioned affinity as one of existing nodes [cacheName=" +
                                cfg.getName() + ", existingNodeId=" + topNode.id() + ']';

                            String sndMsg = "Failed to add node to topology because it has the same hash code for " +
                                "partitioned affinity as one of existing nodes [cacheName=" +
                                cfg.getName() + ", existingNodeId=" + topNode.id() + ']';

                            return new IgniteNodeValidationResult(topNode.id(), errMsg, sndMsg);
                        }
                    }
                }
            }
        }

        return null;
    }

    /**
     * @param rmt Remote node to check.
     * @throws IgniteCheckedException If check failed.
     */
    private void checkTransactionConfiguration(ClusterNode rmt) throws IgniteCheckedException {
        TransactionConfiguration rmtTxCfg = rmt.attribute(ATTR_TX_CONFIG);

        if (rmtTxCfg != null) {
            TransactionConfiguration locTxCfg = ctx.config().getTransactionConfiguration();

            checkDeadlockDetectionConfig(rmt, rmtTxCfg, locTxCfg);

            checkSerializableEnabledConfig(rmt, rmtTxCfg, locTxCfg);
        }
    }

    /** */
    private void checkDeadlockDetectionConfig(ClusterNode rmt, TransactionConfiguration rmtTxCfg,
        TransactionConfiguration locTxCfg) {
        boolean locDeadlockDetectionEnabled = locTxCfg.getDeadlockTimeout() > 0;
        boolean rmtDeadlockDetectionEnabled = rmtTxCfg.getDeadlockTimeout() > 0;

        if (locDeadlockDetectionEnabled != rmtDeadlockDetectionEnabled) {
            U.warn(log, "Deadlock detection is enabled on one node and disabled on another. " +
                "Disabled detection on one node can lead to undetected deadlocks. [rmtNodeId=" + rmt.id() +
                ", locDeadlockTimeout=" + locTxCfg.getDeadlockTimeout() +
                ", rmtDeadlockTimeout=" + rmtTxCfg.getDeadlockTimeout());
        }
    }

    /** */
    private void checkSerializableEnabledConfig(ClusterNode rmt, TransactionConfiguration rmtTxCfg,
        TransactionConfiguration locTxCfg) throws IgniteCheckedException {
        if (locTxCfg.isTxSerializableEnabled() != rmtTxCfg.isTxSerializableEnabled())
            throw new IgniteCheckedException("Serializable transactions enabled mismatch " +
                "(fix txSerializableEnabled property or set -D" + IGNITE_SKIP_CONFIGURATION_CONSISTENCY_CHECK + "=true " +
                "system property) [rmtNodeId=" + rmt.id() +
                ", locTxSerializableEnabled=" + locTxCfg.isTxSerializableEnabled() +
                ", rmtTxSerializableEnabled=" + rmtTxCfg.isTxSerializableEnabled() + ']');
    }

    /**
     * @param rmt Remote node to check.
     * @throws IgniteCheckedException If check failed.
     */
    private void checkMemoryConfiguration(ClusterNode rmt) throws IgniteCheckedException {
        ClusterNode locNode = ctx.discovery().localNode();

        if (ctx.config().isClientMode() || locNode.isDaemon() || rmt.isClient() || rmt.isDaemon())
            return;

        DataStorageConfiguration dsCfg = null;

        Object dsCfgBytes = rmt.attribute(IgniteNodeAttributes.ATTR_DATA_STORAGE_CONFIG);

        if (dsCfgBytes instanceof byte[])
            dsCfg = new JdkMarshaller().unmarshal((byte[])dsCfgBytes, U.resolveClassLoader(ctx.config()));

        if (dsCfg == null) {
            // Try to use legacy memory configuration.
            MemoryConfiguration memCfg = rmt.attribute(IgniteNodeAttributes.ATTR_MEMORY_CONFIG);

            if (memCfg != null) {
                dsCfg = new DataStorageConfiguration();

                // All properties that are used in validation should be converted here.
                dsCfg.setPageSize(memCfg.getPageSize());
            }
        }

        if (dsCfg != null) {
            DataStorageConfiguration locDsCfg = ctx.config().getDataStorageConfiguration();

            if (dsCfg.getPageSize() != locDsCfg.getPageSize()) {
                throw new IgniteCheckedException("Memory configuration mismatch (fix configuration or set -D" +
                    IGNITE_SKIP_CONFIGURATION_CONSISTENCY_CHECK + "=true system property) [rmtNodeId=" + rmt.id() +
                    ", locPageSize = " + locDsCfg.getPageSize() + ", rmtPageSize = " + dsCfg.getPageSize() + "]");
            }
        }
    }

    /**
     * @param rmt Remote node to check.
     * @throws IgniteCheckedException If check failed.
     */
    private void checkRebalanceConfiguration(ClusterNode rmt) throws IgniteCheckedException {
        ClusterNode locNode = ctx.discovery().localNode();

        if (ctx.config().isClientMode() || locNode.isDaemon() || rmt.isClient() || rmt.isDaemon())
            return;

        Integer rebalanceThreadPoolSize = rmt.attribute(IgniteNodeAttributes.ATTR_REBALANCE_POOL_SIZE);

        if (rebalanceThreadPoolSize != null && rebalanceThreadPoolSize != ctx.config().getRebalanceThreadPoolSize()) {
            throw new IgniteCheckedException("Rebalance configuration mismatch (fix configuration or set -D" +
                IGNITE_SKIP_CONFIGURATION_CONSISTENCY_CHECK + "=true system property)." +
                " Different values of such parameter may lead to rebalance process instability and hanging. " +
                " [rmtNodeId=" + rmt.id() +
                ", locRebalanceThreadPoolSize = " + ctx.config().getRebalanceThreadPoolSize() +
                ", rmtRebalanceThreadPoolSize = " + rebalanceThreadPoolSize + "]");
        }
=======
     * @param cfg Cache configuration.
     * @return Query manager.
     */
    private GridCacheQueryManager queryManager(CacheConfiguration cfg) {
        return cfg.getCacheMode() == LOCAL ? new GridCacheLocalQueryManager() : new GridCacheDistributedQueryManager();
>>>>>>> e0f56d93
    }

    /**
     * @return Last data version.
     */
    public long lastDataVersion() {
        long max = 0;

        for (GridCacheAdapter<?, ?> cache : caches.values()) {
            GridCacheContext<?, ?> ctx = cache.context();

            if (ctx.versions().last().order() > max)
                max = ctx.versions().last().order();

            if (ctx.isNear()) {
                ctx = ctx.near().dht().context();

                if (ctx.versions().last().order() > max)
                    max = ctx.versions().last().order();
            }
        }

        return max;
    }

    /**
     * @return Keep static cache configuration flag. If {@code true}, static cache configuration will override
     * configuration persisted on disk.
     */
    public boolean keepStaticCacheConfiguration() {
        return keepStaticCacheConfiguration;
    }

    /**
     * @param name Cache name.
     * @param <K> type of keys.
     * @param <V> type of values.
     * @return Cache instance for given name.
     */
    public <K, V> IgniteInternalCache<K, V> cache(String name) {
        assert name != null;

        if (log.isDebugEnabled())
            log.debug("Getting cache for name: " + name);

        IgniteCacheProxy<K, V> jcache = (IgniteCacheProxy<K, V>)jcacheProxy(name, true);

        return jcache == null ? null : jcache.internalProxy();
    }

    /**
     * Await proxy initialization.
     *
     * @param jcache Cache proxy.
     */
    private void awaitInitializeProxy(IgniteCacheProxyImpl<?, ?> jcache) {
        if (jcache != null) {
            CountDownLatch initLatch = jcache.getInitLatch();

            try {
                while (initLatch.getCount() > 0) {
                    initLatch.await(2000, TimeUnit.MILLISECONDS);

                    if (log.isInfoEnabled())
                        log.info("Failed to wait proxy initialization, cache=" + jcache.getName() +
                            ", localNodeId=" + ctx.localNodeId());
                }
            }
            catch (InterruptedException e) {
                Thread.currentThread().interrupt();
                // Ignore intteruption.
            }
        }
    }

    /**
     * @param name Cache name.
     */
    public void completeProxyInitialize(String name) {
        IgniteCacheProxyImpl<?, ?> jcache = jCacheProxies.get(name);

        if (jcache != null) {
            CountDownLatch proxyInitLatch = jcache.getInitLatch();

            if (proxyInitLatch.getCount() > 0) {
                if (log.isInfoEnabled())
                    log.info("Finish proxy initialization, cacheName=" + name +
                        ", localNodeId=" + ctx.localNodeId());

                proxyInitLatch.countDown();
            }
        }
        else {
            if (log.isInfoEnabled())
                log.info("Can not finish proxy initialization because proxy does not exist, cacheName=" + name +
                    ", localNodeId=" + ctx.localNodeId());
        }
    }

    /**
     * @param <K> type of keys.
     * @param <V> type of values.
     * @param name Cache name.
     * @return Cache instance for given name.
     * @throws IgniteCheckedException If failed.
     */
    public <K, V> IgniteInternalCache<K, V> getOrStartCache(String name) throws IgniteCheckedException {
        return getOrStartCache(name, null);
    }

    /**
     * @param <K> type of keys.
     * @param <V> type of values.
     * @param name Cache name.
     * @param ccfg Optional cache configuration.
     * @return Cache instance for given name.
     * @throws IgniteCheckedException If failed.
     */
    public <K, V> IgniteInternalCache<K, V> getOrStartCache(String name,
        CacheConfiguration ccfg) throws IgniteCheckedException {
        assert name != null;

        if (log.isDebugEnabled())
            log.debug("Getting cache for name: " + name);

        IgniteCacheProxy<?, ?> cache = jcacheProxy(name, true);

        if (cache == null) {
            dynamicStartCache(ccfg, name, null, false, ccfg == null, true).get();

            cache = jcacheProxy(name, true);
        }

        return cache == null ? null : (IgniteInternalCache<K, V>)cache.internalProxy();
    }

    /**
     * @return All configured cache instances.
     */
    public Collection<IgniteInternalCache<?, ?>> caches() {
<<<<<<< HEAD
        return F.viewReadOnly(jCacheProxies.values(), IgniteCacheProxy::internalProxy);
=======
        return F.viewReadOnly(jCacheProxies.values(),
            (IgniteClosure<IgniteCacheProxy<?, ?>, IgniteInternalCache<?, ?>>)IgniteCacheProxy::internalProxy);
>>>>>>> e0f56d93
    }

    /**
     * @return All configured cache instances.
     */
    public Collection<IgniteCacheProxy<?, ?>> jcaches() {
<<<<<<< HEAD
        return F.viewReadOnly(jCacheProxies.values(), IgniteCacheProxyImpl::gatewayWrapper);
=======
        return F.viewReadOnly(jCacheProxies.values(),
            (IgniteClosure<IgniteCacheProxyImpl<?, ?>, IgniteCacheProxy<?, ?>>)IgniteCacheProxyImpl::gatewayWrapper);
>>>>>>> e0f56d93
    }

    /**
     * Gets utility cache.
     *
     * @param <K> type of keys.
     * @param <V> type of values.
     * @return Utility cache.
     */
    public <K, V> IgniteInternalCache<K, V> utilityCache() {
        if (ctx.discovery().localNode().isClient()) {
            IgniteCacheProxy<K, V> proxy = (IgniteCacheProxy<K, V>)jcacheProxy(CU.UTILITY_CACHE_NAME, true);

            if (proxy == null) {
                GridCacheAdapter<?, ?> cacheAdapter = caches.get(CU.UTILITY_CACHE_NAME);

                if (cacheAdapter != null) {
                    proxy = new IgniteCacheProxyImpl(cacheAdapter.context(), cacheAdapter);

                    IgniteCacheProxyImpl<?, ?> prev = addjCacheProxy(CU.UTILITY_CACHE_NAME, (IgniteCacheProxyImpl<?, ?>)proxy);

                    if (prev != null)
                        proxy = (IgniteCacheProxy<K, V>)prev;

                    completeProxyInitialize(proxy.getName());
                }
            }

            assert proxy != null : CU.UTILITY_CACHE_NAME;

            return proxy.internalProxy();
        }

        return internalCache(CU.UTILITY_CACHE_NAME);
    }

    /**
     * @param name Cache name.
     * @param <K> type of keys.
     * @param <V> type of values.
     * @return Cache instance for given name.
     */
    public <K, V> IgniteInternalCache<K, V> publicCache(String name) {
        assert name != null;

        if (log.isDebugEnabled())
            log.debug("Getting public cache for name: " + name);

        DynamicCacheDescriptor desc = cacheDescriptor(name);

        if (desc == null)
            throw new IllegalArgumentException("Cache is not started: " + name);

        if (!desc.cacheType().userCache())
            throw new IllegalStateException("Failed to get cache because it is a system cache: " + name);

        IgniteCacheProxy<K, V> jcache = (IgniteCacheProxy<K, V>)jcacheProxy(name, true);

        if (jcache == null)
            throw new IllegalArgumentException("Cache is not started: " + name);

        return jcache.internalProxy();
    }

    /**
     * @param cacheName Cache name.
     * @param <K> type of keys.
     * @param <V> type of values.
     * @return Cache instance for given name.
     * @throws IgniteCheckedException If failed.
     */
    public <K, V> IgniteCacheProxy<K, V> publicJCache(String cacheName) throws IgniteCheckedException {
        return publicJCache(cacheName, true, true);
    }

    /**
     * @param <K> type of keys.
     * @param <V> type of values.
     * @param cacheName Cache name.
     * @param failIfNotStarted If {@code true} throws {@link IllegalArgumentException} if cache is not started,
     * otherwise returns {@code null} in this case.
     * @param checkThreadTx If {@code true} checks that current thread does not have active transactions.
     * @return Cache instance for given name.
     * @throws IgniteCheckedException If failed.
     */
    public @Nullable <K, V> IgniteCacheProxy<K, V> publicJCache(String cacheName,
        boolean failIfNotStarted,
        boolean checkThreadTx) throws IgniteCheckedException {
        assert cacheName != null;

        if (log.isDebugEnabled())
            log.debug("Getting public cache for name: " + cacheName);

        DynamicCacheDescriptor desc = cacheDescriptor(cacheName);

        if (desc != null && !desc.cacheType().userCache())
            throw new IllegalStateException("Failed to get cache because it is a system cache: " + cacheName);

        IgniteCacheProxyImpl<?, ?> proxy = jcacheProxy(cacheName, true);

        // Try to start cache, there is no guarantee that cache will be instantiated.
        if (proxy == null) {
            dynamicStartCache(null, cacheName, null, false, failIfNotStarted, checkThreadTx).get();

            proxy = jcacheProxy(cacheName, true);
        }

        return proxy != null ? (IgniteCacheProxy<K, V>)proxy.gatewayWrapper() : null;
    }

    /**
     * Get configuration for the given cache.
     *
     * @param name Cache name.
     * @return Cache configuration.
     */
    public CacheConfiguration cacheConfiguration(String name) {
        assert name != null;

        DynamicCacheDescriptor desc = cacheDescriptor(name);

        if (desc == null) {
            if (cachesInfo.isRestarting(name)) {
                IgniteCacheProxyImpl<?, ?> proxy = jCacheProxies.get(name);

                assert proxy != null: name;

                proxy.internalProxy(); //should throw exception

                // we have procceed, try again
                return cacheConfiguration(name);
            }

            throw new IllegalStateException("Cache doesn't exist: " + name);
        }
        else
            return desc.cacheConfiguration();
    }

    /**
     * Get registered cache descriptor.
     *
     * @param name Name.
     * @return Descriptor.
     */
    public DynamicCacheDescriptor cacheDescriptor(String name) {
        return cachesInfo.registeredCaches().get(name);
    }

    /**
     * @return Cache descriptors.
     */
    public Map<String, DynamicCacheDescriptor> cacheDescriptors() {
        return cachesInfo.registeredCaches();
    }

    /**
     * @return Collection of persistent cache descriptors.
     */
    public Collection<DynamicCacheDescriptor> persistentCaches() {
        return cachesInfo.registeredCaches().values()
            .stream()
            .filter(desc -> isPersistentCache(desc.cacheConfiguration(), ctx.config().getDataStorageConfiguration()))
            .collect(Collectors.toList());
    }

    /**
     * @return Collection of persistent cache group descriptors.
     */
    public Collection<CacheGroupDescriptor> persistentGroups() {
        return cachesInfo.registeredCacheGroups().values()
            .stream()
            .filter(CacheGroupDescriptor::persistenceEnabled)
            .collect(Collectors.toList());
    }

    /**
     * @return Cache group descriptors.
     */
    public Map<Integer, CacheGroupDescriptor> cacheGroupDescriptors() {
        return cachesInfo.registeredCacheGroups();
    }

    /**
     * Tries to find cache group descriptor either in registered cache groups
     * or in marked for deletion collection if cache group is considered to be stopped.
     *
     * @param grpId Group id.
     * @return Cache group descriptor for given cache group ID.
     */
    public CacheGroupDescriptor cacheGroupDescriptor(int grpId) {
        CacheGroupDescriptor desc = cacheGroupDescriptors().get(grpId);

        // Try to find descriptor if it was marked for deletion.
        if (desc == null)
            return cachesInfo.markedForDeletionCacheGroupDesc(grpId);

        return desc;
    }

    /**
     * @param cacheId Cache ID.
     * @return Cache descriptor.
     */
    public @Nullable DynamicCacheDescriptor cacheDescriptor(int cacheId) {
        for (DynamicCacheDescriptor cacheDesc : cacheDescriptors().values()) {
            CacheConfiguration ccfg = cacheDesc.cacheConfiguration();

            assert ccfg != null : cacheDesc;

            if (CU.cacheId(ccfg.getName()) == cacheId)
                return cacheDesc;
        }

        return null;
    }

    /**
     * @param cacheCfg Cache configuration template.
     * @throws IgniteCheckedException If failed.
     */
    public void addCacheConfiguration(CacheConfiguration cacheCfg) throws IgniteCheckedException {
        assert cacheCfg.getName() != null;

        String name = cacheCfg.getName();

        DynamicCacheDescriptor desc = cachesInfo.registeredTemplates().get(name);

        if (desc != null)
            return;

        DynamicCacheChangeRequest req = DynamicCacheChangeRequest.addTemplateRequest(ctx, cacheCfg,
            backwardCompatibleSplitter().split(cacheCfg));

        TemplateConfigurationFuture fut = new TemplateConfigurationFuture(req.cacheName(), req.deploymentId());

        TemplateConfigurationFuture old =
            (TemplateConfigurationFuture)pendingTemplateFuts.putIfAbsent(cacheCfg.getName(), fut);

        if (old != null)
            fut = old;

        Exception err = null;

        try {
            ctx.discovery().sendCustomEvent(new DynamicCacheChangeBatch(Collections.singleton(req)));

            if (ctx.isStopping()) {
                err = new IgniteCheckedException("Failed to execute dynamic cache change request, " +
                    "node is stopping.");
            }
            else if (ctx.clientDisconnected()) {
                err = new IgniteClientDisconnectedCheckedException(ctx.cluster().clientReconnectFuture(),
                    "Failed to execute dynamic cache change request, client node disconnected.");
            }
        }
        catch (IgniteCheckedException e) {
            err = e;
        }

        if (err != null)
            fut.onDone(err);

        fut.get();
    }

    /**
     * @param <K> type of keys.
     * @param <V> type of values.
     * @param name Cache name.
     * @return Cache instance for given name.
     */
    @SuppressWarnings("unchecked")
    public <K, V> IgniteCacheProxy<K, V> jcache(String name) {
        assert name != null;

        IgniteCacheProxy<K, V> cache = (IgniteCacheProxy<K, V>)jcacheProxy(name, true);

        if (cache == null) {
            GridCacheAdapter<?, ?> cacheAdapter = caches.get(name);

            if (cacheAdapter != null) {
                cache = new IgniteCacheProxyImpl(cacheAdapter.context(), cacheAdapter);

                IgniteCacheProxyImpl<?, ?> prev = addjCacheProxy(name, (IgniteCacheProxyImpl<?, ?>)cache);

                if (prev != null)
                    cache = (IgniteCacheProxy<K, V>)prev;

                completeProxyInitialize(cache.getName());
            }
        }

        if (cache == null)
            throw new IllegalArgumentException("Cache is not configured: " + name);

        return cache;
    }

    /**
     * @param name Cache name.
     * @param awaitInit Await proxy initialization.
     * @return Cache proxy.
     */
    public @Nullable IgniteCacheProxyImpl<?, ?> jcacheProxy(String name, boolean awaitInit) {
        IgniteCacheProxyImpl<?, ?> cache = jCacheProxies.get(name);

        if (awaitInit)
            awaitInitializeProxy(cache);

        return cache;
    }

    /**
     * @param name Cache name.
     * @param proxy Cache proxy.
     * @return Previous cache proxy.
     */
    public @Nullable IgniteCacheProxyImpl<?, ?> addjCacheProxy(String name, IgniteCacheProxyImpl<?, ?> proxy) {
        return jCacheProxies.putIfAbsent(name, proxy);
    }

    /**
     * @return All configured public cache instances.
     */
    public Collection<IgniteCacheProxy<?, ?>> publicCaches() {
        Collection<IgniteCacheProxy<?, ?>> res = new ArrayList<>(jCacheProxies.size());

        for (IgniteCacheProxyImpl<?, ?> proxy : jCacheProxies.values()) {
            if (proxy.context().userCache())
                res.add(proxy.gatewayWrapper());
        }

        return res;
    }

    /**
     * @param name Cache name.
     * @param <K> type of keys.
     * @param <V> type of values.
     * @return Cache instance for given name.
     */
    public <K, V> GridCacheAdapter<K, V> internalCache(String name) {
        assert name != null;

        if (log.isDebugEnabled())
            log.debug("Getting internal cache adapter: " + name);

        return (GridCacheAdapter<K, V>)caches.get(name);
    }

    /**
     * Cancel all user operations.
     */
    private void cancelFutures() {
        sharedCtx.mvcc().onStop();

        Exception err = new IgniteCheckedException("Operation has been cancelled (node is stopping).");

        for (IgniteInternalFuture fut : pendingFuts.values())
            ((GridFutureAdapter)fut).onDone(err);

        for (IgniteInternalFuture fut : pendingTemplateFuts.values())
            ((GridFutureAdapter)fut).onDone(err);

        for (EnableStatisticsFuture fut : manageStatisticsFuts.values())
            fut.onDone(err);

        for (TxTimeoutOnPartitionMapExchangeChangeFuture fut : txTimeoutOnPartitionMapExchangeFuts.values())
            fut.onDone(err);
    }

    /**
     * @return All internal cache instances.
     */
    public Collection<GridCacheAdapter<?, ?>> internalCaches() {
        return caches.values();
    }

    /**
     * @param name Cache name.
     * @return {@code True} if specified cache is system, {@code false} otherwise.
     */
    public boolean systemCache(String name) {
        assert name != null;

        DynamicCacheDescriptor desc = cacheDescriptor(name);

        return desc != null && !desc.cacheType().userCache();
    }

    /** {@inheritDoc} */
    @Override public void printMemoryStats() {
        X.println(">>> ");

        for (GridCacheAdapter c : caches.values()) {
            X.println(">>> Cache memory stats [igniteInstanceName=" + ctx.igniteInstanceName() +
                ", cache=" + c.name() + ']');

            c.context().printMemoryStats();
        }
    }

    /**
     * Callback invoked by deployment manager for whenever a class loader gets undeployed.
     *
     * @param ldr Class loader.
     */
    public void onUndeployed(ClassLoader ldr) {
        if (!ctx.isStopping()) {
            for (GridCacheAdapter<?, ?> cache : caches.values()) {
                // Do not notify system caches and caches for which deployment is disabled.
                if (cache.context().userCache() && cache.context().deploymentEnabled())
                    cache.onUndeploy(ldr);
            }
        }
    }

    /**
     * @param <K> type of keys.
     * @param <V> type of values.
     * @return Shared context.
     */
    public <K, V> GridCacheSharedContext<K, V> context() {
        return (GridCacheSharedContext<K, V>)sharedCtx;
    }

    /**
     * @return Transactions interface implementation.
     */
    public IgniteTransactionsEx transactions() {
        return transactions;
    }

    /**
     * Registers MBean for cache components.
     *
     * @param obj Cache component.
     * @param cacheName Cache name.
     * @throws IgniteCheckedException If registration failed.
     */
    private void registerMbean(Object obj, @Nullable String cacheName)
        throws IgniteCheckedException {
        if (U.IGNITE_MBEANS_DISABLED)
            return;

        assert obj != null;

        MBeanServer srvr = ctx.config().getMBeanServer();

        assert srvr != null;

        cacheName = U.maskName(cacheName);

        final Object mbeanImpl = (obj instanceof IgniteMBeanAware) ? ((IgniteMBeanAware)obj).getMBean() : obj;

        for (Class<?> itf : mbeanImpl.getClass().getInterfaces()) {
            if (itf.getName().endsWith("MBean") || itf.getName().endsWith("MXBean")) {
                try {
                    U.registerMBean(srvr, ctx.igniteInstanceName(), cacheName, obj.getClass().getName(), mbeanImpl,
                        (Class<Object>)itf);
                }
                catch (Throwable e) {
                    throw new IgniteCheckedException("Failed to register MBean for component: " + obj, e);
                }

                break;
            }
        }
    }

    /**
     * Unregisters MBean for cache components.
     *  @param o Cache component.
     * @param cacheName Cache name.
     */
    private void unregisterMbean(Object o, @Nullable String cacheName) {
        if (U.IGNITE_MBEANS_DISABLED)
            return;

        assert o != null;

        MBeanServer srvr = ctx.config().getMBeanServer();

        assert srvr != null;

        cacheName = U.maskName(cacheName);

        boolean needToUnregister = o instanceof IgniteMBeanAware;

        if (!needToUnregister) {
            for (Class<?> itf : o.getClass().getInterfaces()) {
                if (itf.getName().endsWith("MBean") || itf.getName().endsWith("MXBean")) {
                    needToUnregister = true;

                    break;
                }
            }
        }

        if (needToUnregister) {
            try {
                srvr.unregisterMBean(U.makeMBeanName(ctx.igniteInstanceName(), cacheName, o.getClass().getName()));
            }
            catch (Throwable e) {
                U.error(log, "Failed to unregister MBean for component: " + o, e);
            }
        }
    }

    /**
     * @param grp Cache group.
     * @param ccfg Cache configuration.
     * @param objs Extra components.
     * @return Components provided in cache configuration which can implement {@link LifecycleAware} interface.
     */
    private Iterable<Object> lifecycleAwares(CacheGroupContext grp, CacheConfiguration ccfg, Object... objs) {
        Collection<Object> ret = new ArrayList<>(7 + objs.length);

        if (grp.affinityFunction() != ccfg.getAffinity())
            ret.add(ccfg.getAffinity());

        ret.add(ccfg.getAffinityMapper());
        ret.add(ccfg.getEvictionFilter());
        ret.add(ccfg.getEvictionPolicyFactory());
        ret.add(ccfg.getEvictionPolicy());
        ret.add(ccfg.getInterceptor());

        NearCacheConfiguration nearCfg = ccfg.getNearConfiguration();

        if (nearCfg != null) {
            ret.add(nearCfg.getNearEvictionPolicyFactory());
            ret.add(nearCfg.getNearEvictionPolicy());
        }

        Collections.addAll(ret, objs);

        return ret;
    }

    /**
     * Method checks that current thread does not have active transactions.
     *
     * @throws IgniteException If transaction exist.
     */
    public void checkEmptyTransactions() throws IgniteException {
        if (transactions().tx() != null || sharedCtx.lockedTopologyVersion(null) != null)
            throw new IgniteException("Cannot start/stop cache within lock or transaction.");
    }

    /**
     * Method invoke {@link #checkEmptyTransactions()} and add message in case exception.
     *
     * @param eMsgSupplier supplier additional text message
     * @throws IgniteException If {@link #checkEmptyTransactions()} throw {@link IgniteException}
     * */
    private void checkEmptyTransactionsEx(final Supplier<String> eMsgSupplier) throws IgniteException {
        assert eMsgSupplier != null;

        try {
            checkEmptyTransactions();
        }
        catch (IgniteException e) {
            throw new IgniteException(e.getMessage() + ' ' + eMsgSupplier.get(), e);
        }
    }

    /**
     * @param val Object to check.
     * @return Configuration copy.
     * @throws IgniteCheckedException If validation failed.
     */
    CacheConfiguration cloneCheckSerializable(final CacheConfiguration val) throws IgniteCheckedException {
        if (val == null)
            return null;

        return withBinaryContext(() -> {
                if (val.getCacheStoreFactory() != null) {
                    try {
                        ClassLoader ldr = ctx.config().getClassLoader();

                        if (ldr == null)
                            ldr = val.getCacheStoreFactory().getClass().getClassLoader();

                        U.unmarshal(marsh, U.marshal(marsh, val.getCacheStoreFactory()),
                            U.resolveClassLoader(ldr, ctx.config()));
                    }
                    catch (IgniteCheckedException e) {
                        throw new IgniteCheckedException("Failed to validate cache configuration. " +
                            "Cache store factory is not serializable. Cache name: " + U.maskName(val.getName()), e);
                    }
                }

                try {
                    return U.unmarshal(marsh, U.marshal(marsh, val), U.resolveClassLoader(ctx.config()));
                }
                catch (IgniteCheckedException e) {
                    throw new IgniteCheckedException("Failed to validate cache configuration " +
                        "(make sure all objects in cache configuration are serializable): " + U.maskName(val.getName()), e);
                }
        });
    }

    /**
     * @param c Closure.
     * @return Closure result.
     * @throws IgniteCheckedException If failed.
     */
    private <T> T withBinaryContext(IgniteThrowableSupplier<T> c) throws IgniteCheckedException {
        IgniteCacheObjectProcessor objProc = ctx.cacheObjects();
        BinaryContext oldCtx = null;

        if (objProc instanceof CacheObjectBinaryProcessorImpl) {
            GridBinaryMarshaller binMarsh = ((CacheObjectBinaryProcessorImpl)objProc).marshaller();

            oldCtx = binMarsh == null ? null : binMarsh.pushContext();
        }

        try {
            return c.get();
        }
        finally {
            if (objProc instanceof CacheObjectBinaryProcessorImpl)
                GridBinaryMarshaller.popContext(oldCtx);
        }
    }

    /**
     * Prepares DynamicCacheChangeRequest for cache creation.
     *
     * @param ccfg Cache configuration
     * @param cacheName Cache name
     * @param nearCfg Near cache configuration
     * @param cacheType Cache type
     * @param sql Whether the cache needs to be created as the result of SQL {@code CREATE TABLE} command.
     * @param failIfExists Fail if exists flag.
     * @param failIfNotStarted If {@code true} fails if cache is not started.
     * @param restartId Restart requester id (it'll allow to start this cache only him).
     * @param disabledAfterStart If true, cache proxies will be only activated after {@link #restartProxies()}.
     * @param qryEntities Query entities.
     * @param encKey Encryption key.
     * @return Request or {@code null} if cache already exists.
     * @throws IgniteCheckedException if some of pre-checks failed
     * @throws CacheExistsException if cache exists and failIfExists flag is {@code true}
     */
    private DynamicCacheChangeRequest prepareCacheChangeRequest(
        @Nullable CacheConfiguration ccfg,
        String cacheName,
        @Nullable NearCacheConfiguration nearCfg,
        CacheType cacheType,
        boolean sql,
        boolean failIfExists,
        boolean failIfNotStarted,
        IgniteUuid restartId,
        boolean disabledAfterStart,
        @Nullable Collection<QueryEntity> qryEntities,
        @Nullable byte[] encKey
    ) throws IgniteCheckedException {
        DynamicCacheDescriptor desc = cacheDescriptor(cacheName);

        DynamicCacheChangeRequest req = new DynamicCacheChangeRequest(UUID.randomUUID(), cacheName, ctx.localNodeId());

        req.sql(sql);

        req.failIfExists(failIfExists);

        req.disabledAfterStart(disabledAfterStart);

        req.encryptionKey(encKey);

        req.restartId(restartId);

        if (ccfg != null) {
            cloneCheckSerializable(ccfg);

            if (desc != null) {
                if (failIfExists) {
                    throw new CacheExistsException("Failed to start cache " +
                        "(a cache with the same name is already started): " + cacheName);
                }
                else {
                    CacheConfiguration descCfg = desc.cacheConfiguration();

                    // Check if we were asked to start a near cache.
                    if (nearCfg != null) {
                        if (isLocalAffinity(descCfg)) {
                            // If we are on a data node and near cache was enabled, return success, else - fail.
                            if (descCfg.getNearConfiguration() != null)
                                return null;
                            else
                                throw new IgniteCheckedException("Failed to start near " +
                                    "cache (local node is an affinity node for cache): " + cacheName);
                        }
                        else
                            // If local node has near cache, return success.
                            req.clientStartOnly(true);
                    }
                    else if (!isLocalAffinity(descCfg))
                        req.clientStartOnly(true);

                    req.deploymentId(desc.deploymentId());

                    T2<CacheConfiguration, CacheConfigurationEnrichment> splitCfg = backwardCompatibleSplitter().split(desc);

                    req.startCacheConfiguration(splitCfg.get1());
                    req.cacheConfigurationEnrichment(splitCfg.get2());

                    req.schema(desc.schema());
                }
            }
            else {
                CacheConfiguration cfg = new CacheConfiguration(ccfg);

                req.deploymentId(IgniteUuid.randomUuid());

                T2<CacheConfiguration, CacheConfigurationEnrichment> splitCfg = backwardCompatibleSplitter().split(cfg);

                req.startCacheConfiguration(splitCfg.get1());
                req.cacheConfigurationEnrichment(splitCfg.get2());

                cfg = splitCfg.get1();

                CacheObjectContext cacheObjCtx = ctx.cacheObjects().contextForCache(cfg);

                initialize(req.startCacheConfiguration(), cacheObjCtx);

                if (restartId != null)
                    req.schema(new QuerySchema(qryEntities == null ? cfg.getQueryEntities() : qryEntities));
                else
                    req.schema(new QuerySchema(qryEntities != null ? QueryUtils.normalizeQueryEntities(qryEntities, cfg)
                            : cfg.getQueryEntities()));
            }
        }
        else {
            req.clientStartOnly(true);

            if (desc != null)
                ccfg = desc.cacheConfiguration();

            if (ccfg == null) {
                if (failIfNotStarted) {
                    throw new CacheExistsException("Failed to start client cache " +
                        "(a cache with the given name is not started): " + cacheName);
                }
                else
                    return null;
            }

            req.deploymentId(desc.deploymentId());

            T2<CacheConfiguration, CacheConfigurationEnrichment> splitCfg = backwardCompatibleSplitter().split(ccfg);

            req.startCacheConfiguration(splitCfg.get1());
            req.cacheConfigurationEnrichment(splitCfg.get2());

            req.schema(desc.schema());
        }

        if (nearCfg != null)
            req.nearCacheConfiguration(nearCfg);

        req.cacheType(cacheType);

        return req;
    }

    /**
     * Enable/disable statistics globally for the caches
     *
     * @param cacheNames Collection of cache names.
     * @param enabled Statistics enabled flag.
     * @throws IgniteCheckedException If failed.
     */
    public void enableStatistics(Collection<String> cacheNames, boolean enabled) throws IgniteCheckedException {
        Collection<IgniteInternalCache> caches = manageStatisticsCaches(cacheNames);

        Collection<String> globalCaches = new HashSet<>(U.capacity(caches.size()));

        for (IgniteInternalCache cache : caches) {
            cache.context().statisticsEnabled(enabled);

            globalCaches.add(cache.name());
        }

        if (globalCaches.isEmpty())
            return;

        CacheStatisticsModeChangeMessage msg = new CacheStatisticsModeChangeMessage(UUID.randomUUID(), globalCaches, enabled);

        EnableStatisticsFuture fut = new EnableStatisticsFuture(msg.requestId());

        manageStatisticsFuts.put(msg.requestId(), fut);

        ctx.grid().context().discovery().sendCustomEvent(msg);

        fut.get();
    }

    /**
     * Clear statistics globally for the caches
     *
     * @param cacheNames Collection of cache names.
     * @throws IgniteCheckedException If failed.
     */
    public void clearStatistics(Collection<String> cacheNames) throws IgniteCheckedException {
        Collection<IgniteInternalCache> caches = manageStatisticsCaches(cacheNames);

        Collection<String> globalCaches = new HashSet<>(U.capacity(caches.size()));

        for (IgniteInternalCache cache : caches) {
            globalCaches.add(cache.name());
        }

        if (globalCaches.isEmpty())
            return;

        CacheStatisticsClearMessage msg = new CacheStatisticsClearMessage(UUID.randomUUID(), globalCaches);

        EnableStatisticsFuture fut = new EnableStatisticsFuture(msg.requestId());

        manageStatisticsFuts.put(msg.requestId(), fut);

        ctx.grid().context().discovery().sendCustomEvent(msg);

        fut.get();
    }

    /**
     *
     */
    private Collection<IgniteInternalCache> manageStatisticsCaches(Collection<String> caches)
        throws IgniteCheckedException {
        assert caches != null;

        Collection<IgniteInternalCache> res = new ArrayList<>(caches.size());

        if (!cacheNames().containsAll(caches))
            throw new IgniteCheckedException("One or more cache descriptors not found [caches=" + caches + ']');

        for (String cacheName : caches) {
            IgniteInternalCache cache = cache(cacheName);

            if (cache == null)
                throw new IgniteCheckedException("Cache not found [cacheName=" + cacheName + ']');

            res.add(cache);
        }

        return res;
    }

    /**
     * Sets transaction timeout on partition map exchange.
     *
     * @param timeout Transaction timeout on partition map exchange in milliseconds.
     * @throws IgniteCheckedException If failed.
     */
    public void setTxTimeoutOnPartitionMapExchange(long timeout) throws IgniteCheckedException {
        UUID requestId = UUID.randomUUID();

        TxTimeoutOnPartitionMapExchangeChangeFuture fut = new TxTimeoutOnPartitionMapExchangeChangeFuture(requestId);

        txTimeoutOnPartitionMapExchangeFuts.put(requestId, fut);

        TxTimeoutOnPartitionMapExchangeChangeMessage msg = new TxTimeoutOnPartitionMapExchangeChangeMessage(
            requestId, timeout);

        ctx.grid().context().discovery().sendCustomEvent(msg);

        fut.get();
    }

    /**
     * @param <T> Object type.
     * @param obj Object to clone.
     * @return Object copy.
     * @throws IgniteCheckedException If failed.
     */
    public <T> T clone(final T obj) throws IgniteCheckedException {
        return withBinaryContext(() -> U.unmarshal(marsh, U.marshal(marsh, obj), U.resolveClassLoader(ctx.config())));
    }

    /**
     * @return Temporary storage.
     */
    public MetaStorage.TmpStorage getTmpStorage() {
        return tmpStorage;
    }

    /**
     * @param tmpStorage Temporary storage.
     */
    public void setTmpStorage(MetaStorage.TmpStorage tmpStorage) {
        this.tmpStorage = tmpStorage;
    }

    /**
     * Sets if dump requests from local node to near node are allowed, when long running transaction
     * is found. If allowed, the compute request to near node will be made to get thread dump of transaction
     * owner thread. Also broadcasts this setting on other server nodes in cluster.
     *
     * @param allowed whether allowed
     */
    public void setTxOwnerDumpRequestsAllowed(boolean allowed) {
        ClusterGroup grp = ctx.grid()
            .cluster()
            .forServers()
            .forPredicate(node -> IgniteFeatures.nodeSupports(ctx, node, TRANSACTION_OWNER_THREAD_DUMP_PROVIDING));

        IgniteCompute compute = ctx.grid().compute(grp);

        compute.broadcast(new TxOwnerDumpRequestAllowedSettingClosure(allowed));
    }

    /**
     * @param oldFormat Old format flag.
     * @return Cache configuration splitter.
     */
    private CacheConfigurationSplitter splitter(boolean oldFormat) {
        // Requesting splitter with old format support is rare operation.
        // It's acceptable to allocate it every time by request.
        return oldFormat ? new CacheConfigurationSplitterOldFormat(enricher) : splitter;
    }

    /**
     * @return By default it returns splitter without old format configuration support.
     */
    public CacheConfigurationSplitter splitter() {
        return splitter(false);
    }

    /**
     * If not all nodes in cluster support splitted cache configurations it returns old format splitter.
     * In other case it returns default splitter.
     *
     * @return Cache configuration splitter with or without old format support depending on cluster state.
     */
    private CacheConfigurationSplitter backwardCompatibleSplitter() {
        IgniteDiscoverySpi spi = (IgniteDiscoverySpi) ctx.discovery().getInjectedDiscoverySpi();

        boolean oldFormat = !spi.allNodesSupport(IgniteFeatures.SPLITTED_CACHE_CONFIGURATIONS);

        return splitter(oldFormat);
    }

    /**
     * @return Cache configuration enricher.
     */
    public CacheConfigurationEnricher enricher() {
        return enricher;
    }

    /**
     * Recovery lifecycle for caches.
     */
    private class CacheRecoveryLifecycle implements MetastorageLifecycleListener, DatabaseLifecycleListener {
        /**
         * Set of QuerySchema's saved on recovery. It's needed if cache query schema has changed after node joined to
         * topology.
         */
        private final Map<Integer, QuerySchema> querySchemas = new ConcurrentHashMap<>();

        /** {@inheritDoc} */
        @Override public void onBaselineChange() {
            onKernalStopCaches(true);

            stopCaches(true);

            sharedCtx.coordinators().stopTxLog();

            sharedCtx.database().cleanupRestoredCaches();
        }

        /** {@inheritDoc} */
        @Override public void onReadyForRead(ReadOnlyMetastorage metastorage) throws IgniteCheckedException {
            CacheJoinNodeDiscoveryData data = locCfgMgr.restoreCacheConfigurations();

            cachesInfo.onStart(data);
        }

        /** {@inheritDoc} */
        @Override public void beforeBinaryMemoryRestore(
            IgniteCacheDatabaseSharedManager mgr) throws IgniteCheckedException {
            for (DynamicCacheDescriptor cacheDescriptor : persistentCaches())
                preparePageStore(cacheDescriptor, true);
        }

        /** {@inheritDoc} */
        @Override public void afterBinaryMemoryRestore(
            IgniteCacheDatabaseSharedManager mgr,
            GridCacheDatabaseSharedManager.RestoreBinaryState restoreState) throws IgniteCheckedException {

            Object consistentId = ctx.pdsFolderResolver().resolveFolders().consistentId();
            DetachedClusterNode clusterNode = new DetachedClusterNode(consistentId, ctx.nodeAttributes());

            for (DynamicCacheDescriptor cacheDescriptor : persistentCaches()) {
                boolean affinityNode = CU.affinityNode(clusterNode, cacheDescriptor.cacheConfiguration().getNodeFilter());

                if (!affinityNode)
                    continue;

                startCacheInRecoveryMode(cacheDescriptor);

                querySchemas.put(cacheDescriptor.cacheId(), cacheDescriptor.schema().copy());
            }
        }

        /** {@inheritDoc} */
        @Override public void afterLogicalUpdatesApplied(
            IgniteCacheDatabaseSharedManager mgr,
            GridCacheDatabaseSharedManager.RestoreLogicalState restoreState) throws IgniteCheckedException {
            restorePartitionStates(cacheGroups(), restoreState.partitionRecoveryStates());
        }

        /**
         * @param forGroups Cache groups.
         * @param partitionStates Partition states.
         * @throws IgniteCheckedException If failed.
         */
        private void restorePartitionStates(
            Collection<CacheGroupContext> forGroups,
            Map<GroupPartitionId, Integer> partitionStates
        ) throws IgniteCheckedException {
            long startRestorePart = U.currentTimeMillis();

            if (log.isInfoEnabled())
                log.info("Restoring partition state for local groups.");

            long totalProcessed = 0;

            for (CacheGroupContext grp : forGroups)
                totalProcessed += grp.offheap().restorePartitionStates(partitionStates);

            if (log.isInfoEnabled())
                log.info("Finished restoring partition state for local groups [" +
                    "groupsProcessed=" + forGroups.size() +
                    ", partitionsProcessed=" + totalProcessed +
                    ", time=" + (U.currentTimeMillis() - startRestorePart) + "ms]");
        }
    }

    /**
     * Handle of fail during cache start.
     *
     * @param <T> Type of started data.
     */
    private interface StartCacheFailHandler<T, R> {
        /**
         * Handle of fail.
         *
         * @param data Start data.
         * @param startCacheOperation Operation for start cache.
         * @throws IgniteCheckedException if failed.
         */
        void handle(T data, IgniteThrowableFunction<T, R> startCacheOperation) throws IgniteCheckedException;
    }

    /**
     *
     */
    private class DynamicCacheStartFuture extends GridFutureAdapter<Boolean> {
        /** */
        private UUID id;

        /**
         * @param id Future ID.
         */
        private DynamicCacheStartFuture(UUID id) {
            this.id = id;
        }

        /** {@inheritDoc} */
        @Override public boolean onDone(@Nullable Boolean res, @Nullable Throwable err) {
            // Make sure to remove future before completion.
            pendingFuts.remove(id, this);

            context().exchange().exchangerUpdateHeartbeat();

            return super.onDone(res, err);
        }

        /** {@inheritDoc} */
        @Override public String toString() {
            return S.toString(DynamicCacheStartFuture.class, this);
        }
    }

    /**
     *
     */
    private class TemplateConfigurationFuture extends GridFutureAdapter<Object> {
        /** Start ID. */
        @GridToStringInclude
        private IgniteUuid deploymentId;

        /** Cache name. */
        private String cacheName;

        /**
         * @param cacheName Cache name.
         * @param deploymentId Deployment ID.
         */
        private TemplateConfigurationFuture(String cacheName, IgniteUuid deploymentId) {
            this.deploymentId = deploymentId;
            this.cacheName = cacheName;
        }

        /**
         * @return Start ID.
         */
        public IgniteUuid deploymentId() {
            return deploymentId;
        }

        /** {@inheritDoc} */
        @Override public boolean onDone(@Nullable Object res, @Nullable Throwable err) {
            // Make sure to remove future before completion.
            pendingTemplateFuts.remove(cacheName, this);

            return super.onDone(res, err);
        }

        /** {@inheritDoc} */
        @Override public String toString() {
            return S.toString(TemplateConfigurationFuture.class, this);
        }
    }

    /**
     *
     */
    static class LocalAffinityFunction implements AffinityFunction {
        /** */
        private static final long serialVersionUID = 0L;

        /** {@inheritDoc} */
        @Override public List<List<ClusterNode>> assignPartitions(AffinityFunctionContext affCtx) {
            ClusterNode locNode = null;

            for (ClusterNode n : affCtx.currentTopologySnapshot()) {
                if (n.isLocal()) {
                    locNode = n;

                    break;
                }
            }

            if (locNode == null)
                throw new IgniteException("Local node is not included into affinity nodes for 'LOCAL' cache");

            List<List<ClusterNode>> res = new ArrayList<>(partitions());

            for (int part = 0; part < partitions(); part++)
                res.add(Collections.singletonList(locNode));

            return Collections.unmodifiableList(res);
        }

        /** {@inheritDoc} */
        @Override public void reset() {
            // No-op.
        }

        /** {@inheritDoc} */
        @Override public int partitions() {
            return 1;
        }

        /** {@inheritDoc} */
        @Override public int partition(Object key) {
            return 0;
        }

        /** {@inheritDoc} */
        @Override public void removeNode(UUID nodeId) {
            // No-op.
        }
    }

    /**
     *
     */
    private class RemovedItemsCleanupTask implements GridTimeoutObject {
        /** */
        private final IgniteUuid id = IgniteUuid.randomUuid();

        /** */
        private final long endTime;

        /** */
        private final long timeout;

        /**
         * @param timeout Timeout.
         */
        RemovedItemsCleanupTask(long timeout) {
            this.timeout = timeout;

            endTime = U.currentTimeMillis() + timeout;
        }

        /** {@inheritDoc} */
        @Override public IgniteUuid timeoutId() {
            return id;
        }

        /** {@inheritDoc} */
        @Override public long endTime() {
            return endTime;
        }

        /** {@inheritDoc} */
        @Override public void onTimeout() {
            ctx.closure().runLocalSafe(new GridPlainRunnable() {
                @Override public void run() {
                    try {
                        for (CacheGroupContext grp : sharedCtx.cache().cacheGroups()) {
                            if (grp.affinityNode()) {
                                GridDhtPartitionTopology top = null;

                                try {
                                    top = grp.topology();
                                }
                                catch (IllegalStateException ignore) {
                                    // Cache stopped.
                                }

                                if (top != null) {
                                    for (GridDhtLocalPartition part : top.currentLocalPartitions())
                                        part.cleanupRemoveQueue();
                                }

                                if (ctx.isStopping())
                                    return;
                            }
                        }
                    }
                    catch (Exception e) {
                        U.error(log, "Failed to cleanup removed cache items: " + e, e);
                    }

                    if (ctx.isStopping())
                        return;

                    addRemovedItemsCleanupTask(timeout);
                }
            }, true);
        }
    }

    /**
     * Enable statistics future.
     */
    private class EnableStatisticsFuture extends GridFutureAdapter<Void> {
        /** */
        private UUID id;

        /**
         * @param id Future ID.
         */
        private EnableStatisticsFuture(UUID id) {
            this.id = id;
        }

        /** {@inheritDoc} */
        @Override public boolean onDone(@Nullable Void res, @Nullable Throwable err) {
            // Make sure to remove future before completion.
            manageStatisticsFuts.remove(id, this);

            return super.onDone(res, err);
        }

        /** {@inheritDoc} */
        @Override public String toString() {
            return S.toString(EnableStatisticsFuture.class, this);
        }
    }

    /**
     * The future for changing transaction timeout on partition map exchange.
     */
    private class TxTimeoutOnPartitionMapExchangeChangeFuture extends GridFutureAdapter<Void> {
        /** */
        private UUID id;

        /**
         * @param id Future ID.
         */
        private TxTimeoutOnPartitionMapExchangeChangeFuture(UUID id) {
            this.id = id;
        }

        /** {@inheritDoc} */
        @Override public boolean onDone(@Nullable Void res, @Nullable Throwable err) {
            txTimeoutOnPartitionMapExchangeFuts.remove(id, this);
            return super.onDone(res, err);
        }

        /** {@inheritDoc} */
        @Override public String toString() {
            return S.toString(TxTimeoutOnPartitionMapExchangeChangeFuture.class, this);
        }
    }
}<|MERGE_RESOLUTION|>--- conflicted
+++ resolved
@@ -277,10 +277,6 @@
 
         caches = new ConcurrentHashMap<>();
         jCacheProxies = new ConcurrentHashMap<>();
-<<<<<<< HEAD
-        stopSeq = new LinkedList<>();
-=======
->>>>>>> e0f56d93
 
         marsh = MarshallerUtils.jdkMarshaller(ctx.igniteInstanceName());
         splitter = new CacheConfigurationSplitterImpl(marsh);
@@ -414,7 +410,6 @@
     }
 
     /**
-<<<<<<< HEAD
      * @param c Ignite configuration.
      * @param cc Configuration to validate.
      * @param cacheType Cache type.
@@ -637,8 +632,6 @@
    }
 
     /**
-=======
->>>>>>> e0f56d93
      * @param ctx Context.
      * @return DHT managers.
      */
@@ -791,191 +784,6 @@
         ctx.authentication().cacheProcessorStarted();
     }
 
-<<<<<<< HEAD
-    /**
-     * @param cfg Cache configuration.
-     * @param caches Caches map.
-     * @param templates Templates map.
-     * @throws IgniteCheckedException If failed.
-     */
-    private void addCacheOnJoin(CacheConfiguration<?, ?> cfg,
-        Map<String, CacheInfo> caches,
-        Map<String, CacheInfo> templates) throws IgniteCheckedException {
-        String cacheName = cfg.getName();
-
-        CU.validateCacheName(cacheName);
-
-        cloneCheckSerializable(cfg);
-
-        CacheObjectContext cacheObjCtx = ctx.cacheObjects().contextForCache(cfg);
-
-        // Initialize defaults.
-        initialize(cfg, cacheObjCtx);
-
-        StoredCacheData cacheData = new StoredCacheData(cfg);
-
-        T2<CacheConfiguration, CacheConfigurationEnrichment> splitCfg = splitter().split(cfg);
-
-        cacheData.config(splitCfg.get1());
-        cacheData.cacheConfigurationEnrichment(splitCfg.get2());
-
-        cfg = splitCfg.get1();
-
-        if (GridCacheUtils.isCacheTemplateName(cacheName))
-            templates.put(cacheName, new CacheInfo(cacheData, CacheType.USER, false, 0, true));
-        else {
-            if (caches.containsKey(cacheName)) {
-                throw new IgniteCheckedException("Duplicate cache name found (check configuration and " +
-                    "assign unique name to each cache): " + cacheName);
-            }
-
-            CacheType cacheType = cacheType(cacheName);
-
-            if (cacheType != CacheType.USER && cfg.getDataRegionName() == null)
-                cfg.setDataRegionName(sharedCtx.database().systemDateRegionName());
-
-            addStoredCache(caches, cacheData, cacheName, cacheType, true);
-        }
-    }
-
-    /**
-     * Add stored cache data to caches storage.
-     *
-     * @param caches Cache storage.
-     * @param cacheData Cache data to add.
-     * @param cacheName Cache name.
-     * @param cacheType Cache type.
-     * @param isStaticalyConfigured Statically configured flag.
-     */
-    private void addStoredCache(Map<String, CacheInfo> caches, StoredCacheData cacheData, String cacheName,
-        CacheType cacheType, boolean isStaticalyConfigured) {
-        if (!caches.containsKey(cacheName)) {
-            if (!cacheType.userCache())
-                stopSeq.addLast(cacheName);
-            else
-                stopSeq.addFirst(cacheName);
-        }
-
-        caches.put(cacheName, new CacheInfo(cacheData, cacheType, cacheData.sql(), 0, isStaticalyConfigured));
-    }
-
-    /**
-     * @param caches Caches map.
-     * @param templates Templates map.
-     * @throws IgniteCheckedException If failed.
-     */
-    private void addCacheOnJoinFromConfig(
-        Map<String, CacheInfo> caches,
-        Map<String, CacheInfo> templates
-    ) throws IgniteCheckedException {
-        assert !ctx.config().isDaemon();
-
-        CacheConfiguration[] cfgs = ctx.config().getCacheConfiguration();
-
-        for (int i = 0; i < cfgs.length; i++) {
-            CacheConfiguration<?, ?> cfg = new CacheConfiguration(cfgs[i]);
-
-            // Replace original configuration value.
-            cfgs[i] = cfg;
-
-            addCacheOnJoin(cfg, caches, templates);
-        }
-
-        if (CU.isPersistenceEnabled(ctx.config()) && ctx.cache().context().pageStore() != null) {
-            Map<String, StoredCacheData> storedCaches = F.nonNull(ctx.cache().context().pageStore()).readCacheConfigurations();
-
-            if (!F.isEmpty(storedCaches)) {
-                List<String> skippedConfigs = new ArrayList<>();
-
-                for (StoredCacheData storedCacheData : storedCaches.values()) {
-                    // Backward compatibility for old stored caches data.
-                    if (storedCacheData.hasOldCacheConfigurationFormat()) {
-                        storedCacheData = new StoredCacheData(storedCacheData);
-
-                        T2<CacheConfiguration, CacheConfigurationEnrichment> splitCfg = splitter().split(storedCacheData.config());
-
-                        storedCacheData.config(splitCfg.get1());
-                        storedCacheData.cacheConfigurationEnrichment(splitCfg.get2());
-
-                        // Overwrite with new format.
-                        saveCacheConfiguration(storedCacheData);
-                    }
-
-                    String cacheName = storedCacheData.config().getName();
-
-                    CacheType type = cacheType(cacheName);
-
-                    if (!caches.containsKey(cacheName))
-                        // No static cache - add the configuration.
-                        addStoredCache(caches, storedCacheData, cacheName, type, false);
-                    else {
-                        // A static cache with the same name already exists.
-                        CacheConfiguration cfg = caches.get(cacheName).cacheData().config();
-                        CacheConfiguration cfgFromStore = storedCacheData.config();
-
-                        validateCacheConfigurationOnRestore(cfg, cfgFromStore);
-
-                        if (!keepStaticCacheConfiguration) {
-                            addStoredCache(caches, storedCacheData, cacheName, type, false);
-
-                            if (type == CacheType.USER)
-                                skippedConfigs.add(cacheName);
-                        }
-                    }
-                }
-
-                if (!F.isEmpty(skippedConfigs))
-                    U.warn(log, "Static configuration for the following caches will be ignored because a persistent " +
-                        "cache with the same name already exist (see " +
-                        "https://apacheignite.readme.io/docs/cache-configuration for more information): " +
-                        skippedConfigs);
-            }
-        }
-    }
-
-    /**
-     * Validates cache configuration against stored cache configuration when persistence is enabled.
-     *
-     * @param cfg Configured cache configuration.
-     * @param cfgFromStore Stored cache configuration
-     * @throws IgniteCheckedException If validation failed.
-     */
-    private void validateCacheConfigurationOnRestore(CacheConfiguration cfg, CacheConfiguration cfgFromStore)
-        throws IgniteCheckedException {
-        assert cfg != null && cfgFromStore != null;
-
-        if ((cfg.getAtomicityMode() == TRANSACTIONAL_SNAPSHOT ||
-            cfgFromStore.getAtomicityMode() == TRANSACTIONAL_SNAPSHOT)
-            && cfg.getAtomicityMode() != cfgFromStore.getAtomicityMode()) {
-            throw new IgniteCheckedException("Cannot start cache. Statically configured atomicity mode differs from " +
-                "previously stored configuration. Please check your configuration: [cacheName=" + cfg.getName() +
-                ", configuredAtomicityMode=" + cfg.getAtomicityMode() +
-                ", storedAtomicityMode=" + cfgFromStore.getAtomicityMode() + "]");
-        }
-
-        boolean staticCfgVal = cfg.isEncryptionEnabled();
-
-        boolean storedVal = cfgFromStore.isEncryptionEnabled();
-
-        if (storedVal != staticCfgVal) {
-            throw new IgniteCheckedException("Encrypted flag value differs. Static config value is '" + staticCfgVal +
-                "' and value stored on the disk is '" + storedVal + "'");
-        }
-    }
-
-    /**
-     * @param rmtNode Remote node to check.
-     * @return Data storage configuration
-     */
-    private DataStorageConfiguration extractDataStorage(ClusterNode rmtNode) {
-        return GridCacheUtils.extractDataStorage(
-            rmtNode,
-            ctx.marshallerContext().jdkMarshaller(),
-            U.resolveClassLoader(ctx.config())
-        );
-    }
-=======
->>>>>>> e0f56d93
 
     /**
      * @param cfg Initializes cache configuration with proper defaults.
@@ -3895,11 +3703,7 @@
                     ccfg.config(),
                     ccfg.config().getName(),
                     null,
-<<<<<<< HEAD
-                    cacheType(ccfg.config().getName()),
-=======
                     CacheType.cacheType(ccfg.config().getName()),
->>>>>>> e0f56d93
                     ccfg.sql(),
                     failIfExists,
                     true,
@@ -4146,22 +3950,6 @@
     }
 
     /**
-<<<<<<< HEAD
-     * @param cacheName Cache name.
-     * @return Cache type.
-     */
-    @NotNull public CacheType cacheType(String cacheName) {
-        if (CU.isUtilityCache(cacheName))
-            return CacheType.UTILITY;
-        else if (DataStructuresProcessor.isDataStructureCache(cacheName))
-            return CacheType.DATA_STRUCTURES;
-        else
-            return CacheType.USER;
-    }
-
-    /**
-=======
->>>>>>> e0f56d93
      * Save cache configuration to persistent store if necessary.
      *
      * @param desc Cache descriptor.
@@ -4170,35 +3958,20 @@
     public void saveCacheConfiguration(DynamicCacheDescriptor desc) throws IgniteCheckedException {
         assert desc != null;
 
-<<<<<<< HEAD
-        if (sharedCtx.pageStore() != null && !sharedCtx.kernalContext().clientNode() &&
-            isPersistentCache(desc.cacheConfiguration(), sharedCtx.gridConfig().getDataStorageConfiguration()))
-            F.nonNull(sharedCtx.pageStore()).storeCacheData(desc.toStoredData(splitter), true);
-=======
         locCfgMgr.saveCacheConfiguration(desc.toStoredData(splitter), true);
->>>>>>> e0f56d93
     }
 
     /**
      * Save cache configuration to persistent store if necessary.
      *
      * @param storedCacheData Stored cache data.
-<<<<<<< HEAD
+     * @param overwrite Overwrite existing.
      * @throws IgniteCheckedException If failed.
-=======
-     * @param overwrite Overwrite existing.
->>>>>>> e0f56d93
      */
     public void saveCacheConfiguration(StoredCacheData storedCacheData, boolean overwrite) throws IgniteCheckedException {
         assert storedCacheData != null;
 
-<<<<<<< HEAD
-        if (sharedCtx.pageStore() != null && !sharedCtx.kernalContext().clientNode() &&
-            isPersistentCache(storedCacheData.config(), sharedCtx.gridConfig().getDataStorageConfiguration()))
-            F.nonNull(sharedCtx.pageStore()).storeCacheData(storedCacheData, true);
-=======
         locCfgMgr.saveCacheConfiguration(storedCacheData, overwrite);
->>>>>>> e0f56d93
     }
 
     /**
@@ -4444,153 +4217,6 @@
     }
 
     /**
-<<<<<<< HEAD
-     * @param node Joining node.
-     * @return Validation result or {@code null} in case of success.
-     */
-    @Nullable private IgniteNodeValidationResult validateHashIdResolvers(ClusterNode node) {
-        if (!node.isClient()) {
-            for (DynamicCacheDescriptor desc : cacheDescriptors().values()) {
-                CacheConfiguration cfg = desc.cacheConfiguration();
-
-                if (cfg.getAffinity() instanceof RendezvousAffinityFunction) {
-                    RendezvousAffinityFunction aff = (RendezvousAffinityFunction)cfg.getAffinity();
-
-                    Object nodeHashObj = aff.resolveNodeHash(node);
-
-                    for (ClusterNode topNode : ctx.discovery().aliveServerNodes()) {
-                        Object topNodeHashObj = aff.resolveNodeHash(topNode);
-
-                        if (nodeHashObj.hashCode() == topNodeHashObj.hashCode()) {
-                            String errMsg = "Failed to add node to topology because it has the same hash code for " +
-                                "partitioned affinity as one of existing nodes [cacheName=" +
-                                cfg.getName() + ", existingNodeId=" + topNode.id() + ']';
-
-                            String sndMsg = "Failed to add node to topology because it has the same hash code for " +
-                                "partitioned affinity as one of existing nodes [cacheName=" +
-                                cfg.getName() + ", existingNodeId=" + topNode.id() + ']';
-
-                            return new IgniteNodeValidationResult(topNode.id(), errMsg, sndMsg);
-                        }
-                    }
-                }
-            }
-        }
-
-        return null;
-    }
-
-    /**
-     * @param rmt Remote node to check.
-     * @throws IgniteCheckedException If check failed.
-     */
-    private void checkTransactionConfiguration(ClusterNode rmt) throws IgniteCheckedException {
-        TransactionConfiguration rmtTxCfg = rmt.attribute(ATTR_TX_CONFIG);
-
-        if (rmtTxCfg != null) {
-            TransactionConfiguration locTxCfg = ctx.config().getTransactionConfiguration();
-
-            checkDeadlockDetectionConfig(rmt, rmtTxCfg, locTxCfg);
-
-            checkSerializableEnabledConfig(rmt, rmtTxCfg, locTxCfg);
-        }
-    }
-
-    /** */
-    private void checkDeadlockDetectionConfig(ClusterNode rmt, TransactionConfiguration rmtTxCfg,
-        TransactionConfiguration locTxCfg) {
-        boolean locDeadlockDetectionEnabled = locTxCfg.getDeadlockTimeout() > 0;
-        boolean rmtDeadlockDetectionEnabled = rmtTxCfg.getDeadlockTimeout() > 0;
-
-        if (locDeadlockDetectionEnabled != rmtDeadlockDetectionEnabled) {
-            U.warn(log, "Deadlock detection is enabled on one node and disabled on another. " +
-                "Disabled detection on one node can lead to undetected deadlocks. [rmtNodeId=" + rmt.id() +
-                ", locDeadlockTimeout=" + locTxCfg.getDeadlockTimeout() +
-                ", rmtDeadlockTimeout=" + rmtTxCfg.getDeadlockTimeout());
-        }
-    }
-
-    /** */
-    private void checkSerializableEnabledConfig(ClusterNode rmt, TransactionConfiguration rmtTxCfg,
-        TransactionConfiguration locTxCfg) throws IgniteCheckedException {
-        if (locTxCfg.isTxSerializableEnabled() != rmtTxCfg.isTxSerializableEnabled())
-            throw new IgniteCheckedException("Serializable transactions enabled mismatch " +
-                "(fix txSerializableEnabled property or set -D" + IGNITE_SKIP_CONFIGURATION_CONSISTENCY_CHECK + "=true " +
-                "system property) [rmtNodeId=" + rmt.id() +
-                ", locTxSerializableEnabled=" + locTxCfg.isTxSerializableEnabled() +
-                ", rmtTxSerializableEnabled=" + rmtTxCfg.isTxSerializableEnabled() + ']');
-    }
-
-    /**
-     * @param rmt Remote node to check.
-     * @throws IgniteCheckedException If check failed.
-     */
-    private void checkMemoryConfiguration(ClusterNode rmt) throws IgniteCheckedException {
-        ClusterNode locNode = ctx.discovery().localNode();
-
-        if (ctx.config().isClientMode() || locNode.isDaemon() || rmt.isClient() || rmt.isDaemon())
-            return;
-
-        DataStorageConfiguration dsCfg = null;
-
-        Object dsCfgBytes = rmt.attribute(IgniteNodeAttributes.ATTR_DATA_STORAGE_CONFIG);
-
-        if (dsCfgBytes instanceof byte[])
-            dsCfg = new JdkMarshaller().unmarshal((byte[])dsCfgBytes, U.resolveClassLoader(ctx.config()));
-
-        if (dsCfg == null) {
-            // Try to use legacy memory configuration.
-            MemoryConfiguration memCfg = rmt.attribute(IgniteNodeAttributes.ATTR_MEMORY_CONFIG);
-
-            if (memCfg != null) {
-                dsCfg = new DataStorageConfiguration();
-
-                // All properties that are used in validation should be converted here.
-                dsCfg.setPageSize(memCfg.getPageSize());
-            }
-        }
-
-        if (dsCfg != null) {
-            DataStorageConfiguration locDsCfg = ctx.config().getDataStorageConfiguration();
-
-            if (dsCfg.getPageSize() != locDsCfg.getPageSize()) {
-                throw new IgniteCheckedException("Memory configuration mismatch (fix configuration or set -D" +
-                    IGNITE_SKIP_CONFIGURATION_CONSISTENCY_CHECK + "=true system property) [rmtNodeId=" + rmt.id() +
-                    ", locPageSize = " + locDsCfg.getPageSize() + ", rmtPageSize = " + dsCfg.getPageSize() + "]");
-            }
-        }
-    }
-
-    /**
-     * @param rmt Remote node to check.
-     * @throws IgniteCheckedException If check failed.
-     */
-    private void checkRebalanceConfiguration(ClusterNode rmt) throws IgniteCheckedException {
-        ClusterNode locNode = ctx.discovery().localNode();
-
-        if (ctx.config().isClientMode() || locNode.isDaemon() || rmt.isClient() || rmt.isDaemon())
-            return;
-
-        Integer rebalanceThreadPoolSize = rmt.attribute(IgniteNodeAttributes.ATTR_REBALANCE_POOL_SIZE);
-
-        if (rebalanceThreadPoolSize != null && rebalanceThreadPoolSize != ctx.config().getRebalanceThreadPoolSize()) {
-            throw new IgniteCheckedException("Rebalance configuration mismatch (fix configuration or set -D" +
-                IGNITE_SKIP_CONFIGURATION_CONSISTENCY_CHECK + "=true system property)." +
-                " Different values of such parameter may lead to rebalance process instability and hanging. " +
-                " [rmtNodeId=" + rmt.id() +
-                ", locRebalanceThreadPoolSize = " + ctx.config().getRebalanceThreadPoolSize() +
-                ", rmtRebalanceThreadPoolSize = " + rebalanceThreadPoolSize + "]");
-        }
-=======
-     * @param cfg Cache configuration.
-     * @return Query manager.
-     */
-    private GridCacheQueryManager queryManager(CacheConfiguration cfg) {
-        return cfg.getCacheMode() == LOCAL ? new GridCacheLocalQueryManager() : new GridCacheDistributedQueryManager();
->>>>>>> e0f56d93
-    }
-
-    /**
      * @return Last data version.
      */
     public long lastDataVersion() {
@@ -4728,24 +4354,14 @@
      * @return All configured cache instances.
      */
     public Collection<IgniteInternalCache<?, ?>> caches() {
-<<<<<<< HEAD
         return F.viewReadOnly(jCacheProxies.values(), IgniteCacheProxy::internalProxy);
-=======
-        return F.viewReadOnly(jCacheProxies.values(),
-            (IgniteClosure<IgniteCacheProxy<?, ?>, IgniteInternalCache<?, ?>>)IgniteCacheProxy::internalProxy);
->>>>>>> e0f56d93
     }
 
     /**
      * @return All configured cache instances.
      */
     public Collection<IgniteCacheProxy<?, ?>> jcaches() {
-<<<<<<< HEAD
         return F.viewReadOnly(jCacheProxies.values(), IgniteCacheProxyImpl::gatewayWrapper);
-=======
-        return F.viewReadOnly(jCacheProxies.values(),
-            (IgniteClosure<IgniteCacheProxyImpl<?, ?>, IgniteCacheProxy<?, ?>>)IgniteCacheProxyImpl::gatewayWrapper);
->>>>>>> e0f56d93
     }
 
     /**
