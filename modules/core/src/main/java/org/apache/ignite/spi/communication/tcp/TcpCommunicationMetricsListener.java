--- conflicted
+++ resolved
@@ -59,18 +59,6 @@
     private final MetricRegistry mreg;
 
     /** */
-<<<<<<< HEAD
-    //private final Function<Short, LongAdderMetric> sentMsgsCntByTypeMetricFactory;
-
-    /** */
-    //private final Function<Short, LongAdderMetric> rcvdMsgsCntByTypeMetricFactory;
-
-    /** */
-    //private final Function<UUID, LongAdderMetric> sentMsgsCntByNodeIdMetricFactory;
-
-    /** */
-    //private final Function<UUID, LongAdderMetric> rcvdMsgsCntByNodeIdMetricFactory;
-=======
     private final Function<Short, AtomicLongMetric> sentMsgsCntByTypeMetricFactory;
 
     /** */
@@ -81,7 +69,6 @@
 
     /** */
     private final Function<Object, AtomicLongMetric> rcvdMsgsCntByConsistentIdMetricFactory;
->>>>>>> ae7b7392
 
     /** Sent bytes count metric.*/
     private final AtomicLongMetric sentBytesMetric;
@@ -99,15 +86,6 @@
     ConcurrentHashMap<Short, AtomicLongMetric> sentMsgsMetricsByType = new ConcurrentHashMap<>();
 
     /** Received messages count metrics grouped by message type. */
-<<<<<<< HEAD
-    Map<Short, LongAdderMetric> rcvdMsgsMetricsByType = new ConcurrentHashMap<>();
-
-    /** Sent messages count metrics grouped by message node id. */
-    Map<UUID, LongAdderMetric> sentMsgsMetricsByNodeId = new ConcurrentHashMap<>();
-
-    /** Received messages metrics count grouped by message node id. */
-    Map<UUID, LongAdderMetric> rcvdMsgsMetricsByNodeId = new ConcurrentHashMap<>();
-=======
     ConcurrentHashMap<Short, AtomicLongMetric> rcvdMsgsMetricsByType = new ConcurrentHashMap<>();
 
     /**
@@ -129,7 +107,6 @@
 
     /** Received messages metrics count grouped by message node consistent id. */
     ConcurrentHashMap<Object, AtomicLongMetric> rcvdMsgsMetricsByConsistentId = new ConcurrentHashMap<>();
->>>>>>> ae7b7392
 
     /** Method to synchronize access to message type map. */
     private final Object msgTypMapMux = new Object();
@@ -142,14 +119,9 @@
     public TcpCommunicationMetricsListener(GridMetricManager mmgr) {
         this.mmgr = mmgr;
 
-        mreg = new MetricRegistry(COMMUNICATION_METRICS_GROUP_NAME, COMMUNICATION_METRICS_GROUP_NAME);
-
-<<<<<<< HEAD
-/*
-        sentMsgsCntByTypeMetricFactory = directType -> mreg.longAdderMetric(
-=======
+        mreg = mmgr.registry(COMMUNICATION_METRICS_GROUP_NAME);
+
         sentMsgsCntByTypeMetricFactory = directType -> mreg.longMetric(
->>>>>>> ae7b7392
             sentMessagesByTypeMetricName(directType),
             SENT_MESSAGES_BY_TYPE_METRIC_DESC
         );
@@ -159,14 +131,6 @@
         );
 
 
-<<<<<<< HEAD
-        rcvdMsgsCntByNodeIdMetricFactory = nodeId -> mmgr.registry(COMMUNICATION_METRICS_GROUP_NAME + "." + nodeId)
-            .longAdderMetric(
-                RECEIVED_MESSAGES_BY_NODE_ID_METRIC_NAME,
-                RECEIVED_MESSAGES_BY_NODE_ID_METRIC_DESC
-            );
-*/
-=======
         sentMsgsCntByConsistentIdMetricFactory = consistentId -> getOrCreateMetricRegistry(mmgr, consistentId)
             .findMetric(SENT_MESSAGES_BY_NODE_ID_METRIC_NAME);
 
@@ -191,19 +155,11 @@
         }
 
         MetricRegistry mreg = mmgr.registry(regName);
->>>>>>> ae7b7392
 
         mreg.longMetric(SENT_MESSAGES_BY_NODE_ID_METRIC_NAME, SENT_MESSAGES_BY_NODE_ID_METRIC_DESC);
         mreg.longMetric(RECEIVED_MESSAGES_BY_NODE_ID_METRIC_NAME, RECEIVED_MESSAGES_BY_NODE_ID_METRIC_DESC);
 
-<<<<<<< HEAD
-        sentMsgsMetric = mreg.longAdderMetric(SENT_MESSAGES_METRIC_NAME, SENT_MESSAGES_METRIC_DESC);
-        rcvdMsgsMetric = mreg.longAdderMetric(RECEIVED_MESSAGES_METRIC_NAME, RECEIVED_MESSAGES_METRIC_DESC);
-
-        mmgr.add(mreg);
-=======
         return mreg;
->>>>>>> ae7b7392
     }
 
     /** Metrics registry. */
@@ -231,13 +187,11 @@
 
             //sentMsgsMetricsByType.computeIfAbsent(msg.directType(), sentMsgsCntByTypeMetricFactory).increment();
 
-<<<<<<< HEAD
             //sentMsgsMetricsByNodeId.computeIfAbsent(nodeId, sentMsgsCntByNodeIdMetricFactory).increment();
-=======
-            sentMsgsMetricsByConsistentId.computeIfAbsent(consistentId, sentMsgsCntByConsistentIdMetricFactory).increment();
-
-            sentMsgsMetricsByNodeId.computeIfAbsent(nodeId, id -> new AtomicLong()).incrementAndGet();
->>>>>>> ae7b7392
+
+            //sentMsgsMetricsByConsistentId.computeIfAbsent(consistentId, sentMsgsCntByConsistentIdMetricFactory).increment();
+
+            //sentMsgsMetricsByNodeId.computeIfAbsent(nodeId, id -> new AtomicLong()).incrementAndGet();
         }
     }
 
@@ -261,13 +215,11 @@
 
             //rcvdMsgsMetricsByType.computeIfAbsent(msg.directType(), rcvdMsgsCntByTypeMetricFactory).increment();
 
-<<<<<<< HEAD
             //rcvdMsgsMetricsByNodeId.computeIfAbsent(nodeId, rcvdMsgsCntByNodeIdMetricFactory).increment();
-=======
-            rcvdMsgsMetricsByConsistentId.computeIfAbsent(consistentId, rcvdMsgsCntByConsistentIdMetricFactory).increment();
-
-            rcvdMsgsMetricsByNodeId.computeIfAbsent(nodeId, id -> new AtomicLong()).incrementAndGet();
->>>>>>> ae7b7392
+
+            //rcvdMsgsMetricsByConsistentId.computeIfAbsent(consistentId, rcvdMsgsCntByConsistentIdMetricFactory).increment();
+
+            //rcvdMsgsMetricsByNodeId.computeIfAbsent(nodeId, id -> new AtomicLong()).incrementAndGet();
         }
     }
 
