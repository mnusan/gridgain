--- conflicted
+++ resolved
@@ -90,7 +90,7 @@
      * @return Number of processed partitions.
      * @throws IgniteCheckedException If failed.
      */
-    long restorePartitionStates(Map<GroupPartitionId, Integer> partitionRecoveryStates) throws IgniteCheckedException;
+    public long restorePartitionStates(Map<GroupPartitionId, Integer> partitionRecoveryStates) throws IgniteCheckedException;
 
     /**
      * Partition counter update callback. May be overridden by plugin-provided subclasses.
@@ -589,46 +589,33 @@
          *
          * @return {@code True} if initialized.
          */
-        boolean init();
+        public boolean init();
 
         /**
          * @return Partition ID.
          */
-        int partId();
-
-        /**
-<<<<<<< HEAD
-         * @return Store name.
-         */
-        String name();
-=======
-         * @param size Size to init.
-         * @param updCntr Update counter to init.
-         * @param cacheSizes Cache sizes if store belongs to group containing multiple caches.
-         */
-        void init(long size, long updCntr, @Nullable Map<Integer, Long> cacheSizes);
->>>>>>> 7313a327
+        public int partId();
 
         /**
          * @param cacheId Cache ID.
          * @return Size.
          */
-        long cacheSize(int cacheId);
+        public long cacheSize(int cacheId);
 
         /**
          * @return Cache sizes if store belongs to group containing multiple caches.
          */
-        Map<Integer, Long> cacheSizes();
+        public Map<Integer, Long> cacheSizes();
 
         /**
          * @return Total size.
          */
-        long fullSize();
+        public long fullSize();
 
         /**
          * @return {@code True} if there are no items in the store.
          */
-        boolean isEmpty();
+        public boolean isEmpty();
 
         /**
          * Updates size metric for particular cache.
@@ -636,39 +623,39 @@
          * @param cacheId Cache ID.
          * @param delta Size delta.
          */
-        void updateSize(int cacheId, long delta);
+        public void updateSize(int cacheId, long delta);
 
         /**
          * @return Update counter (LWM).
          */
-        long updateCounter();
+        public long updateCounter();
 
         /**
          * @return Reserved counter (HWM).
          */
-        long reservedCounter();
+        public long reservedCounter();
 
         /**
          * @return Update counter or {@code null} if store is not yet created.
          */
-        @Nullable PartitionUpdateCounter partUpdateCounter();
+        public @Nullable PartitionUpdateCounter partUpdateCounter();
 
         /**
          * @param delta Delta.
          */
-        long reserve(long delta);
+        public long reserve(long delta);
 
         /**
          * @param val Update counter.
          */
-        void updateCounter(long val);
+        public void updateCounter(long val);
 
         /**
          * Updates counters from start value by delta value.
          * @param start Start.
          * @param delta Delta.
          */
-        boolean updateCounter(long start, long delta);
+        public boolean updateCounter(long start, long delta);
 
         /**
          * @return Next update counter.
@@ -698,7 +685,7 @@
          * @return New row.
          * @throws IgniteCheckedException If failed.
          */
-        CacheDataRow createRow(
+        public CacheDataRow createRow(
             GridCacheContext cctx,
             KeyCacheObject key,
             CacheObject val,
@@ -733,7 +720,7 @@
          * @param oldRow Old row if available.
          * @throws IgniteCheckedException If failed.
          */
-        void update(
+        public void update(
             GridCacheContext cctx,
             KeyCacheObject key,
             CacheObject val,
@@ -769,7 +756,7 @@
          * @param hist Full entry history.
          * @return {@code True} if entry history applied successfully, {@code False} otherwise.
          */
-        boolean mvccApplyHistoryIfAbsent(
+        public boolean mvccApplyHistoryIfAbsent(
             GridCacheContext cctx,
             KeyCacheObject key,
             List<GridCacheMvccEntryInfo> hist) throws IgniteCheckedException;
@@ -788,7 +775,7 @@
          * @return {@code true} on success.
          * @throws IgniteCheckedException, if failed.
          */
-        boolean mvccUpdateRowWithPreloadInfo(
+        public boolean mvccUpdateRowWithPreloadInfo(
             GridCacheContext cctx,
             KeyCacheObject key,
             @Nullable CacheObject val,
@@ -818,7 +805,7 @@
          * @return Update result.
          * @throws IgniteCheckedException If failed.
          */
-        MvccUpdateResult mvccUpdate(
+        public MvccUpdateResult mvccUpdate(
             GridCacheContext cctx,
             KeyCacheObject key,
             CacheObject val,
@@ -847,7 +834,7 @@
          * @return List of transactions to wait for.
          * @throws IgniteCheckedException If failed.
          */
-        MvccUpdateResult mvccRemove(
+        public MvccUpdateResult mvccRemove(
             GridCacheContext cctx,
             KeyCacheObject key,
             MvccSnapshot mvccSnapshot,
@@ -864,7 +851,7 @@
          * @return List of transactions to wait for.
          * @throws IgniteCheckedException If failed.
          */
-        MvccUpdateResult mvccLock(
+        public MvccUpdateResult mvccLock(
             GridCacheContext cctx,
             KeyCacheObject key,
             MvccSnapshot mvccSnapshot) throws IgniteCheckedException;
@@ -874,7 +861,7 @@
          * @param key Key.
          * @throws IgniteCheckedException If failed.
          */
-        void mvccRemoveAll(GridCacheContext cctx, KeyCacheObject key) throws IgniteCheckedException;
+        public void mvccRemoveAll(GridCacheContext cctx, KeyCacheObject key) throws IgniteCheckedException;
 
         /**
          * @param cctx Cache context.
@@ -894,7 +881,7 @@
          * @param mvccVer Mvcc version.
          * @throws IgniteCheckedException
          */
-        void mvccApplyUpdate(GridCacheContext cctx,
+        public void mvccApplyUpdate(GridCacheContext cctx,
             KeyCacheObject key,
             CacheObject val,
             GridCacheVersion ver,
@@ -927,7 +914,7 @@
          * @return Iterator over all versions.
          * @throws IgniteCheckedException If failed.
          */
-        GridCursor<CacheDataRow> mvccAllVersionsCursor(GridCacheContext cctx, KeyCacheObject key, Object x)
+        public GridCursor<CacheDataRow> mvccAllVersionsCursor(GridCacheContext cctx, KeyCacheObject key, Object x)
             throws IgniteCheckedException;
 
         /**
@@ -947,7 +934,7 @@
          * @return All stored versions for given key.
          * @throws IgniteCheckedException If failed.
          */
-        List<IgniteBiTuple<Object, MvccVersion>> mvccFindAllVersions(GridCacheContext cctx, KeyCacheObject key)
+        public List<IgniteBiTuple<Object, MvccVersion>> mvccFindAllVersions(GridCacheContext cctx, KeyCacheObject key)
             throws IgniteCheckedException;
 
         /**
@@ -1075,7 +1062,7 @@
         /**
          * Reset counters for partition.
          */
-        void resetUpdateCounter();
+        public void resetUpdateCounter();
 
         /**
          * Partition storage.
