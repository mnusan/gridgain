/*
 * Copyright 2019 GridGain Systems, Inc. and Contributors.
 *
 * Licensed under the GridGain Community Edition License (the "License");
 * you may not use this file except in compliance with the License.
 * You may obtain a copy of the License at
 *
 *     https://www.gridgain.com/products/software/community-edition/gridgain-community-edition-license
 *
 * Unless required by applicable law or agreed to in writing, software
 * distributed under the License is distributed on an "AS IS" BASIS,
 * WITHOUT WARRANTIES OR CONDITIONS OF ANY KIND, either express or implied.
 * See the License for the specific language governing permissions and
 * limitations under the License.
 */

package org.apache.ignite.internal.processors.cache.transactions;

import java.io.Externalizable;
import java.util.ArrayList;
import java.util.Collection;
import java.util.Collections;
import java.util.HashSet;
import java.util.Iterator;
import java.util.LinkedHashSet;
import java.util.List;
import java.util.Map;
import java.util.Set;
import java.util.UUID;
import java.util.concurrent.ConcurrentHashMap;
import java.util.concurrent.ConcurrentMap;
import org.apache.ignite.IgniteCheckedException;
import org.apache.ignite.IgniteClientDisconnectedException;
import org.apache.ignite.IgniteException;
import org.apache.ignite.IgniteSystemProperties;
import org.apache.ignite.binary.BinaryObjectException;
import org.apache.ignite.cluster.ClusterNode;
import org.apache.ignite.events.DiscoveryEvent;
import org.apache.ignite.internal.IgniteInternalFuture;
import org.apache.ignite.internal.cluster.ClusterTopologyCheckedException;
import org.apache.ignite.internal.managers.communication.GridIoPolicy;
import org.apache.ignite.internal.managers.communication.GridMessageListener;
import org.apache.ignite.internal.managers.discovery.DiscoCache;
import org.apache.ignite.internal.managers.eventstorage.DiscoveryEventListener;
import org.apache.ignite.internal.pagemem.wal.WALPointer;
import org.apache.ignite.internal.pagemem.wal.record.MvccTxRecord;
import org.apache.ignite.internal.pagemem.wal.record.TxRecord;
import org.apache.ignite.internal.processors.affinity.AffinityTopologyVersion;
import org.apache.ignite.internal.processors.cache.CacheObjectsReleaseFuture;
import org.apache.ignite.internal.processors.cache.GridCacheContext;
import org.apache.ignite.internal.processors.cache.GridCacheEntryEx;
import org.apache.ignite.internal.processors.cache.GridCacheEntryRemovedException;
import org.apache.ignite.internal.processors.cache.GridCacheMapEntry;
import org.apache.ignite.internal.processors.cache.GridCacheMessage;
import org.apache.ignite.internal.processors.cache.GridCacheMvccCandidate;
import org.apache.ignite.internal.processors.cache.GridCacheReturnCompletableWrapper;
import org.apache.ignite.internal.processors.cache.GridCacheSharedManagerAdapter;
import org.apache.ignite.internal.processors.cache.GridCacheVersionedFuture;
import org.apache.ignite.internal.processors.cache.GridDeferredAckMessageSender;
import org.apache.ignite.internal.processors.cache.distributed.GridCacheMappedVersion;
import org.apache.ignite.internal.processors.cache.distributed.GridCacheTxFinishSync;
import org.apache.ignite.internal.processors.cache.distributed.GridCacheTxRecoveryFuture;
import org.apache.ignite.internal.processors.cache.distributed.GridDistributedLockCancelledException;
import org.apache.ignite.internal.processors.cache.distributed.dht.GridDhtTxLocal;
import org.apache.ignite.internal.processors.cache.distributed.dht.GridDhtTxOnePhaseCommitAckRequest;
import org.apache.ignite.internal.processors.cache.distributed.dht.GridDhtTxRemote;
import org.apache.ignite.internal.processors.cache.distributed.dht.colocated.GridDhtColocatedLockFuture;
import org.apache.ignite.internal.processors.cache.distributed.dht.topology.GridDhtInvalidPartitionException;
import org.apache.ignite.internal.processors.cache.distributed.near.GridNearCacheAdapter;
import org.apache.ignite.internal.processors.cache.distributed.near.GridNearCacheEntry;
import org.apache.ignite.internal.processors.cache.distributed.near.GridNearLockFuture;
import org.apache.ignite.internal.processors.cache.distributed.near.GridNearOptimisticTxPrepareFuture;
import org.apache.ignite.internal.processors.cache.distributed.near.GridNearTxLocal;
import org.apache.ignite.internal.processors.cache.mvcc.MvccCoordinator;
import org.apache.ignite.internal.processors.cache.mvcc.msg.MvccRecoveryFinishedMessage;
import org.apache.ignite.internal.processors.cache.transactions.TxDeadlockDetection.TxDeadlockFuture;
import org.apache.ignite.internal.processors.cache.version.GridCacheVersion;
import org.apache.ignite.internal.processors.cluster.BaselineTopology;
import org.apache.ignite.internal.processors.timeout.GridTimeoutObjectAdapter;
import org.apache.ignite.internal.transactions.IgniteTxOptimisticCheckedException;
import org.apache.ignite.internal.transactions.IgniteTxTimeoutCheckedException;
import org.apache.ignite.internal.util.GridBoundedConcurrentOrderedMap;
import org.apache.ignite.internal.util.future.GridCompoundFuture;
import org.apache.ignite.internal.util.future.GridFutureAdapter;
import org.apache.ignite.internal.util.lang.IgnitePair;
import org.apache.ignite.internal.util.typedef.CI1;
import org.apache.ignite.internal.util.typedef.F;
import org.apache.ignite.internal.util.typedef.X;
import org.apache.ignite.internal.util.typedef.internal.CU;
import org.apache.ignite.internal.util.typedef.internal.U;
import org.apache.ignite.lang.IgniteFuture;
import org.apache.ignite.lang.IgniteReducer;
import org.apache.ignite.lang.IgniteUuid;
import org.apache.ignite.transactions.TransactionConcurrency;
import org.apache.ignite.transactions.TransactionIsolation;
import org.apache.ignite.transactions.TransactionState;
import org.jetbrains.annotations.Nullable;
import org.jsr166.ConcurrentLinkedHashMap;

import static org.apache.ignite.IgniteSystemProperties.IGNITE_DEFERRED_ONE_PHASE_COMMIT_ACK_REQUEST_BUFFER_SIZE;
import static org.apache.ignite.IgniteSystemProperties.IGNITE_DEFERRED_ONE_PHASE_COMMIT_ACK_REQUEST_TIMEOUT;
import static org.apache.ignite.IgniteSystemProperties.IGNITE_MAX_COMPLETED_TX_COUNT;
import static org.apache.ignite.IgniteSystemProperties.IGNITE_SLOW_TX_WARN_TIMEOUT;
import static org.apache.ignite.IgniteSystemProperties.IGNITE_TX_DEADLOCK_DETECTION_MAX_ITERS;
import static org.apache.ignite.IgniteSystemProperties.IGNITE_TX_OWNER_DUMP_REQUESTS_ALLOWED;
import static org.apache.ignite.IgniteSystemProperties.IGNITE_TX_SALVAGE_TIMEOUT;
import static org.apache.ignite.IgniteSystemProperties.IGNITE_WAL_LOG_TX_RECORDS;
import static org.apache.ignite.events.EventType.EVT_NODE_FAILED;
import static org.apache.ignite.events.EventType.EVT_NODE_LEFT;
import static org.apache.ignite.events.EventType.EVT_TX_STARTED;
import static org.apache.ignite.internal.GridTopic.TOPIC_CACHE_COORDINATOR;
import static org.apache.ignite.internal.GridTopic.TOPIC_TX;
import static org.apache.ignite.internal.IgniteKernal.DFLT_LONG_OPERATIONS_DUMP_TIMEOUT;
import static org.apache.ignite.internal.managers.communication.GridIoPolicy.SYSTEM_POOL;
import static org.apache.ignite.internal.processors.cache.GridCacheOperation.READ;
import static org.apache.ignite.internal.processors.cache.GridCacheUtils.isNearEnabled;
import static org.apache.ignite.internal.processors.cache.transactions.IgniteInternalTx.FinalizationStatus.RECOVERY_FINISH;
import static org.apache.ignite.internal.processors.cache.transactions.IgniteInternalTx.FinalizationStatus.USER_FINISH;
import static org.apache.ignite.internal.util.GridConcurrentFactory.newMap;
import static org.apache.ignite.transactions.TransactionState.ACTIVE;
import static org.apache.ignite.transactions.TransactionState.COMMITTED;
import static org.apache.ignite.transactions.TransactionState.COMMITTING;
import static org.apache.ignite.transactions.TransactionState.MARKED_ROLLBACK;
import static org.apache.ignite.transactions.TransactionState.PREPARED;
import static org.apache.ignite.transactions.TransactionState.PREPARING;
import static org.apache.ignite.transactions.TransactionState.ROLLED_BACK;
import static org.apache.ignite.transactions.TransactionState.ROLLING_BACK;
import static org.apache.ignite.transactions.TransactionState.SUSPENDED;
import static org.apache.ignite.transactions.TransactionState.UNKNOWN;
import static org.jsr166.ConcurrentLinkedHashMap.QueuePolicy.PER_SEGMENT_Q;

/**
 * Cache transaction manager.
 */
public class IgniteTxManager extends GridCacheSharedManagerAdapter {
    /** Default maximum number of transactions that have completed. */
    private static final int DFLT_MAX_COMPLETED_TX_CNT = 262144; // 2^18

    /** Slow tx warn timeout (initialized to 0). */
    private static final int SLOW_TX_WARN_TIMEOUT = Integer.getInteger(IGNITE_SLOW_TX_WARN_TIMEOUT, 0);

    /** Tx salvage timeout. */
    private static final int TX_SALVAGE_TIMEOUT = Integer.getInteger(IGNITE_TX_SALVAGE_TIMEOUT, 100);

    /** One phase commit deferred ack request timeout. */
    public static final int DEFERRED_ONE_PHASE_COMMIT_ACK_REQUEST_TIMEOUT =
        Integer.getInteger(IGNITE_DEFERRED_ONE_PHASE_COMMIT_ACK_REQUEST_TIMEOUT, 500);

    /** One phase commit deferred ack request buffer size. */
    private static final int DEFERRED_ONE_PHASE_COMMIT_ACK_REQUEST_BUFFER_SIZE =
        Integer.getInteger(IGNITE_DEFERRED_ONE_PHASE_COMMIT_ACK_REQUEST_BUFFER_SIZE, 256);

    /** Deadlock detection maximum iterations. */
    static int DEADLOCK_MAX_ITERS =
        IgniteSystemProperties.getInteger(IGNITE_TX_DEADLOCK_DETECTION_MAX_ITERS, 1000);

    /** Long operation dump timeout. */
    private static final long LONG_OPERATIONS_DUMP_TIMEOUT = IgniteSystemProperties.getLong(
            IgniteSystemProperties.IGNITE_LONG_OPERATIONS_DUMP_TIMEOUT,
            DFLT_LONG_OPERATIONS_DUMP_TIMEOUT
    );

    /** Committing transactions. */
    private final ThreadLocal<IgniteInternalTx> threadCtx = new ThreadLocal<>();

    /** Topology version should be used when mapping internal tx. */
    private final ThreadLocal<AffinityTopologyVersion> txTop = new ThreadLocal<>();

    /** Per-thread transaction map. */
    private final ConcurrentMap<Long, IgniteInternalTx> threadMap = newMap();

    /** Per-thread system transaction map. */
    private final ConcurrentMap<TxThreadKey, IgniteInternalTx> sysThreadMap = newMap();

    /** Per-ID map. */
    private final ConcurrentMap<GridCacheVersion, IgniteInternalTx> idMap = newMap();

    /** Per-ID map for near transactions. */
    private final ConcurrentMap<GridCacheVersion, IgniteInternalTx> nearIdMap = newMap();

    /** Deadlock detection futures. */
    private final ConcurrentMap<Long, TxDeadlockFuture> deadlockDetectFuts = new ConcurrentHashMap<>();

    /** TX handler. */
    private IgniteTxHandler txHnd;

    /**
     * Shows if dump requests from local node to near node are allowed, when long running transaction
     * is found. If allowed, the compute request to near node will be made to get thread dump of transaction
     * owner thread.
     */
    private boolean txOwnerDumpRequestsAllowed =
        IgniteSystemProperties.getBoolean(IGNITE_TX_OWNER_DUMP_REQUESTS_ALLOWED, true);

    /** Committed local transactions. */
    private final GridBoundedConcurrentOrderedMap<GridCacheVersion, Boolean> completedVersSorted =
        new GridBoundedConcurrentOrderedMap<>(
            Integer.getInteger(IGNITE_MAX_COMPLETED_TX_COUNT, DFLT_MAX_COMPLETED_TX_CNT));

    /** Committed local transactions. */
    private final ConcurrentLinkedHashMap<GridCacheVersion, Object> completedVersHashMap =
        new ConcurrentLinkedHashMap<>(
            Integer.getInteger(IGNITE_MAX_COMPLETED_TX_COUNT, DFLT_MAX_COMPLETED_TX_CNT),
            0.75f,
            Runtime.getRuntime().availableProcessors() * 2,
            Integer.getInteger(IGNITE_MAX_COMPLETED_TX_COUNT, DFLT_MAX_COMPLETED_TX_CNT),
            PER_SEGMENT_Q);

    /** Pending one phase commit ack requests sender. */
    private GridDeferredAckMessageSender deferredAckMsgSnd;

    /** Transaction finish synchronizer. */
    private GridCacheTxFinishSync txFinishSync;

    /** For test purposes only. */
    private boolean finishSyncDisabled;

    /** Slow tx warn timeout. */
    private int slowTxWarnTimeout = SLOW_TX_WARN_TIMEOUT;

    /** Long operations dump timeout. */
    private long longOpsDumpTimeout = LONG_OPERATIONS_DUMP_TIMEOUT;

    /**
     * Near version to DHT version map. Note that we initialize to 5K size from get go,
     * to avoid future map resizings.
     */
    private final ConcurrentMap<GridCacheVersion, GridCacheVersion> mappedVers =
        new ConcurrentHashMap<>(5120);

    /** TxDeadlock detection. */
    private TxDeadlockDetection txDeadlockDetection;

    /** Flag indicates that {@link TxRecord} records will be logged to WAL. */
    private volatile boolean logTxRecords;

    /** Pending transactions tracker. */
    private LocalPendingTransactionsTracker pendingTracker;

    /** {@inheritDoc} */
    @Override protected void onKernalStop0(boolean cancel) {
        cctx.gridIO().removeMessageListener(TOPIC_TX);
    }

    /** {@inheritDoc} */
    @Override protected void start0() throws IgniteCheckedException {
        txFinishSync = new GridCacheTxFinishSync<>(cctx);

        txHnd = new IgniteTxHandler(cctx);

        deferredAckMsgSnd = new GridDeferredAckMessageSender<GridCacheVersion>(cctx.time(), cctx.kernalContext().closure()) {
            @Override public int getTimeout() {
                return DEFERRED_ONE_PHASE_COMMIT_ACK_REQUEST_TIMEOUT;
            }

            @Override public int getBufferSize() {
                return DEFERRED_ONE_PHASE_COMMIT_ACK_REQUEST_BUFFER_SIZE;
            }

            @Override public void finish(UUID nodeId, Collection<GridCacheVersion> vers) {
                GridDhtTxOnePhaseCommitAckRequest ackReq = new GridDhtTxOnePhaseCommitAckRequest(vers);

                cctx.kernalContext().gateway().readLock();

                try {
                    cctx.io().send(nodeId, ackReq, GridIoPolicy.SYSTEM_POOL);
                }
                catch (ClusterTopologyCheckedException ignored) {
                    if (log.isDebugEnabled())
                        log.debug("Failed to send one phase commit ack to backup node because it left grid: " + nodeId);
                }
                catch (IgniteCheckedException e) {
                    log.error("Failed to send one phase commit ack to backup node [backup=" + nodeId + ']', e);
                }
                finally {
                    cctx.kernalContext().gateway().readUnlock();
                }
            }
        };

        cctx.gridEvents().addDiscoveryEventListener(
            new DiscoveryEventListener() {
                @Override public void onEvent(DiscoveryEvent evt, DiscoCache discoCache) {
                    assert evt.type() == EVT_NODE_FAILED || evt.type() == EVT_NODE_LEFT;

                    UUID nodeId = evt.eventNode().id();

                    // Wait some time in case there are some unprocessed messages from failed node.
                    cctx.time().addTimeoutObject(
                        new NodeFailureTimeoutObject(evt.eventNode(), cctx.coordinators().currentCoordinator()));

                    if (txFinishSync != null)
                        txFinishSync.onNodeLeft(nodeId);

                    for (TxDeadlockFuture fut : deadlockDetectFuts.values())
                        fut.onNodeLeft(nodeId);

                    for (Map.Entry<GridCacheVersion, Object> entry : completedVersHashMap.entrySet()) {
                        Object obj = entry.getValue();

                        if (obj instanceof GridCacheReturnCompletableWrapper &&
                            nodeId.equals(((GridCacheReturnCompletableWrapper)obj).nodeId()))
                            removeTxReturn(entry.getKey());
                    }
                }
            },
            EVT_NODE_FAILED, EVT_NODE_LEFT);

        this.txDeadlockDetection = new TxDeadlockDetection(cctx);

        cctx.gridIO().addMessageListener(TOPIC_TX, new DeadlockDetectionListener());

        this.pendingTracker = new LocalPendingTransactionsTracker(cctx);

        // todo gg-13416 unhardcode
        this.logTxRecords = IgniteSystemProperties.getBoolean(IGNITE_WAL_LOG_TX_RECORDS, false);
    }

    /**
     * @param cacheId Cache ID.
     */
    public void rollbackTransactionsForCache(int cacheId) {
        rollbackTransactionsForCache(cacheId, nearIdMap);

        rollbackTransactionsForCache(cacheId, idMap);
    }

    /**
     * Rollback transactions blocking partition map exchange.
     *
     * @param topVer Initial exchange version.
     */
    public void rollbackOnTopologyChange(AffinityTopologyVersion topVer) {
        for (IgniteInternalTx tx : activeTransactions()) {
            if (tx.local() && tx.near() && needWaitTransaction(tx, topVer)) {
                U.warn(log, "The transaction was forcibly rolled back on partition map exchange because a timeout is " +
                    "reached: [tx=" + CU.txString(tx) + ", topVer=" + topVer + ']');

                ((GridNearTxLocal)tx).rollbackNearTxLocalAsync(false, false);
            }
        }
    }

    /**
     * @param cacheId Cache ID.
     * @param txMap Transactions map.
     */
    private void rollbackTransactionsForCache(int cacheId, ConcurrentMap<?, IgniteInternalTx> txMap) {
        for (Map.Entry<?, IgniteInternalTx> e : txMap.entrySet()) {
            IgniteInternalTx tx = e.getValue();

            for (IgniteTxEntry entry : tx.allEntries()) {
                if (entry.cacheId() == cacheId) {
                    rollbackTx(tx, false, false);

                    break;
                }
            }
        }
    }

    /** {@inheritDoc} */
    @Override public void onDisconnected(IgniteFuture reconnectFut) {
        txFinishSync.onDisconnected(reconnectFut);

        for (IgniteInternalTx tx : idMap.values()) {
            rollbackTx(tx, true, false);

            tx.state(ROLLING_BACK);
            tx.state(ROLLED_BACK);
        }

        for (IgniteInternalTx tx : nearIdMap.values()) {
            rollbackTx(tx, true, false);

            tx.state(ROLLING_BACK);
            tx.state(ROLLED_BACK);
        }

        IgniteClientDisconnectedException err =
            new IgniteClientDisconnectedException(reconnectFut, "Client node disconnected.");

        for (TxDeadlockFuture fut : deadlockDetectFuts.values())
            fut.onDone(err);
    }

    /**
     * @return TX handler.
     */
    public IgniteTxHandler txHandler() {
        return txHnd;
    }

    /**
     * Sets if dump requests from local node to near node are allowed, when long running transaction
     * is found. If allowed, the compute request to near node will be made to get thread dump of transaction
     * owner thread.
     *
     * @return <code>true</code> if allowed, <code>false</code> otherwise.
     */
    public boolean txOwnerDumpRequestsAllowed() {
        return txOwnerDumpRequestsAllowed;
    }

    /**
     * Sets if dump requests from local node to near node are allowed, when long running transaction
     * is found. If allowed, the compute request to near node will be made to get thread dump of transaction
     * owner thread.
     *
     * @param allowed whether allowed
     */
    public void setTxOwnerDumpRequestsAllowed(boolean allowed) {
        txOwnerDumpRequestsAllowed = allowed;
    }

    /**
     * Invalidates transaction.
     *
     * @param tx Transaction.
     */
    public void salvageTx(IgniteInternalTx tx) {
        salvageTx(tx, USER_FINISH);
    }

    /**
     * Invalidates transaction.
     *
     * @param tx Transaction.
     * @param status Finalization status.
     */
    private void salvageTx(IgniteInternalTx tx, IgniteInternalTx.FinalizationStatus status) {
        assert tx != null;

        TransactionState state = tx.state();

        if (state == ACTIVE || state == PREPARING || state == PREPARED || state == MARKED_ROLLBACK) {
            if (!tx.markFinalizing(status)) {
                if (log.isInfoEnabled())
                    log.info("Will not try to commit invalidate transaction (could not mark finalized): " + tx);

                return;
            }

            tx.salvageTx();

            if (log.isInfoEnabled())
                log.info("Invalidated transaction because originating node left grid: " + CU.txString(tx));
        }
    }

    /**
     * Prints out memory stats to standard out.
     * <p>
     * USE ONLY FOR MEMORY PROFILING DURING TESTS.
     */
    @Override public void printMemoryStats() {
        X.println(">>> ");
        X.println(">>> Transaction manager memory stats [igniteInstanceName=" + cctx.igniteInstanceName() + ']');
        X.println(">>>   threadMapSize: " + threadMap.size());
        X.println(">>>   idMap [size=" + idMap.size() + ']');
        X.println(">>>   nearIdMap [size=" + nearIdMap.size() + ']');
        X.println(">>>   completedVersSortedSize: " + completedVersSorted.size());
        X.println(">>>   completedVersHashMapSize: " + completedVersHashMap.sizex());
    }

    /**
     * @return Thread map size.
     */
    public int threadMapSize() {
        return threadMap.size();
    }

    /**
     * @return ID map size.
     */
    public int idMapSize() {
        return idMap.size();
    }

    /**
     * @return Committed versions size.
     */
    public int completedVersionsSize() {
        return completedVersHashMap.size();
    }

    /**
     *
     * @param tx Transaction to check.
     * @return {@code True} if transaction has been committed or rolled back,
     *      {@code false} otherwise.
     */
    private boolean isCompleted(IgniteInternalTx tx) {
        boolean completed = completedVersHashMap.containsKey(tx.xidVersion());

        // Need check that for tx rollback message was not received before lock.
        // This could happen on timeout or async rollback.
        if (!completed && tx.local() && tx.dht())
            return completedVersHashMap.containsKey(tx.nearXidVersion());

        return completed;
    }

    /**
     * @param implicit {@code True} if transaction is implicit.
     * @param implicitSingle Implicit-with-single-key flag.
     * @param concurrency Concurrency.
     * @param isolation Isolation.
     * @param timeout transaction timeout.
     * @param mvccOp Whether this transaction is being started via SQL API or not, or {@code null} if unknown.
     * @param txSize Expected transaction size.
     * @param lb Label.
     * @return New transaction.
     */
    public GridNearTxLocal newTx(
        boolean implicit,
        boolean implicitSingle,
        @Nullable GridCacheContext sysCacheCtx,
        TransactionConcurrency concurrency,
        TransactionIsolation isolation,
        long timeout,
        boolean storeEnabled,
        Boolean mvccOp,
        int txSize,
        @Nullable String lb
    ) {
        assert sysCacheCtx == null || sysCacheCtx.systemTx();

        UUID subjId = null; // TODO GG-9141 how to get subj ID?

        int taskNameHash = cctx.kernalContext().job().currentTaskNameHash();

        GridNearTxLocal tx = new GridNearTxLocal(
            cctx,
            implicit,
            implicitSingle,
            sysCacheCtx != null,
            sysCacheCtx != null ? sysCacheCtx.ioPolicy() : SYSTEM_POOL,
            concurrency,
            isolation,
            timeout,
            storeEnabled,
            mvccOp,
            txSize,
            subjId,
            taskNameHash,
            lb);

        if (tx.system()) {
            AffinityTopologyVersion topVer = cctx.tm().lockedTopologyVersion(Thread.currentThread().getId(), tx);

            // If there is another system transaction in progress, use it's topology version to prevent deadlock.
            if (topVer != null)
                tx.topologyVersion(topVer);
        }

        return onCreated(sysCacheCtx, tx);
    }

    /**
     * @param cacheCtx Cache context.
     * @param tx Created transaction.
     * @return Started transaction.
     */
    @Nullable public <T extends IgniteInternalTx> T onCreated(@Nullable GridCacheContext cacheCtx, T tx) {
        ConcurrentMap<GridCacheVersion, IgniteInternalTx> txIdMap = transactionMap(tx);

        // Start clean.
        resetContext();

        if (isCompleted(tx)) {
            if (log.isDebugEnabled())
                log.debug("Attempt to create a completed transaction (will ignore): " + tx);

            return null;
        }

        IgniteInternalTx t;

        if ((t = txIdMap.putIfAbsent(tx.xidVersion(), tx)) == null) {
            if (tx.local() && !tx.dht()) {
                assert tx instanceof GridNearTxLocal : tx;

                if (!tx.implicit()) {
                    if (cacheCtx == null || !cacheCtx.systemTx())
                        threadMap.put(tx.threadId(), tx);
                    else
                        sysThreadMap.put(new TxThreadKey(tx.threadId(), cacheCtx.cacheId()), tx);
                }

                ((GridNearTxLocal)tx).recordStateChangedEvent(EVT_TX_STARTED);
            }

            // Handle mapped versions.
            if (tx instanceof GridCacheMappedVersion) {
                GridCacheMappedVersion mapped = (GridCacheMappedVersion)tx;

                GridCacheVersion from = mapped.mappedVersion();

                if (from != null)
                    mappedVers.put(from, tx.xidVersion());

                if (log.isDebugEnabled())
                    log.debug("Added transaction version mapping [from=" + from + ", to=" + tx.xidVersion() +
                        ", tx=" + tx + ']');
            }
        }
        else {
            if (log.isDebugEnabled())
                log.debug("Attempt to create an existing transaction (will ignore) [newTx=" + tx + ", existingTx=" +
                    t + ']');

            return null;
        }

        if (log.isDebugEnabled())
            log.debug("Transaction created: " + tx);

        return tx;
    }

    /**
     * Creates a future that will wait for all ongoing transactions that maybe affected by topology update
     * to be finished. This set of transactions include
     * <ul>
     *     <li/> All {@link TransactionConcurrency#PESSIMISTIC} transactions with topology version
     *     less or equal to {@code topVer}.
     *     <li/> {@link TransactionConcurrency#OPTIMISTIC} transactions in PREPARING state with topology
     *     version less or equal to {@code topVer} and having transaction key with entry that belongs to
     *     one of partitions in {@code parts}.
     * </ul>
     *
     * @param topVer Topology version.
     * @return Future that will be completed when all ongoing transactions are finished.
     */
    public IgniteInternalFuture<Boolean> finishLocalTxs(AffinityTopologyVersion topVer) {
        GridCompoundFuture<IgniteInternalTx, Boolean> res =
            new CacheObjectsReleaseFuture<>(
                "LocalTx",
                topVer,
                new IgniteReducer<IgniteInternalTx, Boolean>() {
                    @Override public boolean collect(IgniteInternalTx e) {
                        return true;
                    }

                    @Override public Boolean reduce() {
                        return true;
                    }
                });

        for (IgniteInternalTx tx : activeTransactions()) {
            if (needWaitTransaction(tx, topVer))
                res.add(tx.finishFuture());
        }

        res.markInitialized();

        return res;
    }

    /**
     * Creates a future that will wait for finishing all tx updates on backups after all local transactions are finished.
     *
     * NOTE:
     * As we send finish request to backup nodes after transaction successfully completed on primary node
     * it's important to ensure that all updates from primary to backup are finished or at least remote transaction has created on backup node.
     *
     * @param finishLocalTxsFuture Local transactions finish future.
     * @param topVer Topology version.
     * @return Future that will be completed when all ongoing transactions are finished.
     */
    public IgniteInternalFuture<?> finishAllTxs(IgniteInternalFuture<?> finishLocalTxsFuture, AffinityTopologyVersion topVer) {
        final GridCompoundFuture finishAllTxsFuture = new CacheObjectsReleaseFuture("AllTx", topVer);

        // After finishing all local updates, wait for finishing all tx updates on backups.
        finishLocalTxsFuture.listen(future -> {
            finishAllTxsFuture.add(cctx.mvcc().finishRemoteTxs(topVer));
            finishAllTxsFuture.markInitialized();
        });

        return finishAllTxsFuture;
    }

    /**
     * @param tx Transaction.
     * @param topVer Exchange version.
     * @return {@code True} if need wait transaction for exchange.
     */
    public boolean needWaitTransaction(IgniteInternalTx tx, AffinityTopologyVersion topVer) {
        AffinityTopologyVersion txTopVer = tx.topologyVersionSnapshot();

        return txTopVer != null && txTopVer.compareTo(topVer) < 0;
    }

    /**
     * Transaction start callback (has to do with when any operation was
     * performed on this transaction).
     *
     * @param tx Started transaction.
     * @return {@code True} if transaction is not in completed set.
     */
    public boolean onStarted(IgniteInternalTx tx) {
        assert tx.state() == ACTIVE || tx.isRollbackOnly() : "Invalid transaction state [locId=" + cctx.localNodeId() +
            ", tx=" + tx + ']';

        if (isCompleted(tx)) {
            ConcurrentMap<GridCacheVersion, IgniteInternalTx> txIdMap = transactionMap(tx);

            txIdMap.remove(tx.xidVersion(), tx);

            if (log.isDebugEnabled())
                log.debug("Attempt to start a completed transaction (will ignore): " + tx);

            return false;
        }

        if (log.isDebugEnabled())
            log.debug("Transaction started: " + tx);

        return true;
    }

    /**
     * @param from Near version.
     * @return DHT version for a near version.
     */
    public GridCacheVersion mappedVersion(GridCacheVersion from) {
        GridCacheVersion to = mappedVers.get(from);

        if (log.isDebugEnabled())
            log.debug("Found mapped version [from=" + from + ", to=" + to);

        return to;
    }

    /**
     *
     * @param ver Alternate version.
     * @param tx Transaction.
     */
    public void addAlternateVersion(GridCacheVersion ver, IgniteInternalTx tx) {
        if (idMap.putIfAbsent(ver, tx) == null)
            if (log.isDebugEnabled())
                log.debug("Registered alternate transaction version [ver=" + ver + ", tx=" + tx + ']');
    }

    /**
     * @return Local transaction.
     */
    @Nullable public IgniteTxLocalAdapter localTx() {
        IgniteTxLocalAdapter tx = tx();

        return tx != null && tx.local() ? tx : null;
    }

    /**
     * @param cctx Cache context.
     * @return Transaction for current thread.
     */
    public GridNearTxLocal threadLocalTx(GridCacheContext cctx) {
        IgniteInternalTx tx = tx(cctx, Thread.currentThread().getId());

        if (tx != null && tx.local() && (!tx.dht() || tx.colocated()) && !tx.implicit()) {
            assert tx instanceof GridNearTxLocal : tx;

            return (GridNearTxLocal)tx;
        }

        return null;
    }

    /**
     * @return Transaction for current thread.
     */
    public <T> T tx() {
        IgniteInternalTx tx = txContext();

        return tx != null ? (T)tx : (T)tx(null, Thread.currentThread().getId());
    }

    /**
     * @param threadId Thread ID.
     * @param ignore Transaction to ignore.
     * @return Not null topology version if current thread holds lock preventing topology change.
     */
    @Nullable public AffinityTopologyVersion lockedTopologyVersion(long threadId, IgniteInternalTx ignore) {
        IgniteInternalTx tx = threadMap.get(threadId);

        if (tx != null) {
            AffinityTopologyVersion topVer = tx.topologyVersionSnapshot();

            if (topVer != null)
                return topVer;
        }

        if (!sysThreadMap.isEmpty()) {
            for (GridCacheContext cacheCtx : cctx.cache().context().cacheContexts()) {
                if (!cacheCtx.systemTx())
                    continue;

                tx = sysThreadMap.get(new TxThreadKey(threadId, cacheCtx.cacheId()));

                if (tx != null && tx != ignore) {
                    AffinityTopologyVersion topVer = tx.topologyVersionSnapshot();

                    if (topVer != null)
                        return topVer;
                }
            }
        }

        return txTop.get();
    }

    /**
     * @param topVer Locked topology version.
     * @return {@code True} if topology hint was set.
     */
    public boolean setTxTopologyHint(@Nullable AffinityTopologyVersion topVer) {
        if (topVer == null)
            txTop.set(null);
        else {
            if (txTop.get() == null) {
                txTop.set(topVer);

                return true;
            }
        }

        return false;
    }

    /**
     * @return User transaction for current thread.
     */
    @Nullable public GridNearTxLocal userTx() {
        IgniteInternalTx tx = txContext();

        if (activeUserTx(tx))
            return (GridNearTxLocal)tx;

        tx = tx(null, Thread.currentThread().getId());

        if (activeUserTx(tx))
            return (GridNearTxLocal)tx;

        return null;
    }

    /**
     * @param cctx Cache context.
     * @return User transaction for current thread.
     */
    @Nullable GridNearTxLocal userTx(GridCacheContext cctx) {
        IgniteInternalTx tx = tx(cctx, Thread.currentThread().getId());

        if (activeUserTx(tx))
            return (GridNearTxLocal)tx;

        return null;
    }

    /**
     * @param tx Transaction.
     * @return {@code True} if given transaction is explicitly started user transaction.
     */
    private boolean activeUserTx(@Nullable IgniteInternalTx tx) {
        if (tx != null && tx.user() && tx.state() == ACTIVE) {
            assert tx instanceof GridNearTxLocal : tx;

            return true;
        }

        return false;
    }

    /**
     * @param cctx Cache context.
     * @param threadId Id of thread for transaction.
     * @return Transaction for thread with given ID.
     */
    private <T> T tx(GridCacheContext cctx, long threadId) {
        if (cctx == null || !cctx.systemTx())
            return (T)threadMap.get(threadId);

        TxThreadKey key = new TxThreadKey(threadId, cctx.cacheId());

        return (T)sysThreadMap.get(key);
    }

    /**
     * @return {@code True} if current thread is currently within transaction.
     */
    public boolean inUserTx() {
        return userTx() != null;
    }

    /**
     * @param txId Transaction ID.
     * @return Transaction with given ID.
     */
    @Nullable public <T extends IgniteInternalTx> T tx(GridCacheVersion txId) {
        return (T)idMap.get(txId);
    }

    /**
     * @param txId Transaction ID.
     * @return Transaction with given ID.
     */
    @Nullable public <T extends IgniteInternalTx> T nearTx(GridCacheVersion txId) {
        return (T)nearIdMap.get(txId);
    }

    /**
     * Handles prepare stage.
     *
     * @param tx Transaction to prepare.
     * @param entries Entries to lock or {@code null} if use default {@link IgniteInternalTx#optimisticLockEntries()}.
     * @throws IgniteCheckedException If preparation failed.
     */
    public void prepareTx(IgniteInternalTx tx, @Nullable Collection<IgniteTxEntry> entries) throws IgniteCheckedException {
        if (tx.state() == MARKED_ROLLBACK) {
            if (tx.remainingTime() == -1)
                throw new IgniteTxTimeoutCheckedException("Transaction timed out: " + this);

            throw new IgniteCheckedException("Transaction is marked for rollback: " + tx);
        }

        // One-phase commit tx cannot timeout on prepare because it is expected to be committed.
        if (tx.remainingTime() == -1 && !tx.onePhaseCommit()) {
            tx.setRollbackOnly();

            throw new IgniteTxTimeoutCheckedException("Transaction timed out: " + this);
        }

        if (tx.pessimistic() && tx.local())
            return; // Nothing else to do in pessimistic mode.

        // Optimistic.
        assert tx.optimistic() || !tx.local();

        if (!lockMultiple(tx, entries != null ? entries : tx.optimisticLockEntries())) {
            tx.setRollbackOnly();

            throw new IgniteTxOptimisticCheckedException("Failed to prepare transaction (lock conflict): " + tx);
        }
    }

    /**
     * @param tx Transaction.
     */
    private void removeObsolete(IgniteInternalTx tx) {
        Collection<IgniteTxEntry> entries = tx.local() ? tx.allEntries() : tx.writeEntries();

        for (IgniteTxEntry entry : entries) {
            GridCacheEntryEx cached = entry.cached();

            GridCacheContext cacheCtx = entry.context();

            if (cached == null)
                cached = cacheCtx.cache().peekEx(entry.key());

            if (cached.detached())
                continue;

            try {
                if (cached.obsolete() || cached.markObsoleteIfEmpty(tx.xidVersion()))
                    cacheCtx.cache().removeEntry(cached);

                if (!tx.near() && isNearEnabled(cacheCtx)) {
                    GridNearCacheAdapter near = cacheCtx.isNear() ? cacheCtx.near() : cacheCtx.dht().near();

                    GridNearCacheEntry e = near.peekExx(entry.key());

                    if (e != null && e.markObsoleteIfEmpty(null))
                        near.removeEntry(e);
                }
            }
            catch (IgniteCheckedException e) {
                U.error(log, "Failed to remove obsolete entry from cache: " + cached, e);
            }
        }
    }

    /**
     * @param min Minimum version.
     * @return Pair [committed, rolledback] - never {@code null}, elements potentially empty,
     *      but also never {@code null}.
     */
    public IgnitePair<Collection<GridCacheVersion>> versions(GridCacheVersion min) {
        Collection<GridCacheVersion> committed = null;
        Collection<GridCacheVersion> rolledback = null;

        for (Map.Entry<GridCacheVersion, Boolean> e : completedVersSorted.tailMap(min, true).entrySet()) {
            if (e.getValue()) {
                if (committed == null)
                    committed = new ArrayList<>();

                committed.add(e.getKey());
            }
            else {
                if (rolledback == null)
                    rolledback = new ArrayList<>();

                rolledback.add(e.getKey());
            }
        }

        return new IgnitePair<>(
            committed == null ? Collections.<GridCacheVersion>emptyList() : committed,
            rolledback == null ? Collections.<GridCacheVersion>emptyList() : rolledback);
    }

    /**
     * Peeks completed versions history map to find out whether transaction was committed or rolled back
     * in the recent past.
     *
     * @param xid Transaction XID version.
     * @return <code>true</code> if transaction was committed, <code>false</code> if transaction was rolled back,
     * <code>null</code> if information is missed in history.
     */
    public Boolean peekCompletedVersionsHistory(GridCacheVersion xid) {
        Object o = completedVersHashMap.get(xid);

        return (o instanceof Boolean) ? (Boolean)o : null;
    }

    /**
     * @return Collection of active transactions.
     */
    public Collection<IgniteInternalTx> activeTransactions() {
        return F.concat(false, idMap.values(), nearIdMap.values());
    }

    /**
     * @param tx Tx to remove.
     */
    public void removeCommittedTx(IgniteInternalTx tx) {
        completedVersHashMap.remove(tx.xidVersion(), true);

        if (tx.needsCompletedVersions())
            completedVersSorted.remove(tx.xidVersion(), true);
    }

    /**
     * @param tx Committed transaction.
     */
    public void addCommittedTx(IgniteInternalTx tx) {
        addCommittedTx(tx, tx.xidVersion(), tx.nearXidVersion());
    }

    /**
     * @param tx Committed transaction.
     */
    public void addCommittedTxReturn(IgniteInternalTx tx, GridCacheReturnCompletableWrapper ret) {
        addCommittedTxReturn(tx.nearXidVersion(), null, ret);
    }

    /**
     * @param tx Committed transaction.
     * @return If transaction was not already present in completed set.
     */
    public boolean addRolledbackTx(IgniteInternalTx tx) {
        return addRolledbackTx(tx, tx.xidVersion());
    }

    /**
     * @param tx Tx.
     * @param xidVer Completed transaction version.
     * @param nearXidVer Optional near transaction ID.
     * @return If transaction was not already present in completed set.
     */
    public boolean addCommittedTx(
        IgniteInternalTx tx,
        GridCacheVersion xidVer,
        @Nullable GridCacheVersion nearXidVer
    ) {
        if (nearXidVer != null)
            xidVer = new CommittedVersion(xidVer, nearXidVer);

        Object committed0 = completedVersHashMap.putIfAbsent(xidVer, true);

        if (committed0 == null && (tx == null || tx.needsCompletedVersions())) {
            Boolean b = completedVersSorted.putIfAbsent(xidVer, true);

            assert b == null;
        }

        Boolean committed = committed0 != null && !committed0.equals(Boolean.FALSE);

        return committed0 == null || committed;
    }

    /**
     * @param xidVer Completed transaction version.
     * @param nearXidVer Optional near transaction ID.
     * @param retVal Invoke result.
     */
    private void addCommittedTxReturn(
        GridCacheVersion xidVer,
        @Nullable GridCacheVersion nearXidVer,
        GridCacheReturnCompletableWrapper retVal
    ) {
        assert retVal != null;

        if (nearXidVer != null)
            xidVer = new CommittedVersion(xidVer, nearXidVer);

        Object prev = completedVersHashMap.putIfAbsent(xidVer, retVal);

        assert prev == null || Boolean.FALSE.equals(prev) : prev; // Can be rolled back.
    }

    /**
     * @param tx Tx.
     * @param xidVer Completed transaction version.
     * @return If transaction was not already present in completed set.
     */
    public boolean addRolledbackTx(
        IgniteInternalTx tx,
        GridCacheVersion xidVer
    ) {
        Object committed0 = completedVersHashMap.putIfAbsent(xidVer, false);

        if (committed0 == null && (tx == null || tx.needsCompletedVersions())) {
            Boolean b = completedVersSorted.putIfAbsent(xidVer, false);

            assert b == null;
        }

        Boolean committed = committed0 != null && !committed0.equals(Boolean.FALSE);

        return committed0 == null || !committed;
    }

    /**
     * @param xidVer xidVer Completed transaction version.
     * @return Tx result.
     */
    public GridCacheReturnCompletableWrapper getCommittedTxReturn(GridCacheVersion xidVer) {
        Object retVal = completedVersHashMap.get(xidVer);

        // Will gain true in regular case or GridCacheReturn in onePhaseCommit case.
        if (!Boolean.TRUE.equals(retVal)) {
            assert !Boolean.FALSE.equals(retVal); // Method should be used only after 'committed' checked.

            GridCacheReturnCompletableWrapper res = (GridCacheReturnCompletableWrapper)retVal;

            removeTxReturn(xidVer);

            return res;
        }
        else
            return null;
    }

    /**
     * @param xidVer xidVer Completed transaction version.
     */
    public void removeTxReturn(GridCacheVersion xidVer) {
        Object prev = completedVersHashMap.get(xidVer);

        if (prev instanceof GridCacheReturnCompletableWrapper)
            completedVersHashMap.replace(xidVer, prev, true);
    }

    /**
     * @param tx Transaction.
     */
    private void processCompletedEntries(IgniteInternalTx tx) {
        if (tx.needsCompletedVersions()) {
            GridCacheVersion min = minVersion(tx.readEntries(), tx.xidVersion(), tx);

            min = minVersion(tx.writeEntries(), min, tx);

            assert min != null;

            IgnitePair<Collection<GridCacheVersion>> versPair = versions(min);

            tx.completedVersions(min, versPair.get1(), versPair.get2());
        }
    }

    /**
     * Collects versions for all pending locks for all entries within transaction
     *
     * @param dhtTxLoc Transaction being committed.
     */
    private void collectPendingVersions(GridDhtTxLocal dhtTxLoc) {
        if (dhtTxLoc.needsCompletedVersions()) {
            if (log.isDebugEnabled())
                log.debug("Checking for pending locks with version less then tx version: " + dhtTxLoc);

            Set<GridCacheVersion> vers = new LinkedHashSet<>();

            collectPendingVersions(dhtTxLoc.readEntries(), dhtTxLoc.xidVersion(), vers);
            collectPendingVersions(dhtTxLoc.writeEntries(), dhtTxLoc.xidVersion(), vers);

            if (!vers.isEmpty())
                dhtTxLoc.pendingVersions(vers);
        }
    }

    /**
     * Gets versions of all not acquired locks for collection of tx entries that are less then base version.
     *
     * @param entries Tx entries to process.
     * @param baseVer Base version to compare with.
     * @param vers Collection of versions that will be populated.
     */
    @SuppressWarnings("TypeMayBeWeakened")
    private void collectPendingVersions(Iterable<IgniteTxEntry> entries,
        GridCacheVersion baseVer, Set<GridCacheVersion> vers) {

        // The locks are not released yet, so we can safely list pending candidates versions.
        for (IgniteTxEntry txEntry : entries) {
            GridCacheEntryEx cached = txEntry.cached();

            try {
                // If check should be faster then exception handling.
                if (!cached.obsolete()) {
                    for (GridCacheMvccCandidate cand : cached.localCandidates()) {
                        if (!cand.owner() && cand.version().compareTo(baseVer) < 0) {
                            if (log.isDebugEnabled())
                                log.debug("Adding candidate version to pending set: " + cand);

                            vers.add(cand.version());
                        }
                    }
                }
            }
            catch (GridCacheEntryRemovedException ignored) {
                if (log.isDebugEnabled())
                    log.debug("There are no pending locks for entry (entry was deleted in transaction): " + txEntry);
            }
        }
    }

    /**
     * Go through all candidates for entries involved in transaction and find their min
     * version. We know that these candidates will commit after this transaction, and
     * therefore we can grab the min version so we can send all committed and rolled
     * back versions from min to current to remote nodes for re-ordering.
     *
     * @param entries Entries.
     * @param min Min version so far.
     * @param tx Transaction.
     * @return Minimal available version.
     */
    private GridCacheVersion minVersion(Iterable<IgniteTxEntry> entries, GridCacheVersion min,
        IgniteInternalTx tx) {
        for (IgniteTxEntry txEntry : entries) {
            GridCacheEntryEx cached = txEntry.cached();

            // We are assuming that this method is only called on commit. In that
            // case, if lock is held, entry can never be removed.
            assert txEntry.isRead() || !cached.obsolete(tx.xidVersion()) :
                "Invalid obsolete version for transaction [entry=" + cached + ", tx=" + tx + ']';

            for (GridCacheMvccCandidate cand : cached.remoteMvccSnapshot())
                if (min == null || cand.version().isLess(min))
                    min = cand.version();
        }

        return min;
    }

    /**
     * @param tx Transaction.
     * @return {@code True} if transaction read entries should be unlocked.
     */
    private boolean unlockReadEntries(IgniteInternalTx tx) {
        if (tx.pessimistic())
            return !tx.readCommitted();
        else
            return tx.serializable();
    }

    /**
     * Commits a transaction.
     *
     * @param tx Transaction to commit.
     * @throws IgniteCheckedException If failed.
     */
    public void commitTx(IgniteInternalTx tx) throws IgniteCheckedException {
        assert tx != null;
        assert tx.state() == COMMITTING : "Invalid transaction state for commit from tm [state=" + tx.state() +
            ", expected=COMMITTING, tx=" + tx + ']';

        if (log.isDebugEnabled())
            log.debug("Committing from TM [locNodeId=" + cctx.localNodeId() + ", tx=" + tx + ']');

        /*
         * Note that write phase is handled by transaction adapter itself,
         * so we don't do it here.
         */

        Object committed0 = completedVersHashMap.get(tx.xidVersion());

        Boolean committed = committed0 != null && !committed0.equals(Boolean.FALSE);

        // 1. Make sure that committed version has been recorded.
        if (!(committed || tx.writeSet().isEmpty() || tx.isSystemInvalidate())) {
            uncommitTx(tx);

            tx.errorWhenCommitting();

            throw new IgniteCheckedException("Missing commit version (consider increasing " +
                IGNITE_MAX_COMPLETED_TX_COUNT + " system property) [ver=" + tx.xidVersion() +
                ", committed0=" + committed0 +
                ", tx=" + tx.getClass().getSimpleName() + ']');
        }

        ConcurrentMap<GridCacheVersion, IgniteInternalTx> txIdMap = transactionMap(tx);

        if (txIdMap.remove(tx.xidVersion(), tx)) {
            // 2. Must process completed entries before unlocking!
            processCompletedEntries(tx);

            if (tx instanceof GridDhtTxLocal) {
                GridDhtTxLocal dhtTxLoc = (GridDhtTxLocal)tx;

                collectPendingVersions(dhtTxLoc);
            }

            // 3. Unlock write resources.
            unlockMultiple(tx, tx.writeEntries());

            // 4. Unlock read resources if required.
            if (unlockReadEntries(tx))
                unlockMultiple(tx, tx.readEntries());

            // 5. Notify evictions.
            notifyEvictions(tx);

            // 6. Remove obsolete entries from cache.
            removeObsolete(tx);

            // 7. Assign transaction number at the end of transaction.
            tx.endVersion(cctx.versions().next(tx.topologyVersion()));

            // 8. Remove from per-thread storage.
            clearThreadMap(tx);

            // 9. Unregister explicit locks.
            if (!tx.alternateVersions().isEmpty()) {
                for (GridCacheVersion ver : tx.alternateVersions())
                    idMap.remove(ver);
            }

            // 10. Remove Near-2-DHT mappings.
            if (tx instanceof GridCacheMappedVersion) {
                GridCacheVersion mapped = ((GridCacheMappedVersion)tx).mappedVersion();

                if (mapped != null)
                    mappedVers.remove(mapped);
            }

            // 11. Clear context.
            resetContext();

            // 12. Update metrics.
            if (!tx.dht() && tx.local()) {
                if (!tx.system())
                    cctx.txMetrics().onTxCommit();

                tx.txState().onTxEnd(cctx, tx, true);
            }

            if (slowTxWarnTimeout > 0 && tx.local() &&
                U.currentTimeMillis() - tx.startTime() > slowTxWarnTimeout)
                U.warn(log, "Slow transaction detected [tx=" + tx +
                    ", slowTxWarnTimeout=" + slowTxWarnTimeout + ']') ;

            if (log.isDebugEnabled())
                log.debug("Committed from TM [locNodeId=" + cctx.localNodeId() + ", tx=" + tx + ']');
        }
        else if (log.isDebugEnabled())
            log.debug("Did not commit from TM (was already committed): " + tx);
    }

    /**
     * Rolls back a transaction.
     *
     * @param tx Transaction to rollback.
     * @param clearThreadMap {@code True} if need remove tx from thread map.
     * @param skipCompletedVers {@code True} if tx should skip adding itself to completed versions map on finish.
     */
    public void rollbackTx(IgniteInternalTx tx, boolean clearThreadMap, boolean skipCompletedVers) {
        assert tx != null;

        if (log.isDebugEnabled())
            log.debug("Rolling back from TM [locNodeId=" + cctx.localNodeId() + ", tx=" + tx + ']');

        // 1. Record transaction version to avoid duplicates.
        if (!skipCompletedVers)
            addRolledbackTx(tx);

        ConcurrentMap<GridCacheVersion, IgniteInternalTx> txIdMap = transactionMap(tx);

        if (txIdMap.remove(tx.xidVersion(), tx)) {
            // 2. Unlock write resources.
            unlockMultiple(tx, tx.writeEntries());

            // 3. Unlock read resources if required.
            if (unlockReadEntries(tx))
                unlockMultiple(tx, tx.readEntries());

            // 4. Notify evictions.
            notifyEvictions(tx);

            // 5. Remove obsolete entries.
            removeObsolete(tx);

            // 6. Remove from per-thread storage.
            if (clearThreadMap)
                clearThreadMap(tx);

            // 7. Unregister explicit locks.
            if (!tx.alternateVersions().isEmpty())
                for (GridCacheVersion ver : tx.alternateVersions())
                    idMap.remove(ver);

            // 8. Remove Near-2-DHT mappings.
            if (tx instanceof GridCacheMappedVersion)
                mappedVers.remove(((GridCacheMappedVersion)tx).mappedVersion());

            // 9. Clear context.
            resetContext();

            // 10. Update metrics.
            if (!tx.dht() && tx.local()) {
                if (!tx.system())
                    cctx.txMetrics().onTxRollback();

                tx.txState().onTxEnd(cctx, tx, false);
            }

            if (log.isDebugEnabled())
                log.debug("Rolled back from TM: " + tx);
        }
        else if (log.isDebugEnabled())
            log.debug("Did not rollback from TM (was already rolled back): " + tx);
    }

    /**
     * Fast finish transaction. Can be used only if no locks were acquired.
     *
     * @param tx Transaction to finish.
     * @param commit {@code True} if transaction is committed, {@code false} if rolled back.
     * @param clearThreadMap {@code True} if need remove tx from thread map.
     */
    public void fastFinishTx(GridNearTxLocal tx, boolean commit, boolean clearThreadMap) {
        assert tx != null;
        tx.writeMap().isEmpty();
        assert tx.optimistic() || tx.readMap().isEmpty();

        ConcurrentMap<GridCacheVersion, IgniteInternalTx> txIdMap = transactionMap(tx);

        if (txIdMap.remove(tx.xidVersion(), tx)) {
            // 1. Notify evictions.
            notifyEvictions(tx);

            // 2. Evict near entries.
            if (!tx.readMap().isEmpty()) {
                for (IgniteTxEntry entry : tx.readMap().values())
                    tx.evictNearEntry(entry, false);
            }

            // 3. Remove obsolete entries.
            removeObsolete(tx);

            // 4. Remove from per-thread storage.
            if (clearThreadMap)
                clearThreadMap(tx);

            // 5. Clear context.
            resetContext();

            // 6. Update metrics.
            if (!tx.dht() && tx.local()) {
                if (!tx.system()) {
                    if (commit)
                        cctx.txMetrics().onTxCommit();
                    else
                        cctx.txMetrics().onTxRollback();
                }

                tx.txState().onTxEnd(cctx, tx, commit);
            }
        }
    }

    /**
     * Removes Tx from manager. Can be used only if there were no updates.
     *
     * @param tx Transaction to finish.
     */
    public void forgetTx(IgniteInternalTx tx) {
        assert tx != null;

        if (transactionMap(tx).remove(tx.xidVersion(), tx)) {
            // 1. Remove from per-thread storage.
            clearThreadMap(tx);

            // 2. Unregister explicit locks.
            if (!tx.alternateVersions().isEmpty())
                for (GridCacheVersion ver : tx.alternateVersions())
                    idMap.remove(ver);

            // 3. Remove Near-2-DHT mappings.
            if (tx instanceof GridCacheMappedVersion)
                mappedVers.remove(((GridCacheMappedVersion)tx).mappedVersion());

            // 4. Clear context.
            resetContext();

            // 5. Complete finish future.
            tx.state(UNKNOWN);
        }
    }

    /**
     * Tries to minimize damage from partially-committed transaction.
     *
     * @param tx Tx to uncommit.
     */
    void uncommitTx(IgniteInternalTx tx) {
        assert tx != null;

        if (log.isDebugEnabled())
            log.debug("Uncommiting from TM: " + tx);

        ConcurrentMap<GridCacheVersion, IgniteInternalTx> txIdMap = transactionMap(tx);

        if (txIdMap.remove(tx.xidVersion(), tx)) {
            // 1. Unlock write resources.
            unlockMultiple(tx, tx.writeEntries());

            // 2. Unlock read resources if required.
            if (unlockReadEntries(tx))
                unlockMultiple(tx, tx.readEntries());

            // 3. Notify evictions.
            notifyEvictions(tx);

            // 4. Remove from per-thread storage.
            clearThreadMap(tx);

            // 5. Unregister explicit locks.
            if (!tx.alternateVersions().isEmpty()) {
                for (GridCacheVersion ver : tx.alternateVersions())
                    idMap.remove(ver);
            }

            // 6. Remove Near-2-DHT mappings.
            if (tx instanceof GridCacheMappedVersion)
                mappedVers.remove(((GridCacheMappedVersion)tx).mappedVersion());

            // 7. Clear context.
            resetContext();

            if (log.isDebugEnabled())
                log.debug("Uncommitted from TM: " + tx);
        }
        else if (log.isDebugEnabled())
            log.debug("Did not uncommit from TM (was already committed or rolled back): " + tx);
    }

    /**
     * @param tx Transaction to clear.
     */
    public void clearThreadMap(IgniteInternalTx tx) {
        if (tx.local() && !tx.dht()) {
            assert tx instanceof GridNearTxLocal : tx;

            if (!tx.system())
                threadMap.remove(tx.threadId(), tx);
            else {
                Integer cacheId = tx.txState().firstCacheId();

                if (cacheId != null)
                    sysThreadMap.remove(new TxThreadKey(tx.threadId(), cacheId), tx);
                else {
                    for (Iterator<IgniteInternalTx> it = sysThreadMap.values().iterator(); it.hasNext(); ) {
                        IgniteInternalTx txx = it.next();

                        if (tx == txx) {
                            it.remove();

                            break;
                        }
                    }
                }
            }
        }
    }

    /**
     * Gets transaction ID map depending on transaction type.
     *
     * @param tx Transaction.
     * @return Transaction map.
     */
    private ConcurrentMap<GridCacheVersion, IgniteInternalTx> transactionMap(IgniteInternalTx tx) {
        return (tx.near() && !tx.local()) ? nearIdMap : idMap;
    }

    /**
     * @param tx Transaction to notify evictions for.
     */
    private void notifyEvictions(IgniteInternalTx tx) {
        if (tx.internal())
            return;

        for (IgniteTxEntry txEntry : tx.allEntries())
            txEntry.cached().context().evicts().touch(txEntry, tx.local());
    }

    /**
     * Callback invoked whenever a member of a transaction acquires
     * lock ownership.
     *
     * @param entry Cache entry.
     * @param owner Candidate that won ownership.
     * @return {@code True} if transaction was notified, {@code false} otherwise.
     */
    public boolean onOwnerChanged(GridCacheEntryEx entry, GridCacheMvccCandidate owner) {
        // We only care about acquired locks.
        if (owner != null) {
            IgniteTxAdapter tx = entry.isNear() ? nearTx(owner.version()) : tx(owner.version());

            if (tx != null) {
                if (!tx.local()) {
                    if (log.isDebugEnabled())
                        log.debug("Found transaction for owner changed event [owner=" + owner + ", entry=" + entry +
                            ", tx=" + tx + ']');

                    tx.onOwnerChanged(entry, owner);

                    return true;
                }
                else if (log.isDebugEnabled())
                    log.debug("Ignoring local transaction for owner change event: " + tx);
            }
            else if (log.isDebugEnabled())
                log.debug("Transaction not found for owner changed event [owner=" + owner + ", entry=" + entry + ']');
        }

        return false;
    }

    /**
     * Callback called by near finish future before sending near finish request to remote node. Will increment
     * per-thread counter so that further awaitAck call will wait for finish response.
     *
     * @param rmtNodeId Remote node ID for which finish request is being sent.
     * @param threadId Near tx thread ID.
     */
    public void beforeFinishRemote(UUID rmtNodeId, long threadId) {
        if (finishSyncDisabled)
            return;

        assert txFinishSync != null;

        txFinishSync.onFinishSend(rmtNodeId, threadId);
    }

    /**
     * Callback invoked when near finish response is received from remote node.
     *
     * @param rmtNodeId Remote node ID from which response is received.
     * @param threadId Near tx thread ID.
     */
    public void onFinishedRemote(UUID rmtNodeId, long threadId) {
        if (finishSyncDisabled)
            return;

        assert txFinishSync != null;

        txFinishSync.onAckReceived(rmtNodeId, threadId);
    }

    /**
     * Asynchronously waits for last finish request ack.
     *
     * @param rmtNodeId Remote node ID.
     * @param threadId Near tx thread ID.
     * @return {@code null} if ack was received or future that will be completed when ack is received.
     */
    @Nullable public IgniteInternalFuture<?> awaitFinishAckAsync(UUID rmtNodeId, long threadId) {
        if (finishSyncDisabled)
            return null;

        assert txFinishSync != null;

        return txFinishSync.awaitAckAsync(rmtNodeId, threadId);
    }

    /**
     * For test purposes only.
     *
     * @param finishSyncDisabled {@code True} if finish sync should be disabled.
     */
    public void finishSyncDisabled(boolean finishSyncDisabled) {
        this.finishSyncDisabled = finishSyncDisabled;
    }

    /**
     * @param tx Transaction.
     * @param entries Entries to lock.
     * @return {@code True} if all keys were locked.
     * @throws IgniteCheckedException If lock has been cancelled.
     */
    private boolean lockMultiple(IgniteInternalTx tx, Iterable<IgniteTxEntry> entries)
        throws IgniteCheckedException {
        assert tx.optimistic() || !tx.local();

        long remainingTime = tx.remainingTime();

        // For serializable transactions, failure to acquire lock means
        // that there is a serializable conflict. For all other isolation levels,
        // we wait for the lock.
        long timeout = remainingTime < 0 ? 0 : remainingTime;

        GridCacheVersion serOrder = (tx.serializable() && tx.optimistic()) ? tx.nearXidVersion() : null;

        for (IgniteTxEntry txEntry1 : entries) {
            // Check if this entry was prepared before.
            if (!txEntry1.markPrepared() || txEntry1.explicitVersion() != null)
                continue;

            GridCacheContext cacheCtx = txEntry1.context();

            while (true) {
                cctx.database().checkpointReadLock();

                try {
                    GridCacheEntryEx entry1 = txEntry1.cached();

                    assert entry1 != null : txEntry1;
                    assert !entry1.detached() : "Expected non-detached entry for near transaction " +
                        "[locNodeId=" + cctx.localNodeId() + ", entry=" + entry1 + ']';

                    GridCacheVersion serReadVer = txEntry1.entryReadVersion();

                    assert serReadVer == null || (tx.optimistic() && tx.serializable()) : txEntry1;

                    boolean read = serOrder != null && txEntry1.op() == READ;

                    entry1.unswap();

                    if (!entry1.tmLock(tx, timeout, serOrder, serReadVer, read)) {
                        // Unlock locks locked so far.
                        for (IgniteTxEntry txEntry2 : entries) {
                            if (txEntry2 == txEntry1)
                                break;

                            txUnlock(tx, txEntry2);
                        }

                        return false;
                    }

                    break;
                }
                catch (GridCacheEntryRemovedException ignored) {
                    if (log.isDebugEnabled())
                        log.debug("Got removed entry in TM lockMultiple(..) method (will retry): " + txEntry1);

                    try {
                        // Renew cache entry.
                        txEntry1.cached(cacheCtx.cache().entryEx(txEntry1.key(), tx.topologyVersion()));
                    }
                    catch (GridDhtInvalidPartitionException e) {
                        assert tx.dht() : "Received invalid partition for non DHT transaction [tx=" +
                            tx + ", invalidPart=" + e.partition() + ']';

                        // If partition is invalid, we ignore this entry.
                        tx.addInvalidPartition(cacheCtx, e.partition());

                        break;
                    }
                }
                catch (GridDistributedLockCancelledException ignore) {
                    tx.setRollbackOnly();

                    throw new IgniteCheckedException("Entry lock has been cancelled for transaction: " + tx);
                }
                finally {
                    cctx.database().checkpointReadUnlock();
                }
            }
        }

        return true;
    }

    /**
     * @param tx Transaction.
     * @param txEntry Entry to unlock.
     */
    private void txUnlock(IgniteInternalTx tx, IgniteTxEntry txEntry) {
        while (true) {
            try {
                GridCacheEntryEx entry = txEntry.cached();

                assert entry != null;

                if (entry.detached())
                    break;

                entry.txUnlock(tx);

                break;
            }
            catch (GridCacheEntryRemovedException ignored) {
                if (log.isDebugEnabled())
                    log.debug("Got removed entry in TM txUnlock(..) method (will retry): " + txEntry);

                txEntry.cached(txEntry.context().cache().entryEx(txEntry.key(), tx.topologyVersion()));
            }
        }
    }

    /**
     * @param tx Owning transaction.
     * @param entries Entries to unlock.
     */
    private void unlockMultiple(IgniteInternalTx tx, Iterable<IgniteTxEntry> entries) {
        for (IgniteTxEntry txEntry : entries)
            txUnlock(tx, txEntry);
    }

    /**
     * @param tx Committing transaction.
     */
    public void txContext(IgniteInternalTx tx) {
        threadCtx.set(tx);
    }

    /**
     * @return Currently committing transaction.
     */
    private IgniteInternalTx txContext() {
        return threadCtx.get();
    }

    /**
     * Gets version of transaction in tx context or {@code null}
     * if tx context is empty.
     * <p>
     * This is a convenience method provided mostly for debugging.
     *
     * @return Transaction version from transaction context.
     */
    @Nullable public GridCacheVersion txContextVersion() {
        IgniteInternalTx tx = txContext();

        return tx == null ? null : tx.xidVersion();
    }

    /**
     * Commit ended.
     */
    public void resetContext() {
        threadCtx.set(null);
    }

    /**
     * @return Slow tx warn timeout.
     */
    public int slowTxWarnTimeout() {
        return slowTxWarnTimeout;
    }

    /**
     * @param slowTxWarnTimeout Slow tx warn timeout.
     */
    public void slowTxWarnTimeout(int slowTxWarnTimeout) {
        this.slowTxWarnTimeout = slowTxWarnTimeout;
    }

    /**
     * @return Long operations dump timeout.
     */
    public long longOperationsDumpTimeout() {
        return longOpsDumpTimeout;
    }

    /**
     * @param longOpsDumpTimeout Long operations dump timeout.
     */
    public void longOperationsDumpTimeout(long longOpsDumpTimeout) {
        this.longOpsDumpTimeout = longOpsDumpTimeout;
    }

    /**
     * Checks if transactions with given near version ID was prepared or committed.
     *
     * @param nearVer Near version ID.
     * @param txNum Number of transactions.
     * @return Future for flag indicating if transactions were prepared or committed or {@code null} for success future.
     */
    @Nullable public IgniteInternalFuture<Boolean> txsPreparedOrCommitted(GridCacheVersion nearVer, int txNum) {
        return txsPreparedOrCommitted(nearVer, txNum, null, null);
    }

    /**
     * @param xidVer Version.
     * @return Future for flag indicating if transactions was committed.
     */
    public IgniteInternalFuture<Boolean> txCommitted(GridCacheVersion xidVer) {
        final GridFutureAdapter<Boolean> resFut = new GridFutureAdapter<>();

        final IgniteInternalTx tx = cctx.tm().tx(xidVer);

        if (tx != null) {
            assert tx.near() && tx.local() : tx;

            if (log.isDebugEnabled())
                log.debug("Found near transaction, will wait for completion: " + tx);

            tx.finishFuture().listen(new CI1<IgniteInternalFuture<IgniteInternalTx>>() {
                @Override public void apply(IgniteInternalFuture<IgniteInternalTx> fut) {
                    TransactionState state = tx.state();

                    if (log.isDebugEnabled())
                        log.debug("Near transaction finished with state: " + state);

                    resFut.onDone(state == COMMITTED);
                }
            });

            return resFut;
        }

        boolean committed = false;

        for (Map.Entry<GridCacheVersion, Object> entry : completedVersHashMap.entrySet()) {
            if (entry.getKey() instanceof CommittedVersion) {
                CommittedVersion comm = (CommittedVersion)entry.getKey();

                if (comm.nearVer.equals(xidVer)) {
                    committed = !entry.getValue().equals(Boolean.FALSE);

                    break;
                }
            }
        }

        if (log.isDebugEnabled())
            log.debug("Near transaction committed: " + committed);

        resFut.onDone(committed);

        return resFut;
    }

    /**
     * @param nearVer Near version.
     * @return Finish future for related remote transactions.
     */
    @SuppressWarnings("unchecked")
    public IgniteInternalFuture<?> remoteTxFinishFuture(GridCacheVersion nearVer) {
        GridCompoundFuture<Void, Void> fut = new GridCompoundFuture<>();

        for (final IgniteInternalTx tx : activeTransactions()) {
            if (!tx.local() && nearVer.equals(tx.nearXidVersion()))
                fut.add((IgniteInternalFuture) tx.finishFuture());
        }

        fut.markInitialized();

        return fut;
    }

    /**
     * @param nearVer Near version ID.
     * @param txNum Number of transactions.
     * @param fut Result future.
     * @param processedVers Processed versions.
     * @return Future for flag indicating if transactions were prepared or committed or {@code null} for success future.
     */
    @Nullable private IgniteInternalFuture<Boolean> txsPreparedOrCommitted(final GridCacheVersion nearVer,
        int txNum,
        @Nullable GridFutureAdapter<Boolean> fut,
        @Nullable Collection<GridCacheVersion> processedVers)
    {
        for (final IgniteInternalTx tx : activeTransactions()) {
            if (nearVer.equals(tx.nearXidVersion())) {
                IgniteInternalFuture<?> prepFut = tx.currentPrepareFuture();

                if (prepFut != null && !prepFut.isDone()) {
                    if (log.isDebugEnabled())
                        log.debug("Transaction is preparing (will wait): " + tx);

                    final GridFutureAdapter<Boolean> fut0 = fut != null ? fut : new GridFutureAdapter<Boolean>();

                    final int txNum0 = txNum;

                    final Collection<GridCacheVersion> processedVers0 = processedVers;

                    prepFut.listen(new CI1<IgniteInternalFuture<?>>() {
                        @Override public void apply(IgniteInternalFuture<?> prepFut) {
                            if (log.isDebugEnabled())
                                log.debug("Transaction prepare future finished: " + tx);

                            IgniteInternalFuture<Boolean> fut = txsPreparedOrCommitted(nearVer,
                                txNum0,
                                fut0,
                                processedVers0);

                            assert fut == fut0;
                        }
                    });

                    return fut0;
                }

                TransactionState state = tx.state();

                if (state == PREPARED || state == COMMITTING || state == COMMITTED) {
                    if (--txNum == 0) {
                        if (fut != null)
                            fut.onDone(true);

                        return fut;
                    }
                }
                else {
                    if (tx.state(MARKED_ROLLBACK) || tx.state() == UNKNOWN) {
                        tx.rollbackAsync();

                        if (log.isDebugEnabled())
                            log.debug("Transaction was not prepared (rolled back): " + tx);

                        if (fut == null)
                            fut = new GridFutureAdapter<>();

                        fut.onDone(false);

                        return fut;
                    }
                    else {
                        if (tx.state() == COMMITTED) {
                            if (--txNum == 0) {
                                if (fut != null)
                                    fut.onDone(true);

                                return fut;
                            }
                        }
                        else {
                            if (log.isDebugEnabled())
                                log.debug("Transaction is not prepared: " + tx);

                            if (fut == null)
                                fut = new GridFutureAdapter<>();

                            fut.onDone(false);

                            return fut;
                        }
                    }
                }

                if (processedVers == null)
                    processedVers = new HashSet<>(txNum, 1.0f);

                processedVers.add(tx.xidVersion());
            }
        }

        // Not all transactions were found. Need to scan committed versions to check
        // if transaction was already committed.
        for (Map.Entry<GridCacheVersion, Object> e : completedVersHashMap.entrySet()) {
            if (e.getValue().equals(Boolean.FALSE))
                continue;

            GridCacheVersion ver = e.getKey();

            if (processedVers != null && processedVers.contains(ver))
                continue;

            if (ver instanceof CommittedVersion) {
                CommittedVersion commitVer = (CommittedVersion)ver;

                if (commitVer.nearVer.equals(nearVer)) {
                    if (--txNum == 0) {
                        if (fut != null)
                            fut.onDone(true);

                        return fut;
                    }
                }
            }
        }

        if (fut == null)
            fut = new GridFutureAdapter<>();

        fut.onDone(false);

        return fut;
    }

    /**
     * Commits or rolls back prepared transaction.
     *
     * @param tx Transaction.
     * @param commit Whether transaction should be committed or rolled back.
     */
    public void finishTxOnRecovery(final IgniteInternalTx tx, boolean commit) {
        if (log.isInfoEnabled())
            log.info("Finishing prepared transaction [commit=" + commit + ", tx=" + tx + ']');

        if (!tx.markFinalizing(RECOVERY_FINISH)) {
            if (log.isInfoEnabled())
                log.info("Will not try to commit prepared transaction (could not mark finalized): " + tx);

            return;
        }

        if (tx instanceof IgniteTxRemoteEx) {
            IgniteTxRemoteEx rmtTx = (IgniteTxRemoteEx)tx;

            rmtTx.doneRemote(tx.xidVersion(),
                Collections.<GridCacheVersion>emptyList(),
                Collections.<GridCacheVersion>emptyList(),
                Collections.<GridCacheVersion>emptyList());
        }

        if (commit)
            tx.commitAsync().listen(new CommitListener(tx));
        else if (tx.mvccSnapshot() != null && !tx.local())
            // remote (backup) mvcc transaction sends partition counters to other backup transaction
            // in order to keep counters consistent
            neighborcastPartitionCountersAndRollback(tx);
        else
            tx.rollbackAsync();
    }

    /** */
    private void neighborcastPartitionCountersAndRollback(IgniteInternalTx tx) {
        TxCounters txCounters = tx.txCounters(false);

        if (txCounters == null || txCounters.updateCounters() == null)
            tx.rollbackAsync();

        PartitionCountersNeighborcastFuture fut = new PartitionCountersNeighborcastFuture(tx, cctx);

        fut.listen(fut0 -> tx.rollbackAsync());

        fut.init();
    }

    /**
     * Commits transaction in case when node started transaction failed, but all related
     * transactions were prepared (invalidates transaction if it is not fully prepared).
     *
     * @param tx Transaction.
     * @param failedNodeIds Failed nodes IDs.
     */
    public void commitIfPrepared(IgniteInternalTx tx, Set<UUID> failedNodeIds) {
        assert tx instanceof GridDhtTxLocal || tx instanceof GridDhtTxRemote  : tx;
        assert !F.isEmpty(tx.transactionNodes()) : tx;
        assert tx.nearXidVersion() != null : tx;

        GridCacheTxRecoveryFuture fut = new GridCacheTxRecoveryFuture(
            cctx,
            tx,
            failedNodeIds,
            tx.transactionNodes());

        cctx.mvcc().addFuture(fut, fut.futureId());

        if (log.isInfoEnabled())
            log.info("Checking optimistic transaction state on remote nodes [tx=" + tx + ", fut=" + fut + ']');

        fut.prepare();
    }

    /**
     * @return {@code True} if deadlock detection is enabled.
     */
    public boolean deadlockDetectionEnabled() {
        return DEADLOCK_MAX_ITERS > 0;
    }

    /**
     * Performs deadlock detection for given keys.
     *
     * @param tx Target tx.
     * @param keys Keys.
     * @return Detection result.
     */
    public IgniteInternalFuture<TxDeadlock> detectDeadlock(
        IgniteInternalTx tx,
        Set<IgniteTxKey> keys
    ) {
        return txDeadlockDetection.detectDeadlock(tx, keys);
    }

    /**
     * @param nodeId Node ID.
     * @param fut Future.
     * @param txKeys Tx keys.
     */
    void txLocksInfo(UUID nodeId, TxDeadlockFuture fut, Set<IgniteTxKey> txKeys) {
        ClusterNode node = cctx.node(nodeId);

        if (node == null) {
            if (log.isDebugEnabled())
                log.debug("Failed to finish deadlock detection, node left: " + nodeId);

            fut.onDone();

            return;
        }

        TxLocksRequest req = new TxLocksRequest(fut.futureId(), txKeys);

        try {
            if (!cctx.localNodeId().equals(nodeId))
                req.prepareMarshal(cctx);

            cctx.gridIO().sendToGridTopic(node, TOPIC_TX, req, SYSTEM_POOL);
        }
        catch (IgniteCheckedException e) {
            if (e instanceof ClusterTopologyCheckedException) {
                if (log.isDebugEnabled())
                    log.debug("Failed to finish deadlock detection, node left: " + nodeId);
            }
            else
                U.warn(log, "Failed to finish deadlock detection: " + e, e);

            fut.onDone();
        }
    }

    /**
     * @param tx Tx.
     * @param txKeys Tx keys.
     * @return {@code True} if key is involved into tx.
     */
    private boolean hasKeys(IgniteInternalTx tx, Collection<IgniteTxKey> txKeys) {
        for (IgniteTxKey key : txKeys) {
            if (tx.txState().entry(key) != null)
                return true;
        }

        return false;
    }

    /**
     * @param txKeys Tx keys.
     * @return Transactions locks and nodes.
     */
    private TxLocksResponse txLocksInfo(Collection<IgniteTxKey> txKeys) {
        TxLocksResponse res = new TxLocksResponse();

        Collection<IgniteInternalTx> txs = activeTransactions();

        for (IgniteInternalTx tx : txs) {
            boolean nearTxLoc = tx instanceof GridNearTxLocal;

            if (!(nearTxLoc || tx instanceof GridDhtTxLocal) || !hasKeys(tx, txKeys))
                continue;

            IgniteTxState state = tx.txState();

            assert state instanceof IgniteTxStateImpl || state instanceof IgniteTxImplicitSingleStateImpl;

            Collection<IgniteTxEntry> txEntries =
                state instanceof IgniteTxStateImpl ? ((IgniteTxStateImpl)state).allEntriesCopy() : state.allEntries();

            Set<IgniteTxKey> requestedKeys = null;

            // Try to get info about requested keys for detached entries in case of GridNearTxLocal transaction
            // in order to reduce amount of requests to remote nodes.
            if (nearTxLoc) {
                if (tx.pessimistic()) {
                    GridDhtColocatedLockFuture fut =
                        (GridDhtColocatedLockFuture)mvccFuture(tx, GridDhtColocatedLockFuture.class);

                    if (fut != null)
                        requestedKeys = fut.requestedKeys();

                    GridNearLockFuture nearFut = (GridNearLockFuture)mvccFuture(tx, GridNearLockFuture.class);

                    if (nearFut != null) {
                        Set<IgniteTxKey> nearRequestedKeys = nearFut.requestedKeys();

                        if (nearRequestedKeys != null) {
                            if (requestedKeys == null)
                                requestedKeys = nearRequestedKeys;
                            else
                                requestedKeys = nearRequestedKeys;
                        }
                    }
                }
                else {
                    GridNearOptimisticTxPrepareFuture fut =
                        (GridNearOptimisticTxPrepareFuture)mvccFuture(tx, GridNearOptimisticTxPrepareFuture.class);

                    if (fut != null)
                        requestedKeys = fut.requestedKeys();
                }
            }

            for (IgniteTxEntry txEntry : txEntries) {
                IgniteTxKey txKey = txEntry.txKey();

                if (res.txLocks(txKey) == null) {
                    GridCacheMapEntry e = (GridCacheMapEntry)txEntry.cached();

                    List<GridCacheMvccCandidate> locs = e.mvccAllLocal();

                    if (locs != null) {
                        boolean owner = false;

                        for (GridCacheMvccCandidate loc : locs) {
                            if (!owner && loc.owner() && loc.tx())
                                owner = true;

                            if (!owner) // Skip all candidates in case when no tx that owns lock.
                                break;

                            if (loc.tx()) {
                                UUID nearNodeId = loc.otherNodeId();

                                GridCacheVersion txId = loc.otherVersion();

                                TxLock txLock = new TxLock(
                                    txId == null ? loc.version() : txId,
                                    nearNodeId == null ? loc.nodeId() : nearNodeId,
                                    loc.threadId(),
                                    loc.owner() ? TxLock.OWNERSHIP_OWNER : TxLock.OWNERSHIP_CANDIDATE);

                                res.addTxLock(txKey, txLock);
                            }
                        }
                    }
                    // Special case for optimal sequence of nodes processing.
                    else if (nearTxLoc && requestedKeys != null && requestedKeys.contains(txKey)) {
                        TxLock txLock = new TxLock(
                            tx.nearXidVersion(),
                            tx.nodeId(),
                            tx.threadId(),
                            TxLock.OWNERSHIP_REQUESTED);

                        res.addTxLock(txKey, txLock);
                    }
                    else
                        res.addKey(txKey);
                }
            }
        }

        return res;
    }

    /**
     * @param tx Tx. Must be instance of {@link GridNearTxLocal}.
     * @param cls Future class.
     * @return Cache future.
     */
    private IgniteInternalFuture mvccFuture(IgniteInternalTx tx, Class<? extends IgniteInternalFuture> cls) {
        assert tx instanceof GridNearTxLocal : tx;

        Collection<GridCacheVersionedFuture<?>> futs = cctx.mvcc().futuresForVersion(tx.nearXidVersion());

        if (futs != null) {
            for (GridCacheVersionedFuture<?> fut : futs) {
                if (fut.getClass().equals(cls))
                    return fut;
            }
        }

        return null;
    }

    /**
     * @param fut Future.
     */
    public void addFuture(TxDeadlockFuture fut) {
        TxDeadlockFuture old = deadlockDetectFuts.put(fut.futureId(), fut);

        assert old == null : old;
    }

    /**
     * @param futId Future ID.
     * @return Found future.
     */
    @Nullable public TxDeadlockFuture future(long futId) {
        return deadlockDetectFuts.get(futId);
    }

    /**
     * @param futId Future ID.
     */
    public void removeFuture(long futId) {
        deadlockDetectFuts.remove(futId);
    }

    /**
     * @param nodeId Node ID to send message to.
     * @param ver Version to ack.
     */
    public void sendDeferredAckResponse(UUID nodeId, GridCacheVersion ver) {
        deferredAckMsgSnd.sendDeferredAckMessage(nodeId, ver);
    }

    /**
     * @return Collection of active transaction deadlock detection futures.
     */
    public Collection<IgniteInternalFuture<?>> deadlockDetectionFutures() {
        Collection<? extends IgniteInternalFuture<?>> values = deadlockDetectFuts.values();

        return (Collection<IgniteInternalFuture<?>>)values;
    }

    /**
     * Suspends transaction.
     * Should not be used directly. Use tx.suspend() instead.
     *
     * @param tx Transaction to be suspended.
     *
     * @see #resumeTx(GridNearTxLocal, long)
     * @see GridNearTxLocal#suspend()
     * @see GridNearTxLocal#resume()
     * @throws IgniteCheckedException If failed to suspend transaction.
     */
    public void suspendTx(final GridNearTxLocal tx) throws IgniteCheckedException {
        assert tx != null && !tx.system() : tx;

        if (!tx.state(SUSPENDED)) {
            throw new IgniteCheckedException("Trying to suspend transaction with incorrect state "
                + "[expected=" + ACTIVE + ", actual=" + tx.state() + ']');
        }

        clearThreadMap(tx);

        transactionMap(tx).remove(tx.xidVersion(), tx);
    }

    /**
     * Resume transaction in current thread.
     * Please don't use directly. Use tx.resume() instead.
     *
     * @param tx Transaction to be resumed.
     * @param threadId Thread id to restore.
     *
     * @see #suspendTx(GridNearTxLocal)
     * @see GridNearTxLocal#suspend()
     * @see GridNearTxLocal#resume()
     * @throws IgniteCheckedException If failed to resume tx.
     */
    public void resumeTx(GridNearTxLocal tx, long threadId) throws IgniteCheckedException {
        assert tx != null && !tx.system() : tx;

        if (!tx.state(ACTIVE)) {
            throw new IgniteCheckedException("Trying to resume transaction with incorrect state "
                + "[expected=" + SUSPENDED + ", actual=" + tx.state() + ']');
        }

        assert !threadMap.containsValue(tx) : tx;
        assert !transactionMap(tx).containsValue(tx) : tx;
        assert !haveSystemTxForThread(Thread.currentThread().getId());

        if (threadMap.putIfAbsent(threadId, tx) != null)
            throw new IgniteCheckedException("Thread already has started a transaction.");

        if (transactionMap(tx).putIfAbsent(tx.xidVersion(), tx) != null)
            throw new IgniteCheckedException("Thread already has started a transaction.");

        tx.threadId(threadId);
    }

    /**
     * @param threadId Thread id.
     * @return True if thread have system transaction. False otherwise.
     */
    private boolean haveSystemTxForThread(long threadId) {
        if (!sysThreadMap.isEmpty()) {
            for (GridCacheContext cacheCtx : cctx.cache().context().cacheContexts()) {
                if (!cacheCtx.systemTx())
                    continue;

                if (sysThreadMap.containsKey(new TxThreadKey(threadId, cacheCtx.cacheId())))
                    return true;
            }
        }

        return false;
    }

    /**
     * @return True if {@link TxRecord} records should be logged to WAL.
     */
    public boolean logTxRecords() {
        return logTxRecords;
    }

    /**
<<<<<<< HEAD
     *
=======
     * @return Tracker that is aware of pending transactions state.
>>>>>>> 17cb55f1
     */
    public LocalPendingTransactionsTracker pendingTxsTracker() {
        return pendingTracker;
    }

    /**
     * Enables pending transactions tracker.
     * Also enables transaction wal logging, if it was disabled.
     */
    public void trackPendingTxs() {
        pendingTracker.enable();

        if (!logTxRecords) {
            logTxRecords = true;

            U.warn(log, "Transaction wal logging is enabled, because pending transaction tracker is enabled.");
        }
    }

    /**
     * Sets MVCC state.
     *
     * @param tx Transaction.
     * @param state New state.
     */
    public void setMvccState(IgniteInternalTx tx, byte state) {
        if (cctx.kernalContext().clientNode() || tx.mvccSnapshot() == null || tx.near() && !tx.local())
            return;

        cctx.database().checkpointReadLock();

        try {
            cctx.coordinators().updateState(tx.mvccSnapshot(), state, tx.local());
        }
        finally {
            cctx.database().checkpointReadUnlock();
        }
    }

    /**
     *  Finishes MVCC transaction.
     *  @param tx Transaction.
     */
    public void mvccFinish(IgniteTxAdapter tx) {
        if (cctx.kernalContext().clientNode() || tx.mvccSnapshot == null || !tx.local())
            return;

        cctx.coordinators().releaseWaiters(tx.mvccSnapshot);
    }

    /**
     * Logs Tx state to WAL if needed.
     *
     * @param tx Transaction.
     * @return WALPointer or {@code null} if nothing was logged.
     */
    @Nullable WALPointer logTxRecord(IgniteTxAdapter tx) {
        BaselineTopology baselineTop;

        // Log tx state change to WAL.
        if (cctx.wal() == null
            || (!logTxRecords && !tx.txState().mvccEnabled())
            || (baselineTop = cctx.kernalContext().state().clusterState().baselineTopology()) == null
            || !baselineTop.consistentIds().contains(cctx.localNode().consistentId()))
            return null;

        Map<Short, Collection<Short>> nodes = tx.consistentIdMapper.mapToCompactIds(tx.topVer, tx.txNodes, baselineTop);

        TxRecord record;

        if (tx.txState().mvccEnabled())
            record = new MvccTxRecord(tx.state(), tx.nearXidVersion(), tx.writeVersion(), nodes, tx.mvccSnapshot());
        else
            record = new TxRecord(tx.state(), tx.nearXidVersion(), tx.writeVersion(), nodes);

        try {
            WALPointer ptr = cctx.wal().log(record);

            TransactionState txState = tx.state();

            if (txState == PREPARED)
                cctx.tm().pendingTxsTracker().onTxPrepared(tx.nearXidVersion());
            else if (txState == ROLLED_BACK)
                cctx.tm().pendingTxsTracker().onTxRolledBack(tx.nearXidVersion());
            else
                cctx.tm().pendingTxsTracker().onTxCommitted(tx.nearXidVersion());

            return ptr;
        }
        catch (IgniteCheckedException e) {
            U.error(log, "Failed to log TxRecord: " + record, e);

            throw new IgniteException("Failed to log TxRecord: " + record, e);
        }
    }

    /**
     * Timeout object for node failure handler.
     */
    private final class NodeFailureTimeoutObject extends GridTimeoutObjectAdapter {
        /** */
        private final ClusterNode node;
        /** */
        private final MvccCoordinator mvccCrd;

        /**
         * @param node Failed node.
         * @param mvccCrd Mvcc coordinator at time of node failure.
         */
        private NodeFailureTimeoutObject(ClusterNode node, MvccCoordinator mvccCrd) {
            super(IgniteUuid.fromUuid(cctx.localNodeId()), TX_SALVAGE_TIMEOUT);

            this.node = node;
            this.mvccCrd = mvccCrd;
        }

        /**
         *
         */
        private void onTimeout0() {
            try {
                cctx.kernalContext().gateway().readLock();
            }
            catch (IllegalStateException | IgniteClientDisconnectedException e) {
                if (log.isDebugEnabled())
                    log.debug("Failed to acquire kernal gateway [err=" + e + ']');

                return;
            }

            UUID evtNodeId = node.id();

            try {
                if (log.isDebugEnabled())
                    log.debug("Processing node failed event [locNodeId=" + cctx.localNodeId() +
                        ", failedNodeId=" + evtNodeId + ']');

                // Null means that recovery voting is not needed.
                GridCompoundFuture<IgniteInternalTx, Void> allTxFinFut =
                    node.isClient() && mvccCrd != null && mvccCrd.nodeId() != null
                    ? new GridCompoundFuture<>() : null;

                for (final IgniteInternalTx tx : activeTransactions()) {
                    if ((tx.near() && !tx.local()) || (tx.storeWriteThrough() && tx.masterNodeIds().contains(evtNodeId))) {
                        // Invalidate transactions.
                        salvageTx(tx, RECOVERY_FINISH);
                    }
                    else {
                        // Check prepare only if originating node ID failed. Otherwise parent node will finish this tx.
                        if (tx.originatingNodeId().equals(evtNodeId)) {
                            if (tx.state() == PREPARED)
                                commitIfPrepared(tx, Collections.singleton(evtNodeId));
                            else {
                                IgniteInternalFuture<?> prepFut = tx.currentPrepareFuture();

                                if (prepFut != null) {
                                    prepFut.listen(fut -> {
                                        if (tx.state() == PREPARED)
                                            commitIfPrepared(tx, Collections.singleton(evtNodeId));
                                            // If we could not mark tx as rollback, it means that transaction is being committed.
                                        else if (tx.setRollbackOnly())
                                            tx.rollbackAsync();
                                    });
                                }
                                // If we could not mark tx as rollback, it means that transaction is being committed.
                                else if (tx.setRollbackOnly())
                                    tx.rollbackAsync();
                            }
                        }

                        // Await only mvcc transactions initiated by failed client node.
                        if (allTxFinFut != null && tx.eventNodeId().equals(evtNodeId)
                            && tx.mvccSnapshot() != null)
                            allTxFinFut.add(tx.finishFuture());
                    }
                }

                if (allTxFinFut == null)
                    return;

                allTxFinFut.markInitialized();

                // Send vote to mvcc coordinator when all recovering transactions have finished.
                allTxFinFut.listen(fut -> {
                    // If mvcc coordinator issued snapshot for recovering transaction has failed during recovery,
                    // then there is no need to send messages to new coordinator.
                    try {
                        cctx.kernalContext().io().sendToGridTopic(
                            mvccCrd.nodeId(),
                            TOPIC_CACHE_COORDINATOR,
                            new MvccRecoveryFinishedMessage(evtNodeId),
                            SYSTEM_POOL);
                    }
                    catch (ClusterTopologyCheckedException e) {
                        if (log.isInfoEnabled())
                            log.info("Mvcc coordinator issued snapshots for recovering transactions " +
                                "has left the cluster (will ignore) [locNodeId=" + cctx.localNodeId() +
                                    ", failedNodeId=" + evtNodeId +
                                    ", mvccCrdNodeId=" + mvccCrd.nodeId() + ']');
                    }
                    catch (IgniteCheckedException e) {
                        log.warning("Failed to notify mvcc coordinator that all recovering transactions were " +
                            "finished [locNodeId=" + cctx.localNodeId() +
                            ", failedNodeId=" + evtNodeId +
                            ", mvccCrdNodeId=" + mvccCrd.nodeId() + ']', e);
                    }
                });
            }
            finally {
                cctx.kernalContext().gateway().readUnlock();
            }
        }

        /** {@inheritDoc} */
        @Override public void onTimeout() {
            // Should not block timeout thread.
            cctx.kernalContext().closure().runLocalSafe(new Runnable() {
                @Override public void run() {
                    onTimeout0();
                }
            });
        }
    }

    /**
     * Per-thread key for system transactions.
     */
    private static class TxThreadKey {
        /** Thread ID. */
        private long threadId;

        /** Cache ID. */
        private int cacheId;

        /**
         * @param threadId Thread ID.
         * @param cacheId Cache ID.
         */
        private TxThreadKey(long threadId, int cacheId) {
            this.threadId = threadId;
            this.cacheId = cacheId;
        }

        /** {@inheritDoc} */
        @Override public boolean equals(Object o) {
            if (this == o)
                return true;

            if (!(o instanceof TxThreadKey))
                return false;

            TxThreadKey that = (TxThreadKey)o;

            return cacheId == that.cacheId && threadId == that.threadId;
        }

        /** {@inheritDoc} */
        @Override public int hashCode() {
            int res = (int)(threadId ^ (threadId >>> 32));

            res = 31 * res + cacheId;

            return res;
        }
    }

    /**
     *
     */
    private static class CommittedVersion extends GridCacheVersion {
        /** */
        private static final long serialVersionUID = 0L;

        /** Corresponding near version. Transient. */
        private GridCacheVersion nearVer;

        /**
         * Empty constructor required by {@link Externalizable}.
         */
        public CommittedVersion() {
            // No-op.
        }

        /**
         * @param ver Committed version.
         * @param nearVer Near transaction version.
         */
        private CommittedVersion(GridCacheVersion ver, GridCacheVersion nearVer) {
            super(ver.topologyVersion(), ver.order(), ver.nodeOrder(), ver.dataCenterId());

            assert nearVer != null;

            this.nearVer = nearVer;
        }
    }

    /**
     * Commit listener. Checks if commit succeeded and rollbacks if case of error.
     */
    private class CommitListener implements CI1<IgniteInternalFuture<IgniteInternalTx>> {
        /** */
        private static final long serialVersionUID = 0L;

        /** Transaction. */
        private final IgniteInternalTx tx;

        /**
         * @param tx Transaction.
         */
        private CommitListener(IgniteInternalTx tx) {
            this.tx = tx;
        }

        /** {@inheritDoc} */
        @Override public void apply(IgniteInternalFuture<IgniteInternalTx> t) {
            try {
                t.get();
            }
            catch (IgniteTxOptimisticCheckedException ignore) {
                if (log.isDebugEnabled())
                    log.debug("Optimistic failure while committing prepared transaction (will rollback): " +
                        tx);

                try {
                    tx.rollbackAsync();
                }
                catch (Throwable e) {
                    U.error(log, "Failed to automatically rollback transaction: " + tx, e);
                }
            }
            catch (IgniteCheckedException e) {
                U.error(log, "Failed to commit transaction during failover: " + tx, e);
            }
        }
    }

    /**
     * Transactions deadlock detection process message listener.
     */
    private class DeadlockDetectionListener implements GridMessageListener {
        /** {@inheritDoc} */
        @Override public void onMessage(UUID nodeId, Object msg, byte plc) {
            GridCacheMessage cacheMsg = (GridCacheMessage)msg;

            Throwable err = null;

            try {
                unmarshall(nodeId, cacheMsg);
            }
            catch (Exception e) {
                err = e;
            }

            if (err != null || cacheMsg.classError() != null) {
                try {
                    processFailedMessage(nodeId, cacheMsg, err);
                }
                catch(Throwable e){
                    U.error(log, "Failed to process message [senderId=" + nodeId +
                        ", messageType=" + cacheMsg.getClass() + ']', e);

                    if (e instanceof Error)
                        throw (Error)e;
                }
            }
            else {
                if (log.isDebugEnabled())
                    log.debug("Message received [locNodeId=" + cctx.localNodeId() +
                        ", rmtNodeId=" + nodeId + ", msg=" + msg + ']');

                if (msg instanceof TxLocksRequest) {
                    TxLocksRequest req = (TxLocksRequest)msg;

                    TxLocksResponse res = txLocksInfo(req.txKeys());

                    res.futureId(req.futureId());

                    try {
                        if (!cctx.localNodeId().equals(nodeId))
                            res.prepareMarshal(cctx);

                        cctx.gridIO().sendToGridTopic(nodeId, TOPIC_TX, res, SYSTEM_POOL);
                    }
                    catch (ClusterTopologyCheckedException e) {
                        if (log.isDebugEnabled())
                            log.debug("Failed to send response, node failed: " + nodeId);
                    }
                    catch (IgniteCheckedException e) {
                        U.error(log, "Failed to send response to node [node=" + nodeId + ", res=" + res + ']', e);
                    }
                }
                else if (msg instanceof TxLocksResponse) {
                    TxLocksResponse res = (TxLocksResponse)msg;

                    long futId = res.futureId();

                    TxDeadlockFuture fut = future(futId);

                    if (fut != null)
                        fut.onResult(nodeId, res);
                    else
                        U.warn(log, "Unexpected response received " + res);
                }
                else
                    throw new IllegalArgumentException("Unknown message [msg=" + msg + ']');
            }
        }

        /**
         * @param nodeId Node ID.
         * @param msg Message.
         */
        private void processFailedMessage(UUID nodeId, GridCacheMessage msg, Throwable err) throws IgniteCheckedException {
            switch (msg.directType()) {
                case -24: {
                    TxLocksRequest req = (TxLocksRequest)msg;

                    TxLocksResponse res = new TxLocksResponse();

                    res.futureId(req.futureId());

                    try {
                        cctx.gridIO().sendToGridTopic(nodeId, TOPIC_TX, res, SYSTEM_POOL);
                    }
                    catch (ClusterTopologyCheckedException e) {
                        if (log.isDebugEnabled())
                            log.debug("Failed to send response, node failed: " + nodeId);
                    }
                    catch (IgniteCheckedException e) {
                        U.error(log, "Failed to send response to node (is node still alive?) [nodeId=" + nodeId +
                            ", res=" + res + ']', e);
                    }
                }

                break;

                case -23: {
                    TxLocksResponse res = (TxLocksResponse)msg;

                    TxDeadlockFuture fut = future(res.futureId());

                    if (fut == null) {
                        if (log.isDebugEnabled())
                            log.debug("Failed to find future for response [sender=" + nodeId + ", res=" + res + ']');

                        return;
                    }

                    if (err == null)
                        fut.onResult(nodeId, res);
                    else
                        fut.onDone(null, err);
                }

                break;

                default:
                    throw new IgniteCheckedException("Failed to process message. Unsupported direct type [msg=" +
                        msg + ']', msg.classError());
            }

        }

        /**
         * @param nodeId Sender node ID.
         * @param cacheMsg Message.
         */
        private void unmarshall(UUID nodeId, GridCacheMessage cacheMsg) {
            if (cctx.localNodeId().equals(nodeId))
                return;

            try {
                cacheMsg.finishUnmarshal(cctx, cctx.deploy().globalLoader());
            }
            catch (IgniteCheckedException e) {
                cacheMsg.onClassError(e);
            }
            catch (BinaryObjectException e) {
                cacheMsg.onClassError(new IgniteCheckedException(e));
            }
            catch (Error e) {
                if (cacheMsg.ignoreClassErrors() &&
                    X.hasCause(e, NoClassDefFoundError.class, UnsupportedClassVersionError.class)) {
                    cacheMsg.onClassError(
                        new IgniteCheckedException("Failed to load class during unmarshalling: " + e, e)
                    );
                }
                else
                    throw e;
            }
        }
    }
}<|MERGE_RESOLUTION|>--- conflicted
+++ resolved
@@ -2505,11 +2505,7 @@
     }
 
     /**
-<<<<<<< HEAD
-     *
-=======
      * @return Tracker that is aware of pending transactions state.
->>>>>>> 17cb55f1
      */
     public LocalPendingTransactionsTracker pendingTxsTracker() {
         return pendingTracker;
