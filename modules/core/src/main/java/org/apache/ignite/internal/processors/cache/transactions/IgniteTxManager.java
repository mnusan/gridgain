/*
 * Licensed to the Apache Software Foundation (ASF) under one or more
 * contributor license agreements.  See the NOTICE file distributed with
 * this work for additional information regarding copyright ownership.
 * The ASF licenses this file to You under the Apache License, Version 2.0
 * (the "License"); you may not use this file except in compliance with
 * the License.  You may obtain a copy of the License at
 *
 *      http://www.apache.org/licenses/LICENSE-2.0
 *
 * Unless required by applicable law or agreed to in writing, software
 * distributed under the License is distributed on an "AS IS" BASIS,
 * WITHOUT WARRANTIES OR CONDITIONS OF ANY KIND, either express or implied.
 * See the License for the specific language governing permissions and
 * limitations under the License.
 */

package org.apache.ignite.internal.processors.cache.transactions;

import org.apache.ignite.*;
import org.apache.ignite.events.*;
import org.apache.ignite.internal.*;
import org.apache.ignite.internal.managers.eventstorage.*;
import org.apache.ignite.internal.processors.cache.*;
import org.apache.ignite.internal.processors.cache.distributed.*;
import org.apache.ignite.internal.processors.cache.distributed.dht.*;
import org.apache.ignite.internal.processors.cache.distributed.near.*;
import org.apache.ignite.internal.processors.cache.version.*;
import org.apache.ignite.internal.processors.timeout.*;
import org.apache.ignite.internal.transactions.*;
import org.apache.ignite.internal.util.*;
import org.apache.ignite.internal.util.future.*;
import org.apache.ignite.internal.util.lang.*;
import org.apache.ignite.internal.util.typedef.*;
import org.apache.ignite.internal.util.typedef.internal.*;
import org.apache.ignite.lang.*;
import org.apache.ignite.transactions.*;
import org.jdk8.backport.*;
import org.jetbrains.annotations.*;

import java.io.*;
import java.util.*;
import java.util.concurrent.*;
import java.util.concurrent.atomic.*;

import static org.apache.ignite.IgniteSystemProperties.*;
import static org.apache.ignite.events.EventType.*;
import static org.apache.ignite.internal.processors.cache.GridCacheUtils.*;
import static org.apache.ignite.internal.processors.cache.transactions.IgniteInternalTx.FinalizationStatus.*;
import static org.apache.ignite.internal.util.GridConcurrentFactory.*;
import static org.apache.ignite.transactions.IgniteTxConcurrency.*;
import static org.apache.ignite.transactions.IgniteTxState.*;

/**
 * Cache transaction manager.
 */
public class IgniteTxManager<K, V> extends GridCacheSharedManagerAdapter<K, V> {
    /** Default maximum number of transactions that have completed. */
    private static final int DFLT_MAX_COMPLETED_TX_CNT = 262144; // 2^18

    /** Slow tx warn timeout (initialized to 0). */
    private static final int SLOW_TX_WARN_TIMEOUT = Integer.getInteger(IGNITE_SLOW_TX_WARN_TIMEOUT, 0);

    /** Tx salvage timeout (default 3s). */
    private static final int TX_SALVAGE_TIMEOUT = Integer.getInteger(IGNITE_TX_SALVAGE_TIMEOUT, 100);

    /** Committing transactions. */
    private final ThreadLocal<IgniteInternalTx> threadCtx = new GridThreadLocalEx<>();

    /** Per-thread transaction map. */
    private final ConcurrentMap<Long, IgniteInternalTx<K, V>> threadMap = newMap();

    /** Per-ID map. */
    private final ConcurrentMap<GridCacheVersion, IgniteInternalTx<K, V>> idMap = newMap();

    /** Per-ID map for near transactions. */
    private final ConcurrentMap<GridCacheVersion, IgniteInternalTx<K, V>> nearIdMap = newMap();

    /** TX handler. */
    private IgniteTxHandler<K, V> txHandler;

    /** All transactions. */
    private final Queue<IgniteInternalTx<K, V>> committedQ = new ConcurrentLinkedDeque8<>();

    /** Preparing transactions. */
    private final Queue<IgniteInternalTx<K, V>> prepareQ = new ConcurrentLinkedDeque8<>();

    /** Minimum start version. */
    private final ConcurrentNavigableMap<GridCacheVersion, AtomicInt> startVerCnts =
        new ConcurrentSkipListMap<>();

    /** Committed local transactions. */
    private final GridBoundedConcurrentOrderedMap<GridCacheVersion, Boolean> completedVers =
        new GridBoundedConcurrentOrderedMap<>(Integer.getInteger(IGNITE_MAX_COMPLETED_TX_COUNT, DFLT_MAX_COMPLETED_TX_CNT));

    /** Transaction synchronizations. */
    private final Collection<IgniteTxSynchronization> syncs =
        new GridConcurrentHashSet<>();

    /** Transaction finish synchronizer. */
    private GridCacheTxFinishSync<K, V> txFinishSync;

    /** For test purposes only. */
    private boolean finishSyncDisabled;

    /** Slow tx warn timeout. */
    private int slowTxWarnTimeout = SLOW_TX_WARN_TIMEOUT;

    /**
     * Near version to DHT version map. Note that we initialize to 5K size from get go,
     * to avoid future map resizings.
     */
    private final ConcurrentMap<GridCacheVersion, GridCacheVersion> mappedVers =
        new ConcurrentHashMap8<>(5120);

    /** {@inheritDoc} */
    @Override protected void onKernalStart0() {
        cctx.gridEvents().addLocalEventListener(
            new GridLocalEventListener() {
                @Override public void onEvent(Event evt) {
                    assert evt instanceof DiscoveryEvent;
                    assert evt.type() == EVT_NODE_FAILED || evt.type() == EVT_NODE_LEFT;

                    DiscoveryEvent discoEvt = (DiscoveryEvent)evt;

                    cctx.time().addTimeoutObject(new NodeFailureTimeoutObject(discoEvt.eventNode().id()));

                    if (txFinishSync != null)
                        txFinishSync.onNodeLeft(discoEvt.eventNode().id());
                }
            },
            EVT_NODE_FAILED, EVT_NODE_LEFT);

        for (IgniteInternalTx<K, V> tx : idMap.values()) {
            if ((!tx.local() || tx.dht()) && !cctx.discovery().aliveAll(tx.masterNodeIds())) {
                if (log.isDebugEnabled())
                    log.debug("Remaining transaction from left node: " + tx);

                salvageTx(tx, true, USER_FINISH);
            }
        }
    }

    /** {@inheritDoc} */
    @Override protected void start0() throws IgniteCheckedException {
        txFinishSync = new GridCacheTxFinishSync<>(cctx);

        txHandler = new IgniteTxHandler<>(cctx);
    }

    /**
     * @return TX handler.
     */
    public IgniteTxHandler<K, V> txHandler() {
        return txHandler;
    }

    /**
     * Invalidates transaction.
     *
     * @param tx Transaction.
     * @return {@code True} if transaction was salvaged by this call.
     */
    public boolean salvageTx(IgniteInternalTx<K, V> tx) {
        return salvageTx(tx, false, USER_FINISH);
    }

    /**
     * Invalidates transaction.
     *
     * @param tx Transaction.
     * @param warn {@code True} if warning should be logged.
     * @param status Finalization status.
     * @return {@code True} if transaction was salvaged by this call.
     */
    private boolean salvageTx(IgniteInternalTx<K, V> tx, boolean warn, IgniteInternalTx.FinalizationStatus status) {
        assert tx != null;

        IgniteTxState state = tx.state();

        if (state == ACTIVE || state == PREPARING || state == PREPARED) {
            try {
                if (!tx.markFinalizing(status)) {
                    if (log.isDebugEnabled())
                        log.debug("Will not try to commit invalidate transaction (could not mark finalized): " + tx);

                    return false;
                }

                tx.systemInvalidate(true);

                tx.prepare();

                if (tx.state() == PREPARING) {
                    if (log.isDebugEnabled())
                        log.debug("Ignoring transaction in PREPARING state as it is currently handled " +
                            "by another thread: " + tx);

                    return false;
                }

                if (tx instanceof IgniteTxRemoteEx) {
                    IgniteTxRemoteEx<K, V> rmtTx = (IgniteTxRemoteEx<K, V>)tx;

                    rmtTx.doneRemote(tx.xidVersion(), Collections.<GridCacheVersion>emptyList(),
                        Collections.<GridCacheVersion>emptyList(), Collections.<GridCacheVersion>emptyList());
                }

                tx.commit();

                if (warn) {
                    // This print out cannot print any peer-deployed entity either
                    // directly or indirectly.
                    U.warn(log, "Invalidated transaction because originating node either " +
                        "crashed or left grid: " + CU.txString(tx));
                }
            }
            catch (IgniteTxOptimisticCheckedException ignore) {
                if (log.isDebugEnabled())
                    log.debug("Optimistic failure while invalidating transaction (will rollback): " +
                        tx.xidVersion());

                try {
                    tx.rollback();
                }
                catch (IgniteCheckedException e) {
                    U.error(log, "Failed to rollback transaction: " + tx.xidVersion(), e);
                }
            }
            catch (IgniteCheckedException e) {
                U.error(log, "Failed to invalidate transaction: " + tx, e);
            }
        }
        else if (state == MARKED_ROLLBACK) {
            try {
                tx.rollback();
            }
            catch (IgniteCheckedException e) {
                U.error(log, "Failed to rollback transaction: " + tx.xidVersion(), e);
            }
        }

        return true;
    }

    /**
     * Prints out memory stats to standard out.
     * <p>
     * USE ONLY FOR MEMORY PROFILING DURING TESTS.
     */
    @Override public void printMemoryStats() {
        IgniteInternalTx<K, V> firstTx = committedQ.peek();

        int committedSize = committedQ.size();

        Map.Entry<GridCacheVersion, AtomicInt> startVerEntry = startVerCnts.firstEntry();

        GridCacheVersion minStartVer = null;
        long dur = 0;

        if (committedSize > 3000) {
            minStartVer = new GridCacheVersion(Integer.MAX_VALUE, Long.MAX_VALUE, Long.MAX_VALUE, Integer.MAX_VALUE, 0);

            IgniteInternalTx<K, V> stuck = null;

            for (IgniteInternalTx<K, V> tx : txs())
                if (tx.startVersion().isLess(minStartVer)) {
                    minStartVer = tx.startVersion();
                    dur = U.currentTimeMillis() - tx.startTime();

                    stuck = tx;
                }

            X.println("Stuck transaction: " + stuck);
        }

        X.println(">>> ");
        X.println(">>> Transaction manager memory stats [grid=" + cctx.gridName() + ']');
        X.println(">>>   threadMapSize: " + threadMap.size());
        X.println(">>>   idMap [size=" + idMap.size() + ", minStartVer=" + minStartVer + ", dur=" + dur + "ms]");
        X.println(">>>   committedQueue [size=" + committedSize +
            ", firstStartVersion=" + (firstTx == null ? "null" : firstTx.startVersion()) +
            ", firstEndVersion=" + (firstTx == null ? "null" : firstTx.endVersion()) + ']');
        X.println(">>>   prepareQueueSize: " + prepareQ.size());
        X.println(">>>   startVerCntsSize [size=" + startVerCnts.size() +
            ", firstVer=" + startVerEntry + ']');
        X.println(">>>   completedVersSize: " + completedVers.size());
    }

    /**
     * @return Thread map size.
     */
    public int threadMapSize() {
        return threadMap.size();
    }

    /**
     * @return ID map size.
     */
    public int idMapSize() {
        return idMap.size();
    }

    /**
     * @return Committed queue size.
     */
    public int commitQueueSize() {
        return committedQ.size();
    }

    /**
     * @return Prepare queue size.
     */
    public int prepareQueueSize() {
        return prepareQ.size();
    }

    /**
     * @return Start version counts.
     */
    public int startVersionCountsSize() {
        return startVerCnts.size();
    }

    /**
     * @return Committed versions size.
     */
    public int completedVersionsSize() {
        return completedVers.size();
    }

    /**
     *
     * @param tx Transaction to check.
     * @return {@code True} if transaction has been committed or rolled back,
     *      {@code false} otherwise.
     */
<<<<<<< HEAD
    public boolean isCompleted(IgniteTxEx<K, V> tx) {
        return completedVers.containsKey(tx.xidVersion());
=======
    public boolean isCompleted(IgniteInternalTx<K, V> tx) {
        return committedVers.contains(tx.xidVersion()) || rolledbackVers.contains(tx.xidVersion());
>>>>>>> 420c74f8
    }

    /**
     * @param implicit {@code True} if transaction is implicit.
     * @param implicitSingle Implicit-with-single-key flag.
     * @param concurrency Concurrency.
     * @param isolation Isolation.
     * @param timeout transaction timeout.
     * @param txSize Expected transaction size.
     * @param grpLockKey Group lock key if this is a group-lock transaction.
     * @param partLock {@code True} if partition is locked.
     * @return New transaction.
     */
    public IgniteTxLocalAdapter<K, V> newTx(
        boolean implicit,
        boolean implicitSingle,
        boolean sys,
        IgniteTxConcurrency concurrency,
        IgniteTxIsolation isolation,
        long timeout,
        boolean invalidate,
        boolean storeEnabled,
        int txSize,
        @Nullable IgniteTxKey grpLockKey,
        boolean partLock) {
        UUID subjId = null; // TODO GG-9141 how to get subj ID?

        int taskNameHash = cctx.kernalContext().job().currentTaskNameHash();

        GridNearTxLocal<K, V> tx = new GridNearTxLocal<>(
            cctx,
            implicit,
            implicitSingle,
            sys,
            concurrency,
            isolation,
            timeout,
            invalidate,
            storeEnabled,
            txSize,
            grpLockKey,
            partLock,
            subjId,
            taskNameHash);

        return onCreated(tx);
    }

    /**
     * @param tx Created transaction.
     * @return Started transaction.
     */
    @Nullable public <T extends IgniteInternalTx<K, V>> T onCreated(T tx) {
        ConcurrentMap<GridCacheVersion, IgniteInternalTx<K, V>> txIdMap = transactionMap(tx);

        // Start clean.
        txContextReset();

        if (isCompleted(tx)) {
            if (log.isDebugEnabled())
                log.debug("Attempt to create a completed transaction (will ignore): " + tx);

            return null;
        }

        IgniteInternalTx<K, V> t;

        if ((t = txIdMap.putIfAbsent(tx.xidVersion(), tx)) == null) {
            // Add both, explicit and implicit transactions.
            // Do not add remote and dht local transactions as remote node may have the same thread ID
            // and overwrite local transaction.
            if (tx.local() && !tx.dht())
                threadMap.put(tx.threadId(), tx);

            // Handle mapped versions.
            if (tx instanceof GridCacheMappedVersion) {
                GridCacheMappedVersion mapped = (GridCacheMappedVersion)tx;

                GridCacheVersion from = mapped.mappedVersion();

                if (from != null)
                    mappedVers.put(from, tx.xidVersion());

                if (log.isDebugEnabled())
                    log.debug("Added transaction version mapping [from=" + from + ", to=" + tx.xidVersion() +
                        ", tx=" + tx + ']');
            }
        }
        else {
            if (log.isDebugEnabled())
                log.debug("Attempt to create an existing transaction (will ignore) [newTx=" + tx + ", existingTx=" +
                    t + ']');

            return null;
        }

        if (cctx.txConfig().isTxSerializableEnabled()) {
            AtomicInt next = new AtomicInt(1);

            boolean loop = true;

            while (loop) {
                AtomicInt prev = startVerCnts.putIfAbsent(tx.startVersion(), next);

                if (prev == null)
                    break; // Put succeeded - exit.

                // Previous value was 0, which means that it will be deleted
                // by another thread in "decrementStartVersionCount(..)" method.
                // In that case, we delete here too, so we can safely try again.
                for (;;) {
                    int p = prev.get();

                    assert p >= 0 : p;

                    if (p == 0) {
                        if (startVerCnts.remove(tx.startVersion(), prev))
                            if (log.isDebugEnabled())
                                log.debug("Removed count from onCreated callback: " + tx);

                        break; // Retry outer loop.
                    }

                    if (prev.compareAndSet(p, p + 1)) {
                        loop = false; // Increment succeeded - exit outer loop.

                        break;
                    }
                }
            }
        }

        if (tx.timeout() > 0) {
            cctx.time().addTimeoutObject(tx);

            if (log.isDebugEnabled())
                log.debug("Registered transaction with timeout processor: " + tx);
        }

        if (log.isDebugEnabled())
            log.debug("Transaction created: " + tx);

        return tx;
    }

    /**
     * Creates a future that will wait for all ongoing transactions that maybe affected by topology update
     * to be finished. This set of transactions include
     * <ul>
     *     <li/> All {@link IgniteTxConcurrency#PESSIMISTIC} transactions with topology version
     *     less or equal to {@code topVer}.
     *     <li/> {@link IgniteTxConcurrency#OPTIMISTIC} transactions in PREPARING state with topology
     *     version less or equal to {@code topVer} and having transaction key with entry that belongs to
     *     one of partitions in {@code parts}.
     * </ul>
     *
     * @param topVer Topology version.
     * @return Future that will be completed when all ongoing transactions are finished.
     */
    public IgniteInternalFuture<Boolean> finishTxs(long topVer) {
        GridCompoundFuture<IgniteInternalTx, Boolean> res =
            new GridCompoundFuture<>(context().kernalContext(),
                new IgniteReducer<IgniteInternalTx, Boolean>() {
                    @Override public boolean collect(IgniteInternalTx e) {
                        return true;
                    }

                    @Override public Boolean reduce() {
                        return true;
                    }
                });

        for (IgniteInternalTx<K, V> tx : txs()) {
            // Must wait for all transactions, even for DHT local and DHT remote since preloading may acquire
            // values pending to be overwritten by prepared transaction.

            if (tx.concurrency() == PESSIMISTIC) {
                if (tx.topologyVersion() > 0 && tx.topologyVersion() < topVer)
                    // For PESSIMISTIC mode we must wait for all uncompleted txs
                    // as we do not know in advance which keys will participate in tx.
                    res.add(tx.finishFuture());
            }
            else if (tx.concurrency() == OPTIMISTIC) {
                // For OPTIMISTIC mode we wait only for txs in PREPARING state that
                // have keys for given partitions.
                IgniteTxState state = tx.state();
                long txTopVer = tx.topologyVersion();

                if ((state == PREPARING || state == PREPARED || state == COMMITTING)
                    && txTopVer > 0 && txTopVer < topVer) {
                    res.add(tx.finishFuture());
                }
            }
        }

        res.markInitialized();

        return res;
    }

    /**
     * Transaction start callback (has to do with when any operation was
     * performed on this transaction).
     *
     * @param tx Started transaction.
     * @return {@code True} if transaction is not in completed set.
     */
    public boolean onStarted(IgniteInternalTx<K, V> tx) {
        assert tx.state() == ACTIVE || tx.isRollbackOnly() : "Invalid transaction state [locId=" + cctx.localNodeId() +
            ", tx=" + tx + ']';

        if (isCompleted(tx)) {
            if (log.isDebugEnabled())
                log.debug("Attempt to start a completed transaction (will ignore): " + tx);

            return false;
        }

        onTxStateChange(null, ACTIVE, tx);

        if (log.isDebugEnabled())
            log.debug("Transaction started: " + tx);

        return true;
    }

    /**
     * Reverse mapped version look up.
     *
     * @param dhtVer Dht version.
     * @return Near version.
     */
    @Nullable public GridCacheVersion nearVersion(GridCacheVersion dhtVer) {
        IgniteInternalTx<K, V> tx = idMap.get(dhtVer);

        if (tx != null)
            return tx.nearXidVersion();

        return null;
    }

    /**
     * @param from Near version.
     * @return DHT version for a near version.
     */
    public GridCacheVersion mappedVersion(GridCacheVersion from) {
        GridCacheVersion to = mappedVers.get(from);

        if (log.isDebugEnabled())
            log.debug("Found mapped version [from=" + from + ", to=" + to);

        return to;
    }

    /**
     *
     * @param ver Alternate version.
     * @param tx Transaction.
     */
    public void addAlternateVersion(GridCacheVersion ver, IgniteInternalTx<K, V> tx) {
        if (idMap.putIfAbsent(ver, tx) == null)
            if (log.isDebugEnabled())
                log.debug("Registered alternate transaction version [ver=" + ver + ", tx=" + tx + ']');
    }

    /**
     * @return Local transaction.
     */
    @SuppressWarnings({"unchecked"})
    @Nullable public <T> T localTx() {
        IgniteInternalTx<K, V> tx = tx();

        return tx != null && tx.local() ? (T)tx : null;
    }

    /**
     * @return Transaction for current thread.
     */
    @SuppressWarnings({"unchecked"})
    public <T> T threadLocalTx() {
        IgniteInternalTx<K, V> tx = tx(Thread.currentThread().getId());

        return tx != null && tx.local() && (!tx.dht() || tx.colocated()) && !tx.implicit() ? (T)tx : null;
    }

    /**
     * @return Transaction for current thread.
     */
    @SuppressWarnings({"unchecked", "RedundantCast"})
    public <T> T tx() {
        IgniteInternalTx<K, V> tx = txContext();

        return tx != null ? (T)tx : (T)tx(Thread.currentThread().getId());
    }

    /**
     * @return Local transaction.
     */
    @Nullable public IgniteInternalTx<K, V> localTxx() {
        IgniteInternalTx<K, V> tx = txx();

        return tx != null && tx.local() ? tx : null;
    }

    /**
     * @return Transaction for current thread.
     */
    @SuppressWarnings({"unchecked"})
    public IgniteInternalTx<K, V> txx() {
        return tx();
    }

    /**
     * @return User transaction for current thread.
     */
    @Nullable public IgniteInternalTx userTx() {
        IgniteInternalTx<K, V> tx = txContext();

        if (tx != null && tx.user() && tx.state() == ACTIVE)
            return tx;

        tx = tx(Thread.currentThread().getId());

        return tx != null && tx.user() && tx.state() == ACTIVE ? tx : null;
    }

    /**
     * @return User transaction.
     */
    @SuppressWarnings({"unchecked"})
    @Nullable public <T extends IgniteTxLocalEx<K, V>> T userTxx() {
        return (T)userTx();
    }

    /**
     * @param threadId Id of thread for transaction.
     * @return Transaction for thread with given ID.
     */
    @SuppressWarnings({"unchecked"})
    public <T> T tx(long threadId) {
        return (T)threadMap.get(threadId);
    }

    /**
     * @return {@code True} if current thread is currently within transaction.
     */
    public boolean inUserTx() {
        return userTx() != null;
    }

    /**
     * @param txId Transaction ID.
     * @return Transaction with given ID.
     */
    @SuppressWarnings({"unchecked"})
    @Nullable public <T extends IgniteInternalTx<K, V>> T tx(GridCacheVersion txId) {
        return (T)idMap.get(txId);
    }

    /**
     * @param txId Transaction ID.
     * @return Transaction with given ID.
     */
    @SuppressWarnings({"unchecked"})
    @Nullable public <T extends IgniteInternalTx<K, V>> T nearTx(GridCacheVersion txId) {
        return (T)nearIdMap.get(txId);
    }

    /**
     * @param txId Transaction ID.
     * @return Transaction with given ID.
     */
    @Nullable public IgniteInternalTx<K, V> txx(GridCacheVersion txId) {
        return idMap.get(txId);
    }

    /**
     * Handles prepare stage of 2PC.
     *
     * @param tx Transaction to prepare.
     * @throws IgniteCheckedException If preparation failed.
     */
    public void prepareTx(IgniteInternalTx<K, V> tx) throws IgniteCheckedException {
        if (tx.state() == MARKED_ROLLBACK) {
            if (tx.timedOut())
                throw new IgniteTxTimeoutCheckedException("Transaction timed out: " + this);

            throw new IgniteCheckedException("Transaction is marked for rollback: " + tx);
        }

        if (tx.remainingTime() == 0) {
            tx.setRollbackOnly();

            throw new IgniteTxTimeoutCheckedException("Transaction timed out: " + this);
        }

        boolean txSerializableEnabled = cctx.txConfig().isTxSerializableEnabled();

        // Clean up committed transactions queue.
        if (tx.pessimistic() && tx.local()) {
            if (tx.enforceSerializable() && txSerializableEnabled) {
                for (Iterator<IgniteInternalTx<K, V>> it = committedQ.iterator(); it.hasNext();) {
                    IgniteInternalTx<K, V> committedTx = it.next();

                    assert committedTx != tx;

                    // Clean up.
                    if (isSafeToForget(committedTx))
                        it.remove();
                }
            }

            // Nothing else to do in pessimistic mode.
            return;
        }

        if (txSerializableEnabled && tx.optimistic() && tx.enforceSerializable()) {
            Set<IgniteTxKey<K>> readSet = tx.readSet();
            Set<IgniteTxKey<K>> writeSet = tx.writeSet();

            GridCacheVersion startTn = tx.startVersion();

            GridCacheVersion finishTn = cctx.versions().last();

            // Add future to prepare queue only on first prepare call.
            if (tx.markPreparing())
                prepareQ.offer(tx);

            // Check that our read set does not intersect with write set
            // of all transactions that completed their write phase
            // while our transaction was in read phase.
            for (Iterator<IgniteInternalTx<K, V>> it = committedQ.iterator(); it.hasNext();) {
                IgniteInternalTx<K, V> committedTx = it.next();

                assert committedTx != tx;

                // Clean up.
                if (isSafeToForget(committedTx)) {
                    it.remove();

                    continue;
                }

                GridCacheVersion tn = committedTx.endVersion();

                // We only care about transactions
                // with tn > startTn and tn <= finishTn
                if (tn.compareTo(startTn) <= 0 || tn.compareTo(finishTn) > 0)
                    continue;

                if (tx.serializable()) {
                    if (GridFunc.intersects(committedTx.writeSet(), readSet)) {
                        tx.setRollbackOnly();

                        throw new IgniteTxOptimisticCheckedException("Failed to prepare transaction " +
                            "(committed vs. read-set conflict): " + tx);
                    }
                }
            }

            // Check that our read and write sets do not intersect with write
            // sets of all active transactions.
            for (Iterator<IgniteInternalTx<K, V>> iter = prepareQ.iterator(); iter.hasNext();) {
                IgniteInternalTx<K, V> prepareTx = iter.next();

                if (prepareTx == tx)
                    // Skip yourself.
                    continue;

                // Optimistically remove completed transactions.
                if (prepareTx.done()) {
                    iter.remove();

                    if (log.isDebugEnabled())
                        log.debug("Removed finished transaction from active queue: " + prepareTx);

                    continue;
                }

                // Check if originating node left.
                if (cctx.discovery().node(prepareTx.nodeId()) == null) {
                    iter.remove();

                    rollbackTx(prepareTx);

                    if (log.isDebugEnabled())
                        log.debug("Removed and rolled back transaction because sender node left grid: " +
                            CU.txString(prepareTx));

                    continue;
                }

                if (tx.serializable() && !prepareTx.isRollbackOnly()) {
                    Set<IgniteTxKey<K>> prepareWriteSet = prepareTx.writeSet();

                    if (GridFunc.intersects(prepareWriteSet, readSet, writeSet)) {
                        // Remove from active set.
                        iter.remove();

                        tx.setRollbackOnly();

                        throw new IgniteTxOptimisticCheckedException(
                            "Failed to prepare transaction (read-set/write-set conflict): " + tx);
                    }
                }
            }
        }

        // Optimistic.
        assert tx.optimistic() || !tx.local();

        if (!lockMultiple(tx, tx.optimisticLockEntries())) {
            tx.setRollbackOnly();

            throw new IgniteTxOptimisticCheckedException("Failed to prepare transaction (lock conflict): " + tx);
        }
    }

    /**
     * @param tx Transaction to check.
     * @return {@code True} if transaction can be discarded.
     */
    private boolean isSafeToForget(IgniteInternalTx<K, V> tx) {
        Map.Entry<GridCacheVersion, AtomicInt> e = startVerCnts.firstEntry();

        if (e == null)
            return true;

        assert e.getValue().get() >= 0;

        return tx.endVersion().compareTo(e.getKey()) <= 0;
    }

    /**
     * Decrement start version count.
     *
     * @param tx Cache transaction.
     */
    private void decrementStartVersionCount(IgniteInternalTx<K, V> tx) {
        AtomicInt cnt = startVerCnts.get(tx.startVersion());

        assert cnt != null : "Failed to find start version count for transaction [startVerCnts=" + startVerCnts +
            ", tx=" + tx + ']';

        assert cnt.get() > 0;

        if (cnt.decrementAndGet() == 0)
            if (startVerCnts.remove(tx.startVersion(), cnt))
                if (log.isDebugEnabled())
                    log.debug("Removed start version for transaction: " + tx);
    }

    /**
     * @param tx Transaction.
     */
    private void removeObsolete(IgniteInternalTx<K, V> tx) {
        Collection<IgniteTxEntry<K, V>> entries = (tx.local() && !tx.dht()) ? tx.allEntries() : tx.writeEntries();

        for (IgniteTxEntry<K, V> entry : entries) {
            GridCacheEntryEx<K, V> cached = entry.cached();

            GridCacheContext<K, V> cacheCtx = entry.context();

            if (cached == null)
                cached = cacheCtx.cache().peekEx(entry.key());

            if (cached.detached())
                continue;

            try {
                if (cached.obsolete() || cached.markObsoleteIfEmpty(tx.xidVersion()))
                    cacheCtx.cache().removeEntry(cached);

                if (!tx.near() && isNearEnabled(cacheCtx)) {
                    GridNearCacheAdapter<K, V> near = cacheCtx.isNear() ? cacheCtx.near() : cacheCtx.dht().near();

                    GridNearCacheEntry<K, V> e = near.peekExx(entry.key());

                    if (e != null && e.markObsoleteIfEmpty(tx.xidVersion()))
                        near.removeEntry(e);
                }
            }
            catch (IgniteCheckedException e) {
                U.error(log, "Failed to remove obsolete entry from cache: " + cached, e);
            }
        }
    }

    /**
     * @param map Collection to copy.
     * @param expVal Values to copy.
     * @return Copy of the collection.
     */
    private Collection<GridCacheVersion> copyOf(Map<GridCacheVersion, Boolean> map, boolean expVal) {
        Collection<GridCacheVersion> l = new LinkedList<>();

        for (Map.Entry<GridCacheVersion, Boolean> e : map.entrySet()) {
            if (e.getValue() == expVal)
                l.add(e.getKey());
        }

        return l;
    }

    /**
     * Gets committed transactions starting from the given version (inclusive). // TODO: GG-4011: why inclusive?
     *
     * @param min Start (or minimum) version.
     * @return Committed transactions starting from the given version (non-inclusive).
     */
    public Collection<GridCacheVersion> committedVersions(GridCacheVersion min) {
        ConcurrentNavigableMap<GridCacheVersion, Boolean> tail
            = completedVers.tailMap(min, true);

        return F.isEmpty(tail) ? Collections.<GridCacheVersion>emptyList() : copyOf(tail, true);
    }

    /**
     * Gets rolledback transactions starting from the given version (inclusive). // TODO: GG-4011: why inclusive?
     *
     * @param min Start (or minimum) version.
     * @return Committed transactions starting from the given version (non-inclusive).
     */
    public Collection<GridCacheVersion> rolledbackVersions(GridCacheVersion min) {
        ConcurrentNavigableMap<GridCacheVersion, Boolean> tail
            = completedVers.tailMap(min, true);

        return F.isEmpty(tail) ? Collections.<GridCacheVersion>emptyList() : copyOf(tail, false);
    }

    /**
     * @param tx Tx to remove.
     */
<<<<<<< HEAD
    public void removeCommittedTx(IgniteTxEx<K, V> tx) {
        completedVers.remove(tx.xidVersion(), true);
=======
    public void removeCommittedTx(IgniteInternalTx<K, V> tx) {
        committedVers.remove(tx.xidVersion());
>>>>>>> 420c74f8
    }

    /**
     * @param tx Committed transaction.
     * @return If transaction was not already present in committed set.
     */
    public boolean addCommittedTx(IgniteInternalTx<K, V> tx) {
        return addCommittedTx(tx.xidVersion(), tx.nearXidVersion());
    }

    /**
     * @param tx Committed transaction.
     * @return If transaction was not already present in committed set.
     */
    public boolean addRolledbackTx(IgniteInternalTx<K, V> tx) {
        return addRolledbackTx(tx.xidVersion());
    }

    /**
     * @param xidVer Completed transaction version.
     * @param nearXidVer Optional near transaction ID.
     * @return If transaction was not already present in completed set.
     */
    public boolean addCommittedTx(GridCacheVersion xidVer, @Nullable GridCacheVersion nearXidVer) {
        if (nearXidVer != null)
            xidVer = new CommittedVersion(xidVer, nearXidVer);

        Boolean committed = completedVers.putIfAbsent(xidVer, true);

        if (committed == null || committed) {
            if (log.isDebugEnabled())
                log.debug("Added transaction to committed version set: " + xidVer);

            return true;
        }
        else {
            if (log.isDebugEnabled())
                log.debug("Transaction is already present in rolled back version set: " + xidVer);

            return false;
        }
    }

    /**
     * @param xidVer Completed transaction version.
     * @return If transaction was not already present in completed set.
     */
    public boolean addRolledbackTx(GridCacheVersion xidVer) {
        Boolean committed = completedVers.putIfAbsent(xidVer, false);

        if (committed == null || !committed) {
            if (log.isDebugEnabled())
                log.debug("Added transaction to rolled back version set: " + xidVer);

            return true;
        }
        else {
            if (log.isDebugEnabled())
                log.debug("Transaction is already present in committed version set: " + xidVer);

            return false;
        }
    }

    /**
     * @param tx Transaction.
     */
    private void processCompletedEntries(IgniteInternalTx<K, V> tx) {
        if (tx.needsCompletedVersions()) {
            GridCacheVersion min = minVersion(tx.readEntries(), tx.xidVersion(), tx);

            min = minVersion(tx.writeEntries(), min, tx);

            assert min != null;

            tx.completedVersions(min, committedVersions(min), rolledbackVersions(min));
        }
    }

    /**
     * Collects versions for all pending locks for all entries within transaction
     *
     * @param dhtTxLoc Transaction being committed.
     */
    private void collectPendingVersions(GridDhtTxLocal<K, V> dhtTxLoc) {
        if (dhtTxLoc.needsCompletedVersions()) {
            if (log.isDebugEnabled())
                log.debug("Checking for pending locks with version less then tx version: " + dhtTxLoc);

            Set<GridCacheVersion> vers = new LinkedHashSet<>();

            collectPendingVersions(dhtTxLoc.readEntries(), dhtTxLoc.xidVersion(), vers);
            collectPendingVersions(dhtTxLoc.writeEntries(), dhtTxLoc.xidVersion(), vers);

            if (!vers.isEmpty())
                dhtTxLoc.pendingVersions(vers);
        }
    }

    /**
     * Gets versions of all not acquired locks for collection of tx entries that are less then base version.
     *
     * @param entries Tx entries to process.
     * @param baseVer Base version to compare with.
     * @param vers Collection of versions that will be populated.
     */
    @SuppressWarnings("TypeMayBeWeakened")
    private void collectPendingVersions(Iterable<IgniteTxEntry<K, V>> entries,
        GridCacheVersion baseVer, Set<GridCacheVersion> vers) {

        // The locks are not released yet, so we can safely list pending candidates versions.
        for (IgniteTxEntry<K, V> txEntry : entries) {
            GridCacheEntryEx<K, V> cached = txEntry.cached();

            try {
                // If check should be faster then exception handling.
                if (!cached.obsolete()) {
                    for (GridCacheMvccCandidate<K> cand : cached.localCandidates()) {
                        if (!cand.owner() && cand.version().compareTo(baseVer) < 0) {
                            if (log.isDebugEnabled())
                                log.debug("Adding candidate version to pending set: " + cand);

                            vers.add(cand.version());
                        }
                    }
                }
            }
            catch (GridCacheEntryRemovedException ignored) {
                if (log.isDebugEnabled())
                    log.debug("There are no pending locks for entry (entry was deleted in transaction): " + txEntry);
            }
        }
    }

    /**
     * Go through all candidates for entries involved in transaction and find their min
     * version. We know that these candidates will commit after this transaction, and
     * therefore we can grab the min version so we can send all committed and rolled
     * back versions from min to current to remote nodes for re-ordering.
     *
     * @param entries Entries.
     * @param min Min version so far.
     * @param tx Transaction.
     * @return Minimal available version.
     */
    private GridCacheVersion minVersion(Iterable<IgniteTxEntry<K, V>> entries, GridCacheVersion min,
        IgniteInternalTx<K, V> tx) {
        for (IgniteTxEntry<K, V> txEntry : entries) {
            GridCacheEntryEx<K, V> cached = txEntry.cached();

            // We are assuming that this method is only called on commit. In that
            // case, if lock is held, entry can never be removed.
            assert txEntry.isRead() || !cached.obsolete(tx.xidVersion()) :
                "Invalid obsolete version for transaction [entry=" + cached + ", tx=" + tx + ']';

            for (GridCacheMvccCandidate<K> cand : cached.remoteMvccSnapshot())
                if (min == null || cand.version().isLess(min))
                    min = cand.version();
        }

        return min;
    }

    /**
     * Commits a transaction.
     *
     * @param tx Transaction to commit.
     */
    public void commitTx(IgniteInternalTx<K, V> tx) {
        assert tx != null;
        assert tx.state() == COMMITTING : "Invalid transaction state for commit from tm [state=" + tx.state() +
            ", expected=COMMITTING, tx=" + tx + ']';

        if (log.isDebugEnabled())
            log.debug("Committing from TM [locNodeId=" + cctx.localNodeId() + ", tx=" + tx + ']');

        if (tx.timeout() > 0) {
            cctx.time().removeTimeoutObject(tx);

            if (log.isDebugEnabled())
                log.debug("Unregistered transaction with timeout processor: " + tx);
        }

        /*
         * Note that write phase is handled by transaction adapter itself,
         * so we don't do it here.
         */

        Boolean committed = completedVers.get(tx.xidVersion());

        // 1. Make sure that committed version has been recorded.
        if (!((committed != null && committed) || tx.writeSet().isEmpty() || tx.isSystemInvalidate())) {
            uncommitTx(tx);

            throw new IgniteException("Missing commit version (consider increasing " +
                IGNITE_MAX_COMPLETED_TX_COUNT + " system property) [ver=" + tx.xidVersion() + ", firstVer=" +
                completedVers.firstKey() + ", lastVer=" + completedVers.lastKey() + ", tx=" + tx.xid() + ']');
        }

        ConcurrentMap<GridCacheVersion, IgniteInternalTx<K, V>> txIdMap = transactionMap(tx);

        if (txIdMap.remove(tx.xidVersion(), tx)) {
            // 2. Must process completed entries before unlocking!
            processCompletedEntries(tx);

            if (tx instanceof GridDhtTxLocal) {
                GridDhtTxLocal<K, V> dhtTxLoc = (GridDhtTxLocal<K, V>)tx;

                collectPendingVersions(dhtTxLoc);
            }

            // 3.1 Call dataStructures manager.
            cctx.kernalContext().dataStructures().onTxCommitted(tx);

            // 4. Unlock write resources.
            if (tx.groupLock())
                unlockGroupLocks(tx);
            else
                unlockMultiple(tx, tx.writeEntries());

            // 5. For pessimistic transaction, unlock read resources if required.
            if (tx.pessimistic() && !tx.readCommitted() && !tx.groupLock())
                unlockMultiple(tx, tx.readEntries());

            // 6. Notify evictions.
            notifyEvitions(tx);

            // 7. Remove obsolete entries from cache.
            removeObsolete(tx);

            // 8. Assign transaction number at the end of transaction.
            tx.endVersion(cctx.versions().next(tx.topologyVersion()));

            // 9. Clean start transaction number for this transaction.
            if (cctx.txConfig().isTxSerializableEnabled())
                decrementStartVersionCount(tx);

            // 10. Add to committed queue only if it is possible
            //    that this transaction can affect other ones.
            if (cctx.txConfig().isTxSerializableEnabled() && tx.enforceSerializable() && !isSafeToForget(tx))
                committedQ.add(tx);

            // 11. Remove from per-thread storage.
            if (tx.local() && !tx.dht())
                threadMap.remove(tx.threadId(), tx);

            // 12. Unregister explicit locks.
            if (!tx.alternateVersions().isEmpty()) {
                for (GridCacheVersion ver : tx.alternateVersions())
                    idMap.remove(ver);
            }

            // 13. Remove Near-2-DHT mappings.
            if (tx instanceof GridCacheMappedVersion) {
                GridCacheVersion mapped = ((GridCacheMappedVersion)tx).mappedVersion();

                if (mapped != null)
                    mappedVers.remove(mapped);
            }

            // 14. Clear context.
            txContextReset();

            // 15. Update metrics.
            if (!tx.dht() && tx.local()) {
                cctx.txMetrics().onTxCommit();

                for (int cacheId : tx.activeCacheIds()) {
                    GridCacheContext<K, V> cacheCtx = cctx.cacheContext(cacheId);

                    if (cacheCtx.cache().configuration().isStatisticsEnabled())
                        cacheCtx.cache().metrics0().onTxCommit(System.nanoTime() - tx.startTime());
                }
            }

            if (slowTxWarnTimeout > 0 && tx.local() &&
                U.currentTimeMillis() - tx.startTime() > slowTxWarnTimeout)
                U.warn(log, "Slow transaction detected [tx=" + tx +
                    ", slowTxWarnTimeout=" + slowTxWarnTimeout + ']') ;

            if (log.isDebugEnabled())
                log.debug("Committed from TM [locNodeId=" + cctx.localNodeId() + ", tx=" + tx + ']');
        }
        else if (log.isDebugEnabled())
            log.debug("Did not commit from TM (was already committed): " + tx);
    }

    /**
     * Rolls back a transaction.
     *
     * @param tx Transaction to rollback.
     */
    public void rollbackTx(IgniteInternalTx<K, V> tx) {
        assert tx != null;

        if (log.isDebugEnabled())
            log.debug("Rolling back from TM [locNodeId=" + cctx.localNodeId() + ", tx=" + tx + ']');

        // 1. Record transaction version to avoid duplicates.
        addRolledbackTx(tx);

        ConcurrentMap<GridCacheVersion, IgniteInternalTx<K, V>> txIdMap = transactionMap(tx);

        if (txIdMap.remove(tx.xidVersion(), tx)) {
            // 2. Unlock write resources.
            unlockMultiple(tx, tx.writeEntries());

            // 3. For pessimistic transaction, unlock read resources if required.
            if (tx.pessimistic() && !tx.readCommitted())
                unlockMultiple(tx, tx.readEntries());

            // 4. Notify evictions.
            notifyEvitions(tx);

            // 5. Remove obsolete entries.
            removeObsolete(tx);

            // 6. Clean start transaction number for this transaction.
            if (cctx.txConfig().isTxSerializableEnabled())
                decrementStartVersionCount(tx);

            // 7. Remove from per-thread storage.
            if (tx.local() && !tx.dht())
                threadMap.remove(tx.threadId(), tx);

            // 8. Unregister explicit locks.
            if (!tx.alternateVersions().isEmpty())
                for (GridCacheVersion ver : tx.alternateVersions())
                    idMap.remove(ver);

            // 9. Remove Near-2-DHT mappings.
            if (tx instanceof GridCacheMappedVersion)
                mappedVers.remove(((GridCacheMappedVersion)tx).mappedVersion());

            // 10. Clear context.
            txContextReset();

            // 11. Update metrics.
            if (!tx.dht() && tx.local()) {
                cctx.txMetrics().onTxRollback();

                for (int cacheId : tx.activeCacheIds()) {
                    GridCacheContext<K, V> cacheCtx = cctx.cacheContext(cacheId);

                    cacheCtx.cache().metrics0().onTxRollback(System.nanoTime() - tx.startTime());
                }
            }

            if (log.isDebugEnabled())
                log.debug("Rolled back from TM: " + tx);
        }
        else if (log.isDebugEnabled())
            log.debug("Did not rollback from TM (was already rolled back): " + tx);
    }

    /**
     * Tries to minimize damage from partially-committed transaction.
     *
     * @param tx Tx to uncommit.
     */
    public void uncommitTx(IgniteInternalTx<K, V> tx) {
        assert tx != null;

        if (log.isDebugEnabled())
            log.debug("Uncommiting from TM: " + tx);

        ConcurrentMap<GridCacheVersion, IgniteInternalTx<K, V>> txIdMap = transactionMap(tx);

        if (txIdMap.remove(tx.xidVersion(), tx)) {
            // 1. Unlock write resources.
            unlockMultiple(tx, tx.writeEntries());

            // 2. For pessimistic transaction, unlock read resources if required.
            if (tx.pessimistic() && !tx.readCommitted())
                unlockMultiple(tx, tx.readEntries());

            // 3. Notify evictions.
            notifyEvitions(tx);

            // 4. Clean start transaction number for this transaction.
            if (cctx.txConfig().isTxSerializableEnabled())
                decrementStartVersionCount(tx);

            // 5. Remove from per-thread storage.
            if (tx.local() && !tx.dht())
                threadMap.remove(tx.threadId(), tx);

            // 6. Unregister explicit locks.
            if (!tx.alternateVersions().isEmpty())
                for (GridCacheVersion ver : tx.alternateVersions())
                    idMap.remove(ver);

            // 7. Remove Near-2-DHT mappings.
            if (tx instanceof GridCacheMappedVersion)
                mappedVers.remove(((GridCacheMappedVersion)tx).mappedVersion());

            // 8. Clear context.
            txContextReset();

            if (log.isDebugEnabled())
                log.debug("Uncommitted from TM: " + tx);
        }
        else if (log.isDebugEnabled())
            log.debug("Did not uncommit from TM (was already committed or rolled back): " + tx);
    }

    /**
     * Gets transaction ID map depending on transaction type.
     *
     * @param tx Transaction.
     * @return Transaction map.
     */
    private ConcurrentMap<GridCacheVersion, IgniteInternalTx<K, V>> transactionMap(IgniteInternalTx<K, V> tx) {
        return (tx.near() && !tx.local()) ? nearIdMap : idMap;
    }

    /**
     * @param tx Transaction to notify evictions for.
     */
    private void notifyEvitions(IgniteInternalTx<K, V> tx) {
        if (tx.internal() && !tx.groupLock())
            return;

        for (IgniteTxEntry<K, V> txEntry : tx.allEntries())
            txEntry.cached().context().evicts().touch(txEntry, tx.local());
    }

    /**
     * Callback invoked whenever a member of a transaction acquires
     * lock ownership.
     *
     * @param entry Cache entry.
     * @param owner Candidate that won ownership.
     * @return {@code True} if transaction was notified, {@code false} otherwise.
     */
    public boolean onOwnerChanged(GridCacheEntryEx<K, V> entry, GridCacheMvccCandidate<K> owner) {
        // We only care about acquired locks.
        if (owner != null) {
            IgniteTxAdapter<K, V> tx = tx(owner.version());

            if (tx == null)
                tx = nearTx(owner.version());

            if (tx != null) {
                if (!tx.local()) {
                    if (log.isDebugEnabled())
                        log.debug("Found transaction for owner changed event [owner=" + owner + ", entry=" + entry +
                            ", tx=" + tx + ']');

                    tx.onOwnerChanged(entry, owner);

                    return true;
                }
                else if (log.isDebugEnabled())
                    log.debug("Ignoring local transaction for owner change event: " + tx);
            }
            else if (log.isDebugEnabled())
                log.debug("Transaction not found for owner changed event [owner=" + owner + ", entry=" + entry + ']');
        }

        return false;
    }

    /**
     * Callback called by near finish future before sending near finish request to remote node. Will increment
     * per-thread counter so that further awaitAck call will wait for finish response.
     *
     * @param rmtNodeId Remote node ID for which finish request is being sent.
     * @param threadId Near tx thread ID.
     */
    public void beforeFinishRemote(UUID rmtNodeId, long threadId) {
        if (finishSyncDisabled)
            return;

        assert txFinishSync != null;

        txFinishSync.onFinishSend(rmtNodeId, threadId);
    }

    /**
     * Callback invoked when near finish response is received from remote node.
     *
     * @param rmtNodeId Remote node ID from which response is received.
     * @param threadId Near tx thread ID.
     */
    public void onFinishedRemote(UUID rmtNodeId, long threadId) {
        if (finishSyncDisabled)
            return;

        assert txFinishSync != null;

        txFinishSync.onAckReceived(rmtNodeId, threadId);
    }

    /**
     * Asynchronously waits for last finish request ack.
     *
     * @param rmtNodeId Remote node ID.
     * @param threadId Near tx thread ID.
     * @return {@code null} if ack was received or future that will be completed when ack is received.
     */
    @Nullable public IgniteInternalFuture<?> awaitFinishAckAsync(UUID rmtNodeId, long threadId) {
        if (finishSyncDisabled)
            return null;

        assert txFinishSync != null;

        return txFinishSync.awaitAckAsync(rmtNodeId, threadId);
    }

    /**
     * For test purposes only.
     *
     * @param finishSyncDisabled {@code True} if finish sync should be disabled.
     */
    public void finishSyncDisabled(boolean finishSyncDisabled) {
        this.finishSyncDisabled = finishSyncDisabled;
    }

    /**
     * @param tx Transaction.
     * @param entries Entries to lock.
     * @return {@code True} if all keys were locked.
     * @throws IgniteCheckedException If lock has been cancelled.
     */
    private boolean lockMultiple(IgniteInternalTx<K, V> tx, Iterable<IgniteTxEntry<K, V>> entries)
        throws IgniteCheckedException {
        assert tx.optimistic() || !tx.local();

        long remainingTime = U.currentTimeMillis() - (tx.startTime() + tx.timeout());

        // For serializable transactions, failure to acquire lock means
        // that there is a serializable conflict. For all other isolation levels,
        // we wait for the lock.
        long timeout = tx.timeout() == 0 ? 0 : remainingTime;

        for (IgniteTxEntry<K, V> txEntry1 : entries) {
            // Check if this entry was prepared before.
            if (!txEntry1.markPrepared() || txEntry1.explicitVersion() != null)
                continue;

            GridCacheContext<K, V> cacheCtx = txEntry1.context();

            while (true) {
                try {
                    GridCacheEntryEx<K, V> entry1 = txEntry1.cached();

                    assert !entry1.detached() : "Expected non-detached entry for near transaction " +
                        "[locNodeId=" + cctx.localNodeId() + ", entry=" + entry1 + ']';

                    if (!entry1.tmLock(tx, timeout)) {
                        // Unlock locks locked so far.
                        for (IgniteTxEntry<K, V> txEntry2 : entries) {
                            if (txEntry2 == txEntry1)
                                break;

                            txEntry2.cached().txUnlock(tx);
                        }

                        return false;
                    }

                    entry1.unswap();

                    break;
                }
                catch (GridCacheEntryRemovedException ignored) {
                    if (log.isDebugEnabled())
                        log.debug("Got removed entry in TM lockMultiple(..) method (will retry): " + txEntry1);

                    try {
                        // Renew cache entry.
                        txEntry1.cached(cacheCtx.cache().entryEx(txEntry1.key()), txEntry1.keyBytes());
                    }
                    catch (GridDhtInvalidPartitionException e) {
                        assert tx.dht() : "Received invalid partition for non DHT transaction [tx=" +
                            tx + ", invalidPart=" + e.partition() + ']';

                        // If partition is invalid, we ignore this entry.
                        tx.addInvalidPartition(cacheCtx, e.partition());

                        break;
                    }
                }
                catch (GridDistributedLockCancelledException ignore) {
                    tx.setRollbackOnly();

                    throw new IgniteCheckedException("Entry lock has been cancelled for transaction: " + tx);
                }
            }
        }

        return true;
    }

    /**
     * Unlocks entries locked by group transaction.
     *
     * @param txx Transaction.
     */
    @SuppressWarnings("unchecked")
    private void unlockGroupLocks(IgniteInternalTx txx) {
        IgniteTxKey grpLockKey = txx.groupLockKey();

        assert grpLockKey != null;

        if (grpLockKey == null)
            return;

        IgniteTxEntry txEntry = txx.entry(grpLockKey);

        assert txEntry != null || (txx.near() && !txx.local());

        if (txEntry != null) {
            GridCacheContext cacheCtx = txEntry.context();

            // Group-locked entries must be locked.
            while (true) {
                try {
                    GridCacheEntryEx<K, V> entry = txEntry.cached();

                    assert entry != null;

                    entry.txUnlock(txx);

                    break;
                }
                catch (GridCacheEntryRemovedException ignored) {
                    if (log.isDebugEnabled())
                        log.debug("Got removed entry in TM unlockGroupLocks(..) method (will retry): " + txEntry);

                    GridCacheAdapter cache = cacheCtx.cache();

                    // Renew cache entry.
                    txEntry.cached(cache.entryEx(txEntry.key()), txEntry.keyBytes());
                }
            }
        }
    }

    /**
     * @param tx Owning transaction.
     * @param entries Entries to unlock.
     */
    private void unlockMultiple(IgniteInternalTx<K, V> tx, Iterable<IgniteTxEntry<K, V>> entries) {
        for (IgniteTxEntry<K, V> txEntry : entries) {
            GridCacheContext<K, V> cacheCtx = txEntry.context();

            while (true) {
                try {
                    GridCacheEntryEx<K, V> entry = txEntry.cached();

                    assert entry != null;

                    if (entry.detached())
                        break;

                    entry.txUnlock(tx);

                    break;
                }
                catch (GridCacheEntryRemovedException ignored) {
                    if (log.isDebugEnabled())
                        log.debug("Got removed entry in TM unlockMultiple(..) method (will retry): " + txEntry);

                    // Renew cache entry.
                    txEntry.cached(cacheCtx.cache().entryEx(txEntry.key()), txEntry.keyBytes());
                }
            }
        }
    }

    /**
     * @param sync Transaction synchronizations to add.
     */
    public void addSynchronizations(IgniteTxSynchronization... sync) {
        if (F.isEmpty(sync))
            return;

        F.copy(syncs, sync);
    }

    /**
     * @param sync Transaction synchronizations to remove.
     */
    public void removeSynchronizations(IgniteTxSynchronization... sync) {
        if (F.isEmpty(sync))
            return;

        F.lose(syncs, false, Arrays.asList(sync));
    }

    /**
     * @return Registered transaction synchronizations
     */
    public Collection<IgniteTxSynchronization> synchronizations() {
        return Collections.unmodifiableList(new LinkedList<>(syncs));
    }

    /**
     * @param prevState Previous state.
     * @param newState New state.
     * @param tx Cache transaction.
     */
    public void onTxStateChange(@Nullable IgniteTxState prevState, IgniteTxState newState, IgniteInternalTx tx) {
        // Notify synchronizations.
        for (IgniteTxSynchronization s : syncs)
            s.onStateChanged(prevState, newState, tx.proxy());
    }

    /**
     * @param tx Committing transaction.
     */
    public void txContext(IgniteInternalTx tx) {
        threadCtx.set(tx);
    }

    /**
     * @return Currently committing transaction.
     */
    @SuppressWarnings({"unchecked"})
    private IgniteInternalTx<K, V> txContext() {
        return threadCtx.get();
    }

    /**
     * Gets version of transaction in tx context or {@code null}
     * if tx context is empty.
     * <p>
     * This is a convenience method provided mostly for debugging.
     *
     * @return Transaction version from transaction context.
     */
    @Nullable public GridCacheVersion txContextVersion() {
        IgniteInternalTx<K, V> tx = txContext();

        return tx == null ? null : tx.xidVersion();
    }

    /**
     * Commit ended.
     */
    public void txContextReset() {
        threadCtx.set(null);
    }

    /**
     * @return All transactions.
     */
    public Collection<IgniteInternalTx<K, V>> txs() {
        return F.concat(false, idMap.values(), nearIdMap.values());
    }

    /**
     * @return Slow tx warn timeout.
     */
    public int slowTxWarnTimeout() {
        return slowTxWarnTimeout;
    }

    /**
     * @param slowTxWarnTimeout Slow tx warn timeout.
     */
    public void slowTxWarnTimeout(int slowTxWarnTimeout) {
        this.slowTxWarnTimeout = slowTxWarnTimeout;
    }

    /**
     * Checks if transactions with given near version ID was prepared or committed.
     *
     * @param nearVer Near version ID.
     * @param txNum Number of transactions.
     * @return {@code True} if transactions were prepared or committed.
     */
    public boolean txsPreparedOrCommitted(GridCacheVersion nearVer, int txNum) {
        Collection<GridCacheVersion> processedVers = null;

        for (IgniteInternalTx<K, V> tx : txs()) {
            if (nearVer.equals(tx.nearXidVersion())) {
                IgniteTxState state = tx.state();

                if (state == PREPARED || state == COMMITTING || state == COMMITTED) {
                    if (--txNum == 0)
                        return true;
                }
                else {
                    if (tx.state(MARKED_ROLLBACK) || tx.state() == UNKNOWN) {
                        tx.rollbackAsync();

                        if (log.isDebugEnabled())
                            log.debug("Transaction was not prepared (rolled back): " + tx);

                        return false;
                    }
                    else {
                        if (tx.state() == COMMITTED) {
                            if (--txNum == 0)
                                return true;
                        }
                        else {
                            if (log.isDebugEnabled())
                                log.debug("Transaction is not prepared: " + tx);

                            return false;
                        }
                    }
                }

                if (processedVers == null)
                    processedVers = new HashSet<>(txNum, 1.0f);

                processedVers.add(tx.xidVersion());
            }
        }

        // Not all transactions were found. Need to scan committed versions to check
        // if transaction was already committed.
        for (Map.Entry<GridCacheVersion, Boolean> e : completedVers.entrySet()) {
            if (!e.getValue())
                continue;

            GridCacheVersion ver = e.getKey();

            if (processedVers != null && processedVers.contains(ver))
                continue;

            if (ver instanceof CommittedVersion) {
                CommittedVersion commitVer = (CommittedVersion)ver;

                if (commitVer.nearVer.equals(nearVer)) {
                    if (--txNum == 0)
                        return true;
                }
            }
        }

        return false;
    }

    /**
<<<<<<< HEAD
=======
     * Adds transaction to pessimistic recovery buffer if needed.
     *
     * @param tx Committed transaction to add.
     */
    private void addPessimisticRecovery(IgniteInternalTx<K, V> tx) {
        if (pessimisticRecoveryBuf == null)
            return;

        // Do not store recovery information for optimistic or replicated local transactions.
        if (tx.optimistic() || (tx.local() && tx.replicated()))
            return;

        pessimisticRecoveryBuf.addCommittedTx(tx);
    }

    /**
     * Checks whether transaction with given near version was committed on this node and returns commit info.
     *
     * @param nearTxVer Near tx version.
     * @param originatingNodeId Originating node ID.
     * @param originatingThreadId Originating thread ID.
     * @return Commit info, if present.
     */
    @Nullable public GridCacheCommittedTxInfo<K, V> txCommitted(GridCacheVersion nearTxVer,
        UUID originatingNodeId, long originatingThreadId) {
        assert pessimisticRecoveryBuf != null : "Should not be called for LOCAL cache.";

        return pessimisticRecoveryBuf.committedTx(nearTxVer, originatingNodeId, originatingThreadId);
    }

    /**
>>>>>>> 420c74f8
     * Gets local transaction for pessimistic tx recovery.
     *
     * @param nearXidVer Near tx ID.
     * @return Near local or colocated local transaction.
     */
    @Nullable public IgniteInternalTx<K, V> localTxForRecovery(GridCacheVersion nearXidVer, boolean markFinalizing) {
        // First check if we have near transaction with this ID.
        IgniteInternalTx<K, V> tx = idMap.get(nearXidVer);

        if (tx == null) {
            // Check all local transactions and mark them as waiting for recovery to prevent finish race.
            for (IgniteInternalTx<K, V> txEx : idMap.values()) {
                if (nearXidVer.equals(txEx.nearXidVersion())) {
                    if (!markFinalizing || !txEx.markFinalizing(RECOVERY_WAIT))
                        tx = txEx;
                }
            }
        }

        // Either we found near transaction or one of transactions is being committed by user.
        // Wait for it and send reply.
        if (tx != null && tx.local())
            return tx;

        return null;
    }

    /**
     * Commits or rolls back prepared transaction.
     *
     * @param tx Transaction.
     * @param commit Whether transaction should be committed or rolled back.
     */
    public void finishOptimisticTxOnRecovery(final IgniteInternalTx<K, V> tx, boolean commit) {
        if (log.isDebugEnabled())
            log.debug("Finishing prepared transaction [tx=" + tx + ", commit=" + commit + ']');

        if (!tx.markFinalizing(RECOVERY_FINISH)) {
            if (log.isDebugEnabled())
                log.debug("Will not try to commit prepared transaction (could not mark finalized): " + tx);

            return;
        }

        if (tx instanceof GridDistributedTxRemoteAdapter) {
            IgniteTxRemoteEx<K,V> rmtTx = (IgniteTxRemoteEx<K, V>)tx;

            rmtTx.doneRemote(tx.xidVersion(), Collections.<GridCacheVersion>emptyList(), Collections.<GridCacheVersion>emptyList(),
                Collections.<GridCacheVersion>emptyList());
        }

        if (commit)
            tx.commitAsync().listenAsync(new CommitListener(tx));
        else
            tx.rollbackAsync();
    }

    /**
     * Commits or rolls back pessimistic transaction.
     *
     * @param tx Transaction to finish.
     * @param commitInfo Commit information.
     */
    public void finishPessimisticTxOnRecovery(final IgniteInternalTx<K, V> tx, GridCacheCommittedTxInfo<K, V> commitInfo) {
        if (!tx.markFinalizing(RECOVERY_FINISH)) {
            if (log.isDebugEnabled())
                log.debug("Will not try to finish pessimistic transaction (could not mark as finalizing): " + tx);

            return;
        }

        if (tx instanceof GridDistributedTxRemoteAdapter) {
            IgniteTxRemoteEx<K,V> rmtTx = (IgniteTxRemoteEx<K, V>)tx;

            rmtTx.doneRemote(tx.xidVersion(), Collections.<GridCacheVersion>emptyList(), Collections.<GridCacheVersion>emptyList(),
                Collections.<GridCacheVersion>emptyList());
        }

        try {
            tx.prepare();

            if (commitInfo != null) {
                for (IgniteTxEntry<K, V> entry : commitInfo.recoveryWrites()) {
                    IgniteTxEntry<K, V> write = tx.writeMap().get(entry.txKey());

                    if (write != null) {
                        GridCacheEntryEx<K, V> cached = write.cached();

                        IgniteTxEntry<K, V> recovered = entry.cleanCopy(write.context());

                        if (cached == null || cached.detached())
                            cached = write.context().cache().entryEx(entry.key(), tx.topologyVersion());

                        recovered.cached(cached, cached.keyBytes());

                        tx.writeMap().put(entry.txKey(), recovered);

                        continue;
                    }

                    // If write was not found, check read.
                    IgniteTxEntry<K, V> read = tx.readMap().remove(entry.txKey());

                    if (read != null)
                        tx.writeMap().put(entry.txKey(), entry);
                }

                tx.commitAsync().listenAsync(new CommitListener(tx));
            }
            else
                tx.rollbackAsync();
        }
        catch (IgniteCheckedException e) {
            U.error(log, "Failed to prepare pessimistic transaction (will invalidate): " + tx, e);

            salvageTx(tx);
        }
    }

    /**
<<<<<<< HEAD
=======
     * @param req Check committed request.
     * @return Check committed future.
     */
    public IgniteInternalFuture<GridCacheCommittedTxInfo<K, V>> checkPessimisticTxCommitted(GridCachePessimisticCheckCommittedTxRequest req) {
        // First check if we have near transaction with this ID.
        IgniteInternalTx<K, V> tx = localTxForRecovery(req.nearXidVersion(), !req.nearOnlyCheck());

        // Either we found near transaction or one of transactions is being committed by user.
        // Wait for it and send reply.
        if (tx != null) {
            assert tx.local();

            if (log.isDebugEnabled())
                log.debug("Found active near transaction, will wait for completion [req=" + req + ", tx=" + tx + ']');

            final IgniteInternalTx<K, V> tx0 = tx;

            return tx.finishFuture().chain(new C1<IgniteInternalFuture<IgniteInternalTx>, GridCacheCommittedTxInfo<K, V>>() {
                @Override public GridCacheCommittedTxInfo<K, V> apply(IgniteInternalFuture<IgniteInternalTx> txFut) {
                    GridCacheCommittedTxInfo<K, V> info = null;

                    if (tx0.state() == COMMITTED)
                        info = new GridCacheCommittedTxInfo<>(tx0);

                    return info;
                }
            });
        }

        GridCacheCommittedTxInfo<K, V> info = txCommitted(req.nearXidVersion(), req.originatingNodeId(),
            req.originatingThreadId());

        if (info == null)
            info = txCommitted(req.nearXidVersion(), req.originatingNodeId(), req.originatingThreadId());

        return new GridFinishedFutureEx<>(info);
    }

    /**
>>>>>>> 420c74f8
     * Timeout object for node failure handler.
     */
    private final class NodeFailureTimeoutObject extends GridTimeoutObjectAdapter {
        /** Left or failed node. */
        private final UUID evtNodeId;

        /**
         * @param evtNodeId Event node ID.
         */
        private NodeFailureTimeoutObject(UUID evtNodeId) {
            super(IgniteUuid.fromUuid(cctx.localNodeId()), TX_SALVAGE_TIMEOUT);

            this.evtNodeId = evtNodeId;
        }

        /** {@inheritDoc} */
        @Override public void onTimeout() {
            try {
                cctx.kernalContext().gateway().readLock();
            }
            catch (IllegalStateException ignore) {
                if (log.isDebugEnabled())
                    log.debug("Failed to acquire kernal gateway (grid is stopping).");

                return;
            }

            try {
                if (log.isDebugEnabled())
                    log.debug("Processing node failed event [locNodeId=" + cctx.localNodeId() +
                        ", failedNodeId=" + evtNodeId + ']');

                for (IgniteInternalTx<K, V> tx : txs()) {
                    if ((tx.near() && !tx.local()) || (tx.storeUsed() && tx.masterNodeIds().contains(evtNodeId))) {
                        // Invalidate transactions.
                        salvageTx(tx, false, RECOVERY_FINISH);
                    }
                    else {
                        // Check prepare only if originating node ID failed. Otherwise parent node will finish this tx.
                        if (tx.originatingNodeId().equals(evtNodeId)) {
                            if (tx.state() == PREPARED)
                                commitIfPrepared(tx);
                            else {
                                if (tx.setRollbackOnly())
                                    tx.rollbackAsync();
                                // If we could not mark tx as rollback, it means that transaction is being committed.
                            }
                        }
                    }
                }
            }
            finally {
                cctx.kernalContext().gateway().readUnlock();
            }
        }

        /**
         * Commits optimistic transaction in case when node started transaction failed, but all related
         * transactions were prepared (invalidates transaction if it is not fully prepared).
         *
         * @param tx Transaction.
         */
        private void commitIfPrepared(IgniteInternalTx<K, V> tx) {
            assert tx instanceof GridDhtTxLocal || tx instanceof GridDhtTxRemote  : tx;
            assert !F.isEmpty(tx.transactionNodes());
            assert tx.nearXidVersion() != null;

            GridCacheOptimisticCheckPreparedTxFuture<K, V> fut = new GridCacheOptimisticCheckPreparedTxFuture<>(
                cctx, tx, evtNodeId, tx.transactionNodes());

            cctx.mvcc().addFuture(fut);

            if (log.isDebugEnabled())
                log.debug("Checking optimistic transaction state on remote nodes [tx=" + tx + ", fut=" + fut + ']');

            fut.prepare();
        }
<<<<<<< HEAD
=======

        /**
         * Commits pessimistic transaction if at least one of remote nodes has committed this transaction.
         *
         * @param tx Transaction.
         */
        private void commitIfRemotelyCommitted(IgniteInternalTx<K, V> tx) {
            assert tx instanceof GridDhtTxLocal || tx instanceof GridDhtTxRemote : tx;

            GridCachePessimisticCheckCommittedTxFuture<K, V> fut = new GridCachePessimisticCheckCommittedTxFuture<>(
                cctx, tx, evtNodeId);

            cctx.mvcc().addFuture(fut);

            if (log.isDebugEnabled())
                log.debug("Checking pessimistic transaction state on remote nodes [tx=" + tx + ", fut=" + fut + ']');

            fut.prepare();
        }
>>>>>>> 420c74f8
    }

    /**
     *
     */
    private static class CommittedVersion extends GridCacheVersion {
        /** */
        private static final long serialVersionUID = 0L;

        /** Corresponding near version. Transient. */
        private GridCacheVersion nearVer;

        /**
         * Empty constructor required by {@link Externalizable}.
         */
        public CommittedVersion() {
            // No-op.
        }

        /**
         * @param ver Committed version.
         * @param nearVer Near transaction version.
         */
        private CommittedVersion(GridCacheVersion ver, GridCacheVersion nearVer) {
            super(ver.topologyVersion(), ver.globalTime(), ver.order(), ver.nodeOrder(), ver.dataCenterId());

            assert nearVer != null;

            this.nearVer = nearVer;
        }
    }

    /**
     * Atomic integer that compares only using references, not values.
     */
    private static final class AtomicInt extends AtomicInteger {
        /** */
        private static final long serialVersionUID = 0L;

        /**
         * @param initVal Initial value.
         */
        private AtomicInt(int initVal) {
            super(initVal);
        }

        /** {@inheritDoc} */
        @Override public boolean equals(Object obj) {
            // Reference only.
            return obj == this;
        }

        /** {@inheritDoc} */
        @Override public int hashCode() {
            return super.hashCode();
        }
    }

    /**
     * Commit listener. Checks if commit succeeded and rollbacks if case of error.
     */
    private class CommitListener implements CI1<IgniteInternalFuture<IgniteInternalTx>> {
        /** */
        private static final long serialVersionUID = 0L;

        /** Transaction. */
        private final IgniteInternalTx<K, V> tx;

        /**
         * @param tx Transaction.
         */
        private CommitListener(IgniteInternalTx<K, V> tx) {
            this.tx = tx;
        }

        /** {@inheritDoc} */
        @Override public void apply(IgniteInternalFuture<IgniteInternalTx> t) {
            try {
                t.get();
            }
            catch (IgniteTxOptimisticCheckedException ignore) {
                if (log.isDebugEnabled())
                    log.debug("Optimistic failure while committing prepared transaction (will rollback): " +
                        tx);

                tx.rollbackAsync();
            }
            catch (IgniteCheckedException e) {
                U.error(log, "Failed to commit transaction during failover: " + tx, e);
            }
        }
    }
}<|MERGE_RESOLUTION|>--- conflicted
+++ resolved
@@ -335,13 +335,8 @@
      * @return {@code True} if transaction has been committed or rolled back,
      *      {@code false} otherwise.
      */
-<<<<<<< HEAD
-    public boolean isCompleted(IgniteTxEx<K, V> tx) {
+    public boolean isCompleted(IgniteInternalTx<K, V> tx) {
         return completedVers.containsKey(tx.xidVersion());
-=======
-    public boolean isCompleted(IgniteInternalTx<K, V> tx) {
-        return committedVers.contains(tx.xidVersion()) || rolledbackVers.contains(tx.xidVersion());
->>>>>>> 420c74f8
     }
 
     /**
@@ -975,13 +970,8 @@
     /**
      * @param tx Tx to remove.
      */
-<<<<<<< HEAD
-    public void removeCommittedTx(IgniteTxEx<K, V> tx) {
+    public void removeCommittedTx(IgniteInternalTx<K, V> tx) {
         completedVers.remove(tx.xidVersion(), true);
-=======
-    public void removeCommittedTx(IgniteInternalTx<K, V> tx) {
-        committedVers.remove(tx.xidVersion());
->>>>>>> 420c74f8
     }
 
     /**
@@ -1822,40 +1812,6 @@
     }
 
     /**
-<<<<<<< HEAD
-=======
-     * Adds transaction to pessimistic recovery buffer if needed.
-     *
-     * @param tx Committed transaction to add.
-     */
-    private void addPessimisticRecovery(IgniteInternalTx<K, V> tx) {
-        if (pessimisticRecoveryBuf == null)
-            return;
-
-        // Do not store recovery information for optimistic or replicated local transactions.
-        if (tx.optimistic() || (tx.local() && tx.replicated()))
-            return;
-
-        pessimisticRecoveryBuf.addCommittedTx(tx);
-    }
-
-    /**
-     * Checks whether transaction with given near version was committed on this node and returns commit info.
-     *
-     * @param nearTxVer Near tx version.
-     * @param originatingNodeId Originating node ID.
-     * @param originatingThreadId Originating thread ID.
-     * @return Commit info, if present.
-     */
-    @Nullable public GridCacheCommittedTxInfo<K, V> txCommitted(GridCacheVersion nearTxVer,
-        UUID originatingNodeId, long originatingThreadId) {
-        assert pessimisticRecoveryBuf != null : "Should not be called for LOCAL cache.";
-
-        return pessimisticRecoveryBuf.committedTx(nearTxVer, originatingNodeId, originatingThreadId);
-    }
-
-    /**
->>>>>>> 420c74f8
      * Gets local transaction for pessimistic tx recovery.
      *
      * @param nearXidVer Near tx ID.
@@ -1976,48 +1932,6 @@
     }
 
     /**
-<<<<<<< HEAD
-=======
-     * @param req Check committed request.
-     * @return Check committed future.
-     */
-    public IgniteInternalFuture<GridCacheCommittedTxInfo<K, V>> checkPessimisticTxCommitted(GridCachePessimisticCheckCommittedTxRequest req) {
-        // First check if we have near transaction with this ID.
-        IgniteInternalTx<K, V> tx = localTxForRecovery(req.nearXidVersion(), !req.nearOnlyCheck());
-
-        // Either we found near transaction or one of transactions is being committed by user.
-        // Wait for it and send reply.
-        if (tx != null) {
-            assert tx.local();
-
-            if (log.isDebugEnabled())
-                log.debug("Found active near transaction, will wait for completion [req=" + req + ", tx=" + tx + ']');
-
-            final IgniteInternalTx<K, V> tx0 = tx;
-
-            return tx.finishFuture().chain(new C1<IgniteInternalFuture<IgniteInternalTx>, GridCacheCommittedTxInfo<K, V>>() {
-                @Override public GridCacheCommittedTxInfo<K, V> apply(IgniteInternalFuture<IgniteInternalTx> txFut) {
-                    GridCacheCommittedTxInfo<K, V> info = null;
-
-                    if (tx0.state() == COMMITTED)
-                        info = new GridCacheCommittedTxInfo<>(tx0);
-
-                    return info;
-                }
-            });
-        }
-
-        GridCacheCommittedTxInfo<K, V> info = txCommitted(req.nearXidVersion(), req.originatingNodeId(),
-            req.originatingThreadId());
-
-        if (info == null)
-            info = txCommitted(req.nearXidVersion(), req.originatingNodeId(), req.originatingThreadId());
-
-        return new GridFinishedFutureEx<>(info);
-    }
-
-    /**
->>>>>>> 420c74f8
      * Timeout object for node failure handler.
      */
     private final class NodeFailureTimeoutObject extends GridTimeoutObjectAdapter {
@@ -2095,28 +2009,6 @@
 
             fut.prepare();
         }
-<<<<<<< HEAD
-=======
-
-        /**
-         * Commits pessimistic transaction if at least one of remote nodes has committed this transaction.
-         *
-         * @param tx Transaction.
-         */
-        private void commitIfRemotelyCommitted(IgniteInternalTx<K, V> tx) {
-            assert tx instanceof GridDhtTxLocal || tx instanceof GridDhtTxRemote : tx;
-
-            GridCachePessimisticCheckCommittedTxFuture<K, V> fut = new GridCachePessimisticCheckCommittedTxFuture<>(
-                cctx, tx, evtNodeId);
-
-            cctx.mvcc().addFuture(fut);
-
-            if (log.isDebugEnabled())
-                log.debug("Checking pessimistic transaction state on remote nodes [tx=" + tx + ", fut=" + fut + ']');
-
-            fut.prepare();
-        }
->>>>>>> 420c74f8
     }
 
     /**
