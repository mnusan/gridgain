/*
 * Copyright 2019 GridGain Systems, Inc. and Contributors.
 *
 * Licensed under the GridGain Community Edition License (the "License");
 * you may not use this file except in compliance with the License.
 * You may obtain a copy of the License at
 *
 *     https://www.gridgain.com/products/software/community-edition/gridgain-community-edition-license
 *
 * Unless required by applicable law or agreed to in writing, software
 * distributed under the License is distributed on an "AS IS" BASIS,
 * WITHOUT WARRANTIES OR CONDITIONS OF ANY KIND, either express or implied.
 * See the License for the specific language governing permissions and
 * limitations under the License.
 */

package org.apache.ignite.internal.managers.communication;

import java.io.Serializable;
import java.text.SimpleDateFormat;
import java.util.ArrayList;
import java.util.Arrays;
import java.util.Collection;
import java.util.Date;
import java.util.Deque;
import java.util.HashMap;
import java.util.List;
import java.util.Map;
import java.util.Map.Entry;
import java.util.Queue;
import java.util.UUID;
import java.util.concurrent.BrokenBarrierException;
import java.util.concurrent.ConcurrentHashMap;
import java.util.concurrent.ConcurrentLinkedDeque;
import java.util.concurrent.ConcurrentLinkedQueue;
import java.util.concurrent.ConcurrentMap;
import java.util.concurrent.CyclicBarrier;
import java.util.concurrent.Executor;
import java.util.concurrent.ExecutorService;
import java.util.concurrent.Executors;
import java.util.concurrent.RejectedExecutionException;
import java.util.concurrent.ThreadLocalRandom;
import java.util.concurrent.TimeUnit;
import java.util.concurrent.atomic.AtomicBoolean;
import java.util.concurrent.atomic.AtomicLong;
import java.util.concurrent.atomic.AtomicReference;
import java.util.concurrent.atomic.LongAdder;
import java.util.concurrent.locks.Lock;
import java.util.concurrent.locks.ReadWriteLock;
import java.util.concurrent.locks.ReentrantReadWriteLock;
import org.apache.ignite.IgniteCheckedException;
import org.apache.ignite.IgniteException;
import org.apache.ignite.cluster.ClusterNode;
import org.apache.ignite.events.DiscoveryEvent;
import org.apache.ignite.events.Event;
import org.apache.ignite.internal.GridKernalContext;
import org.apache.ignite.internal.GridTopic;
import org.apache.ignite.internal.IgniteClientDisconnectedCheckedException;
import org.apache.ignite.internal.IgniteComponentType;
import org.apache.ignite.internal.IgniteDeploymentCheckedException;
import org.apache.ignite.internal.IgniteFeatures;
import org.apache.ignite.internal.IgniteInternalFuture;
import org.apache.ignite.internal.cluster.ClusterTopologyCheckedException;
import org.apache.ignite.internal.direct.DirectMessageReader;
import org.apache.ignite.internal.direct.DirectMessageWriter;
import org.apache.ignite.internal.managers.GridManagerAdapter;
import org.apache.ignite.internal.managers.deployment.GridDeployment;
import org.apache.ignite.internal.managers.eventstorage.GridEventStorageManager;
import org.apache.ignite.internal.managers.eventstorage.GridLocalEventListener;
import org.apache.ignite.internal.processors.cache.mvcc.msg.MvccMessage;
import org.apache.ignite.internal.processors.metric.MetricRegistry;
import org.apache.ignite.internal.processors.platform.message.PlatformMessageFilter;
import org.apache.ignite.internal.processors.pool.PoolProcessor;
import org.apache.ignite.internal.processors.security.OperationSecurityContext;
import org.apache.ignite.internal.processors.security.SecurityContext;
import org.apache.ignite.internal.processors.timeout.GridTimeoutObject;
import org.apache.ignite.internal.processors.tracing.MTC;
import org.apache.ignite.internal.processors.tracing.MTC.TraceSurroundings;
import org.apache.ignite.internal.processors.tracing.Span;
import org.apache.ignite.internal.processors.tracing.SpanTags;
import org.apache.ignite.internal.util.GridBoundedConcurrentLinkedHashSet;
import org.apache.ignite.internal.util.StripedCompositeReadWriteLock;
import org.apache.ignite.internal.util.future.GridFinishedFuture;
import org.apache.ignite.internal.util.future.GridFutureAdapter;
import org.apache.ignite.internal.util.lang.IgnitePair;
import org.apache.ignite.internal.util.tostring.GridToStringInclude;
import org.apache.ignite.internal.util.typedef.F;
import org.apache.ignite.internal.util.typedef.T2;
import org.apache.ignite.internal.util.typedef.X;
import org.apache.ignite.internal.util.typedef.internal.LT;
import org.apache.ignite.internal.util.typedef.internal.S;
import org.apache.ignite.internal.util.typedef.internal.U;
import org.apache.ignite.lang.IgniteBiPredicate;
import org.apache.ignite.lang.IgniteInClosure;
import org.apache.ignite.lang.IgniteRunnable;
import org.apache.ignite.lang.IgniteUuid;
import org.apache.ignite.marshaller.Marshaller;
import org.apache.ignite.plugin.extensions.communication.Message;
import org.apache.ignite.plugin.extensions.communication.MessageFactory;
import org.apache.ignite.plugin.extensions.communication.MessageFormatter;
import org.apache.ignite.plugin.extensions.communication.MessageReader;
import org.apache.ignite.plugin.extensions.communication.MessageWriter;
import org.apache.ignite.spi.IgniteSpiException;
import org.apache.ignite.spi.communication.CommunicationListener;
import org.apache.ignite.spi.communication.CommunicationSpi;
import org.apache.ignite.spi.communication.tcp.TcpCommunicationSpi;
import org.jetbrains.annotations.NotNull;
import org.jetbrains.annotations.Nullable;

import static org.apache.ignite.events.EventType.EVT_NODE_FAILED;
import static org.apache.ignite.events.EventType.EVT_NODE_JOINED;
import static org.apache.ignite.events.EventType.EVT_NODE_LEFT;
import static org.apache.ignite.internal.GridTopic.TOPIC_CACHE_COORDINATOR;
import static org.apache.ignite.internal.GridTopic.TOPIC_COMM_USER;
import static org.apache.ignite.internal.GridTopic.TOPIC_IO_TEST;
import static org.apache.ignite.internal.managers.communication.GridIoPolicy.AFFINITY_POOL;
import static org.apache.ignite.internal.managers.communication.GridIoPolicy.DATA_STREAMER_POOL;
import static org.apache.ignite.internal.managers.communication.GridIoPolicy.IDX_POOL;
import static org.apache.ignite.internal.managers.communication.GridIoPolicy.MANAGEMENT_POOL;
import static org.apache.ignite.internal.managers.communication.GridIoPolicy.P2P_POOL;
import static org.apache.ignite.internal.managers.communication.GridIoPolicy.PUBLIC_POOL;
import static org.apache.ignite.internal.managers.communication.GridIoPolicy.QUERY_POOL;
import static org.apache.ignite.internal.managers.communication.GridIoPolicy.REBALANCE_POOL;
import static org.apache.ignite.internal.managers.communication.GridIoPolicy.SCHEMA_POOL;
import static org.apache.ignite.internal.managers.communication.GridIoPolicy.SERVICE_POOL;
import static org.apache.ignite.internal.managers.communication.GridIoPolicy.SYSTEM_POOL;
import static org.apache.ignite.internal.managers.communication.GridIoPolicy.UTILITY_CACHE_POOL;
import static org.apache.ignite.internal.managers.communication.GridIoPolicy.isReservedGridIoPolicy;
import static org.apache.ignite.internal.processors.metric.impl.MetricUtils.metricName;
import static org.apache.ignite.internal.processors.tracing.MTC.isTraceable;
import static org.apache.ignite.internal.processors.tracing.MTC.supportSpan;
import static org.apache.ignite.internal.processors.tracing.MTC.trace;
import static org.apache.ignite.internal.processors.tracing.MTC.traceTag;
import static org.apache.ignite.internal.processors.tracing.Traces.Communication.ORDERED_PROCESS;
import static org.apache.ignite.internal.processors.tracing.Traces.Communication.REGULAR_PROCESS;
import static org.apache.ignite.internal.processors.tracing.messages.TraceableMessagesTable.traceName;
import static org.apache.ignite.internal.util.nio.GridNioBackPressureControl.threadProcessingMessage;
import static org.jsr166.ConcurrentLinkedHashMap.QueuePolicy.PER_SEGMENT_Q_OPTIMIZED_RMV;

/**
 * Grid communication manager.
 */
public class GridIoManager extends GridManagerAdapter<CommunicationSpi<Serializable>> {
    /** Io communication metrics registry name. */
    public static final String COMM_METRICS = metricName("io", "communication");

    /** Outbound message queue size metric name. */
    public static final String OUTBOUND_MSG_QUEUE_CNT = "OutboundMessagesQueueSize";

    /** Sent messages count metric name. */
    public static final String SENT_MSG_CNT = "SentMessagesCount";

    /** Sent bytes count metric name. */
    public static final String SENT_BYTES_CNT = "SentBytesCount";

    /** Received messages count metric name. */
    public static final String RCVD_MSGS_CNT = "ReceivedMessagesCount";

    /** Received bytes count metric name. */
    public static final String RCVD_BYTES_CNT = "ReceivedBytesCount";

    /** Empty array of message factories. */
    public static final MessageFactory[] EMPTY = {};

    /** Max closed topics to store. */
    public static final int MAX_CLOSED_TOPICS = 10240;

    /** Direct protocol version attribute name. */
    public static final String DIRECT_PROTO_VER_ATTR = "comm.direct.proto.ver";

    /** Direct protocol version. */
    public static final byte DIRECT_PROTO_VER = 3;

    /** Current IO policy. */
    private static final ThreadLocal<Byte> CUR_PLC = new ThreadLocal<>();

    /** Listeners by topic. */
    private final ConcurrentMap<Object, GridMessageListener> lsnrMap = new ConcurrentHashMap<>();

    /** System listeners. */
    private volatile GridMessageListener[] sysLsnrs;

    /** Mutex for system listeners. */
    private final Object sysLsnrsMux = new Object();

    /** Disconnect listeners. */
    private final Collection<GridDisconnectListener> disconnectLsnrs = new ConcurrentLinkedQueue<>();

    /** Pool processor. */
    private final PoolProcessor pools;

    /** Discovery listener. */
    private GridLocalEventListener discoLsnr;

    /** */
    private final ConcurrentMap<Object, ConcurrentMap<UUID, GridCommunicationMessageSet>> msgSetMap =
        new ConcurrentHashMap<>();

    /** Local node ID. */
    private final UUID locNodeId;

    /** Cache for messages that were received prior to discovery. */
    private final ConcurrentMap<UUID, Deque<DelayedMessage>> waitMap = new ConcurrentHashMap<>();

    /** Communication message listener. */
    private CommunicationListener<Serializable> commLsnr;

    /** Grid marshaller. */
    private final Marshaller marsh;

    /** Busy lock. */
    private final ReadWriteLock busyLock =
        new StripedCompositeReadWriteLock(Runtime.getRuntime().availableProcessors());

    /** Lock to sync maps access. */
    private final ReadWriteLock lock = new ReentrantReadWriteLock();

    /** Fully started flag. When set to true, can send and receive messages. */
    private volatile boolean started;

    /** Closed topics. */
    private final GridBoundedConcurrentLinkedHashSet<Object> closedTopics =
        new GridBoundedConcurrentLinkedHashSet<>(MAX_CLOSED_TOPICS, MAX_CLOSED_TOPICS, 0.75f, 256,
            PER_SEGMENT_Q_OPTIMIZED_RMV);

    /** */
    private MessageFactory msgFactory;

    /** */
    private MessageFormatter formatter;

    /** Stopping flag. */
    private boolean stopping;

    /** */
    private final AtomicReference<ConcurrentHashMap<Long, IoTestFuture>> ioTestMap = new AtomicReference<>();

    /** */
    private final AtomicLong ioTestId = new AtomicLong();

    /** No-op runnable. */
    private static final IgniteRunnable NOOP = () -> {};

    /**
     * @param ctx Grid kernal context.
     */
    @SuppressWarnings("deprecation")
    public GridIoManager(GridKernalContext ctx) {
        super(ctx, ctx.config().getCommunicationSpi());

        pools = ctx.pools();

        assert pools != null;

        locNodeId = ctx.localNodeId();

        marsh = ctx.config().getMarshaller();

        synchronized (sysLsnrsMux) {
            sysLsnrs = new GridMessageListener[GridTopic.values().length];
        }

        MetricRegistry ioMetric = ctx.metric().registry(COMM_METRICS);

        CommunicationSpi spi = ctx.config().getCommunicationSpi();

        ioMetric.register(OUTBOUND_MSG_QUEUE_CNT, spi::getOutboundMessagesQueueSize,
            "Outbound messages queue size.");

        ioMetric.register(SENT_MSG_CNT, spi::getSentMessagesCount, "Sent messages count.");

        ioMetric.register(SENT_BYTES_CNT, spi::getSentBytesCount, "Sent bytes count.");

        ioMetric.register(RCVD_MSGS_CNT, spi::getReceivedMessagesCount,
            "Received messages count.");

        ioMetric.register(RCVD_BYTES_CNT, spi::getReceivedBytesCount, "Received bytes count.");
    }

    /**
     * @return Message factory.
     */
    public MessageFactory messageFactory() {
        assert msgFactory != null;

        return msgFactory;
    }

    /**
     * @return Message writer factory.
     */
    public MessageFormatter formatter() {
        assert formatter != null;

        return formatter;
    }

    /**
     * Resets metrics for this manager.
     */
    public void resetMetrics() {
        getSpi().resetMetrics();
    }

    /** {@inheritDoc} */
    @Override public void start() throws IgniteCheckedException {
        startSpi();

        getSpi().setListener(commLsnr = new CommunicationListener<Serializable>() {
            @Override public void onMessage(UUID nodeId, Serializable msg, IgniteRunnable msgC) {
                try {
                    onMessage0(nodeId, (GridIoMessage)msg, msgC);
                }
                catch (ClassCastException ignored) {
                    U.error(log, "Communication manager received message of unknown type (will ignore): " +
                        msg.getClass().getName() + ". Most likely GridCommunicationSpi is being used directly, " +
                        "which is illegal - make sure to send messages only via GridProjection API.");
                }
            }

            @Override public void onDisconnected(UUID nodeId) {
                for (GridDisconnectListener lsnr : disconnectLsnrs)
                    lsnr.onNodeDisconnected(nodeId);
            }
        });

        ctx.addNodeAttribute(DIRECT_PROTO_VER_ATTR, DIRECT_PROTO_VER);

        MessageFormatter[] formatterExt = ctx.plugins().extensions(MessageFormatter.class);

        if (formatterExt != null && formatterExt.length > 0) {
            if (formatterExt.length > 1)
                throw new IgniteCheckedException("More than one MessageFormatter extension is defined. Check your " +
                    "plugins configuration and make sure that only one of them provides custom message format.");

            formatter = formatterExt[0];
        }
        else {
            formatter = new MessageFormatter() {
                @Override public MessageWriter writer(UUID rmtNodeId) throws IgniteCheckedException {
                    assert rmtNodeId != null;

                    return new DirectMessageWriter(U.directProtocolVersion(ctx, rmtNodeId));
                }

                @Override public MessageReader reader(UUID rmtNodeId, MessageFactory msgFactory)
                    throws IgniteCheckedException {

                    return new DirectMessageReader(msgFactory,
                        rmtNodeId != null ? U.directProtocolVersion(ctx, rmtNodeId) : DIRECT_PROTO_VER);
                }
            };
        }

        MessageFactory[] msgs = ctx.plugins().extensions(MessageFactory.class);

        if (msgs == null)
            msgs = EMPTY;

        List<MessageFactory> compMsgs = new ArrayList<>();

        for (IgniteComponentType compType : IgniteComponentType.values()) {
            MessageFactory f = compType.messageFactory();

            if (f != null)
                compMsgs.add(f);
        }

        if (!compMsgs.isEmpty())
            msgs = F.concat(msgs, compMsgs.toArray(new MessageFactory[compMsgs.size()]));

        msgFactory = new GridIoMessageFactory(msgs);

        if (log.isDebugEnabled())
            log.debug(startInfo());

        addMessageListener(GridTopic.TOPIC_IO_TEST, new GridMessageListener() {
            @Override public void onMessage(UUID nodeId, Object msg, byte plc) {
                ClusterNode node = ctx.discovery().node(nodeId);

                if (node == null)
                    return;

                IgniteIoTestMessage msg0 = (IgniteIoTestMessage)msg;

                msg0.senderNodeId(nodeId);

                if (msg0.request()) {
                    IgniteIoTestMessage res = new IgniteIoTestMessage(msg0.id(), false, null);

                    res.flags(msg0.flags());
                    res.onRequestProcessed();

                    res.copyDataFromRequest(msg0);

                    try {
                        sendToGridTopic(node, GridTopic.TOPIC_IO_TEST, res, GridIoPolicy.SYSTEM_POOL);
                    }
                    catch (IgniteCheckedException e) {
                        U.error(log, "Failed to send IO test response [msg=" + msg0 + "]", e);
                    }
                }
                else {
                    IoTestFuture fut = ioTestMap().get(msg0.id());

                    msg0.onResponseProcessed();

                    if (fut == null)
                        U.warn(log, "Failed to find IO test future [msg=" + msg0 + ']');
                    else
                        fut.onResponse(msg0);
                }
            }
        });
    }

    /**
     * @param nodes Nodes.
     * @param payload Payload.
     * @param procFromNioThread If {@code true} message is processed from NIO thread.
     * @return Response future.
     */
    public IgniteInternalFuture sendIoTest(List<ClusterNode> nodes, byte[] payload, boolean procFromNioThread) {
        long id = ioTestId.getAndIncrement();

        IoTestFuture fut = new IoTestFuture(id, nodes.size());

        IgniteIoTestMessage msg = new IgniteIoTestMessage(id, true, payload);

        msg.processFromNioThread(procFromNioThread);

        ioTestMap().put(id, fut);

        for (int i = 0; i < nodes.size(); i++) {
            ClusterNode node = nodes.get(i);

            try {
                sendToGridTopic(node, GridTopic.TOPIC_IO_TEST, msg, GridIoPolicy.SYSTEM_POOL);
            }
            catch (IgniteCheckedException e) {
                ioTestMap().remove(msg.id());

                return new GridFinishedFuture(e);
            }
        }

        return fut;
    }

    /**
     * @param node Node.
     * @param payload Payload.
     * @param procFromNioThread If {@code true} message is processed from NIO thread.
     * @return Response future.
     */
    public IgniteInternalFuture<List<IgniteIoTestMessage>> sendIoTest(
        ClusterNode node,
        byte[] payload,
        boolean procFromNioThread
    ) {
        long id = ioTestId.getAndIncrement();

        IoTestFuture fut = new IoTestFuture(id, 1);

        IgniteIoTestMessage msg = new IgniteIoTestMessage(id, true, payload);

        msg.processFromNioThread(procFromNioThread);

        ioTestMap().put(id, fut);

        try {
            sendToGridTopic(node, GridTopic.TOPIC_IO_TEST, msg, GridIoPolicy.SYSTEM_POOL);
        }
        catch (IgniteCheckedException e) {
            ioTestMap().remove(msg.id());

            return new GridFinishedFuture(e);
        }

        return fut;
    }

    /**
     * @return IO test futures map.
     */
    private ConcurrentHashMap<Long, IoTestFuture> ioTestMap() {
        ConcurrentHashMap<Long, IoTestFuture> map = ioTestMap.get();

        if (map == null) {
            if (!ioTestMap.compareAndSet(null, map = new ConcurrentHashMap<>()))
                map = ioTestMap.get();
        }

        return map;
    }

    /**
     * @param warmup Warmup duration in milliseconds.
     * @param duration Test duration in milliseconds.
     * @param threads Thread count.
     * @param latencyLimit Max latency in nanoseconds.
     * @param rangesCnt Ranges count in resulting histogram.
     * @param payLoadSize Payload size in bytes.
     * @param procFromNioThread {@code True} to process requests in NIO threads.
     * @param nodes Nodes participating in test.
     */
    public void runIoTest(
        final long warmup,
        final long duration,
        final int threads,
        final long latencyLimit,
        final int rangesCnt,
        final int payLoadSize,
        final boolean procFromNioThread,
        final List<ClusterNode> nodes
    ) {
        ExecutorService svc = Executors.newFixedThreadPool(threads + 1);

        final AtomicBoolean warmupFinished = new AtomicBoolean();
        final AtomicBoolean done = new AtomicBoolean();
        final CyclicBarrier bar = new CyclicBarrier(threads + 1);
        final LongAdder cnt = new LongAdder();
        final long sleepDuration = 5000;
        final byte[] payLoad = new byte[payLoadSize];
        final Map<UUID, IoTestThreadLocalNodeResults>[] res = new Map[threads];

        boolean failed = true;

        try {
            svc.execute(new Runnable() {
                @Override public void run() {
                    boolean failed = true;

                    try {
                        bar.await();

                        long start = System.currentTimeMillis();

                        if (log.isInfoEnabled())
                            log.info("IO test started " +
                                "[warmup=" + warmup +
                                ", duration=" + duration +
                                ", threads=" + threads +
                                ", latencyLimit=" + latencyLimit +
                                ", rangesCnt=" + rangesCnt +
                                ", payLoadSize=" + payLoadSize +
                                ", procFromNioThreads=" + procFromNioThread + ']'
                            );

                        for (;;) {
                            if (!warmupFinished.get() && System.currentTimeMillis() - start > warmup) {
                                if (log.isInfoEnabled())
                                    log.info("IO test warmup finished.");

                                warmupFinished.set(true);

                                start = System.currentTimeMillis();
                            }

                            if (warmupFinished.get() && System.currentTimeMillis() - start > duration) {
                                if (log.isInfoEnabled())
                                    log.info("IO test finished, will wait for all threads to finish.");

                                done.set(true);

                                bar.await();

                                failed = false;

                                break;
                            }

                            if (log.isInfoEnabled())
                                log.info("IO test [opsCnt/sec=" + (cnt.sumThenReset() * 1000 / sleepDuration) +
                                    ", warmup=" + !warmupFinished.get() +
                                    ", elapsed=" + (System.currentTimeMillis() - start) + ']');

                            Thread.sleep(sleepDuration);
                        }

                        // At this point all threads have finished the test and
                        // stored data to the resulting array of maps.
                        // Need to iterate it over and sum values for all threads.
                        printIoTestResults(res);
                    }
                    catch (InterruptedException | BrokenBarrierException e) {
                        U.error(log, "IO test failed.", e);
                    }
                    finally {
                        if (failed)
                            bar.reset();
                    }
                }
            });

            for (int i = 0; i < threads; i++) {
                final int i0 = i;

                res[i] = U.newHashMap(nodes.size());

                svc.execute(new Runnable() {
                    @Override public void run() {
                        boolean failed = true;
                        ThreadLocalRandom rnd = ThreadLocalRandom.current();
                        int size = nodes.size();
                        Map<UUID, IoTestThreadLocalNodeResults> res0 = res[i0];

                        try {
                            boolean warmupFinished0 = false;

                            bar.await();

                            for (;;) {
                                if (done.get())
                                    break;

                                if (!warmupFinished0)
                                    warmupFinished0 = warmupFinished.get();

                                ClusterNode node = nodes.get(rnd.nextInt(size));

                                List<IgniteIoTestMessage> msgs = sendIoTest(node, payLoad, procFromNioThread).get();

                                cnt.increment();

                                for (IgniteIoTestMessage msg : msgs) {
                                    UUID nodeId = msg.senderNodeId();

                                    assert nodeId != null;

                                    IoTestThreadLocalNodeResults nodeRes = res0.get(nodeId);

                                    if (nodeRes == null)
                                        res0.put(nodeId,
                                            nodeRes = new IoTestThreadLocalNodeResults(rangesCnt, latencyLimit));

                                    nodeRes.onResult(msg);
                                }
                            }

                            bar.await();

                            failed = false;
                        }
                        catch (Exception e) {
                            U.error(log, "IO test worker thread failed.", e);
                        }
                        finally {
                            if (failed)
                                bar.reset();
                        }
                    }
                });
            }

            failed = false;
        }
        finally {
            if (failed)
                U.shutdownNow(GridIoManager.class, svc, log);
        }
    }

    /**
     * @param rawRes Resulting map.
     */
    private void printIoTestResults(
        Map<UUID, IoTestThreadLocalNodeResults>[] rawRes
    ) {
        Map<UUID, IoTestNodeResults> res = new HashMap<>();

        for (Map<UUID, IoTestThreadLocalNodeResults> r : rawRes) {
            for (Entry<UUID, IoTestThreadLocalNodeResults> e : r.entrySet()) {
                IoTestNodeResults r0 = res.get(e.getKey());

                if (r0 == null)
                    res.put(e.getKey(), r0 = new IoTestNodeResults());

                r0.add(e.getValue());
            }
        }

        SimpleDateFormat dateFmt = new SimpleDateFormat("HH:mm:ss,SSS");

        StringBuilder b = new StringBuilder(U.nl())
            .append("IO test results (round-trip count per each latency bin).")
            .append(U.nl());

        for (Entry<UUID, IoTestNodeResults> e : res.entrySet()) {
            ClusterNode node = ctx.discovery().node(e.getKey());

            long binLatencyMcs = e.getValue().binLatencyMcs();

            b.append("Node ID: ").append(e.getKey()).append(" (addrs=")
                .append(node != null ? node.addresses().toString() : "n/a")
                .append(", binLatency=").append(binLatencyMcs).append("mcs")
                .append(')').append(U.nl());

            b.append("Latency bin, mcs | Count exclusive | Percentage exclusive | " +
                "Count inclusive | Percentage inclusive ").append(U.nl());

            long[] nodeRes = e.getValue().resLatency;

            long sum = 0;

            for (int i = 0; i < nodeRes.length; i++)
                sum += nodeRes[i];

            long curSum = 0;

            for (int i = 0; i < nodeRes.length; i++) {
                curSum += nodeRes[i];

                if (i < nodeRes.length - 1)
                    b.append(String.format("<%11d mcs | %15d | %19.6f%% | %15d | %19.6f%%\n",
                        (i + 1) * binLatencyMcs,
                        nodeRes[i], (100.0 * nodeRes[i]) / sum,
                        curSum, (100.0 * curSum) / sum));
                else
                    b.append(String.format(">%11d mcs | %15d | %19.6f%% | %15d | %19.6f%%\n",
                        i * binLatencyMcs,
                        nodeRes[i], (100.0 * nodeRes[i]) / sum,
                        curSum, (100.0 * curSum) / sum));
            }

            b.append(U.nl()).append("Total latency (ns): ").append(U.nl())
                .append(String.format("%15d", e.getValue().totalLatency)).append(U.nl());

            b.append(U.nl()).append("Max latencies (ns):").append(U.nl());
            format(b, e.getValue().maxLatency, dateFmt);

            b.append(U.nl()).append("Max request send queue times (ns):").append(U.nl());
            format(b, e.getValue().maxReqSendQueueTime, dateFmt);

            b.append(U.nl()).append("Max request receive queue times (ns):").append(U.nl());
            format(b, e.getValue().maxReqRcvQueueTime, dateFmt);

            b.append(U.nl()).append("Max response send queue times (ns):").append(U.nl());
            format(b, e.getValue().maxResSendQueueTime, dateFmt);

            b.append(U.nl()).append("Max response receive queue times (ns):").append(U.nl());
            format(b, e.getValue().maxResRcvQueueTime, dateFmt);

            b.append(U.nl()).append("Max request wire times (millis):").append(U.nl());
            format(b, e.getValue().maxReqWireTimeMillis, dateFmt);

            b.append(U.nl()).append("Max response wire times (millis):").append(U.nl());
            format(b, e.getValue().maxResWireTimeMillis, dateFmt);

            b.append(U.nl());
        }

        if (log.isInfoEnabled())
            log.info(b.toString());
    }

    /**
     * @param b Builder.
     * @param pairs Pairs to format.
     * @param dateFmt Formatter.
     */
    private void format(StringBuilder b, Collection<IgnitePair<Long>> pairs, SimpleDateFormat dateFmt) {
        for (IgnitePair<Long> p : pairs) {
            b.append(String.format("%15d", p.get1())).append(" ")
                .append(dateFmt.format(new Date(p.get2()))).append(U.nl());
        }
    }

    /** {@inheritDoc} */
    @SuppressWarnings({"SynchronizationOnLocalVariableOrMethodParameter"})
    @Override public void onKernalStart0() throws IgniteCheckedException {
        discoLsnr = new GridLocalEventListener() {
            @Override public void onEvent(Event evt) {
                assert evt instanceof DiscoveryEvent : "Invalid event: " + evt;

                DiscoveryEvent discoEvt = (DiscoveryEvent)evt;

                UUID nodeId = discoEvt.eventNode().id();

                switch (evt.type()) {
                    case EVT_NODE_JOINED:
                        assert waitMap.get(nodeId) == null; // We can't receive messages from undiscovered nodes.

                        break;

                    case EVT_NODE_LEFT:
                    case EVT_NODE_FAILED:
                        for (Map.Entry<Object, ConcurrentMap<UUID, GridCommunicationMessageSet>> e :
                            msgSetMap.entrySet()) {
                            ConcurrentMap<UUID, GridCommunicationMessageSet> map = e.getValue();

                            GridCommunicationMessageSet set;

                            boolean empty;

                            synchronized (map) {
                                set = map.remove(nodeId);

                                empty = map.isEmpty();
                            }

                            if (set != null) {
                                if (log.isDebugEnabled())
                                    log.debug("Removed message set due to node leaving grid: " + set);

                                // Unregister timeout listener.
                                ctx.timeout().removeTimeoutObject(set);

                                // Node may still send stale messages for this topic
                                // even after discovery notification is done.
                                closedTopics.add(set.topic());
                            }

                            if (empty)
                                msgSetMap.remove(e.getKey(), map);
                        }

                        // Clean up delayed and ordered messages (need exclusive lock).
                        lock.writeLock().lock();

                        try {
                            Deque<DelayedMessage> waitList = waitMap.remove(nodeId);

                            if (log.isDebugEnabled())
                                log.debug("Removed messages from discovery startup delay list " +
                                    "(sender node left topology): " + waitList);
                        }
                        finally {
                            lock.writeLock().unlock();
                        }

                        break;

                    default:
                        assert false : "Unexpected event: " + evt;
                }
            }
        };

        ctx.event().addLocalEventListener(discoLsnr, EVT_NODE_JOINED, EVT_NODE_LEFT, EVT_NODE_FAILED);

        // Make sure that there are no stale messages due to window between communication
        // manager start and kernal start.
        // 1. Process wait list.
        Collection<Collection<DelayedMessage>> delayedMsgs = new ArrayList<>();

        lock.writeLock().lock();

        try {
            started = true;

            for (Entry<UUID, Deque<DelayedMessage>> e : waitMap.entrySet()) {
                if (ctx.discovery().node(e.getKey()) != null) {
                    Deque<DelayedMessage> waitList = waitMap.remove(e.getKey());

                    if (log.isDebugEnabled())
                        log.debug("Processing messages from discovery startup delay list: " + waitList);

                    if (waitList != null)
                        delayedMsgs.add(waitList);
                }
            }
        }
        finally {
            lock.writeLock().unlock();
        }

        // After write lock released.
        if (!delayedMsgs.isEmpty()) {
            for (Collection<DelayedMessage> col : delayedMsgs)
                for (DelayedMessage msg : col)
                    commLsnr.onMessage(msg.nodeId(), msg.message(), msg.callback());
        }

        // 2. Process messages sets.
        for (Map.Entry<Object, ConcurrentMap<UUID, GridCommunicationMessageSet>> e : msgSetMap.entrySet()) {
            ConcurrentMap<UUID, GridCommunicationMessageSet> map = e.getValue();

            for (GridCommunicationMessageSet set : map.values()) {
                if (ctx.discovery().node(set.nodeId()) == null) {
                    // All map modifications should be synced for consistency.
                    boolean rmv;

                    synchronized (map) {
                        rmv = map.remove(set.nodeId(), set);
                    }

                    if (rmv) {
                        if (log.isDebugEnabled())
                            log.debug("Removed message set due to node leaving grid: " + set);

                        // Unregister timeout listener.
                        ctx.timeout().removeTimeoutObject(set);
                    }

                }
            }

            boolean rmv;

            synchronized (map) {
                rmv = map.isEmpty();
            }

            if (rmv) {
                msgSetMap.remove(e.getKey(), map);

                // Node may still send stale messages for this topic
                // even after discovery notification is done.
                closedTopics.add(e.getKey());
            }
        }
    }

    /** {@inheritDoc} */
    @SuppressWarnings("BusyWait")
    @Override public void onKernalStop0(boolean cancel) {
        // No more communication messages.
        getSpi().setListener(null);

        boolean interrupted = false;

        // Busy wait is intentional.
        while (true) {
            try {
                if (busyLock.writeLock().tryLock(200, TimeUnit.MILLISECONDS))
                    break;
                else
                    Thread.sleep(200);
            }
            catch (InterruptedException ignore) {
                // Preserve interrupt status & ignore.
                // Note that interrupted flag is cleared.
                interrupted = true;
            }
        }

        try {
            if (interrupted)
                Thread.currentThread().interrupt();

            GridEventStorageManager evtMgr = ctx.event();

            if (evtMgr != null && discoLsnr != null)
                evtMgr.removeLocalEventListener(discoLsnr);

            stopping = true;
        }
        finally {
            busyLock.writeLock().unlock();
        }
    }

    /** {@inheritDoc} */
    @Override public void stop(boolean cancel) throws IgniteCheckedException {
        stopSpi();

        if (log.isDebugEnabled())
            log.debug(stopInfo());
    }

    /**
     * @param nodeId Node ID.
     * @param msg Message bytes.
     * @param msgC Closure to call when message processing finished.
     */
    private void onMessage0(UUID nodeId, GridIoMessage msg, IgniteRunnable msgC) {
        assert nodeId != null;
        assert msg != null;

        Lock busyLock0 = busyLock.readLock();

        busyLock0.lock();

        try {
            if (stopping) {
                if (log.isDebugEnabled())
                    log.debug("Received communication message while stopping (will ignore) [nodeId=" +
                        nodeId + ", msg=" + msg + ']');

                return;
            }

            if (msg.topic() == null) {
                int topicOrd = msg.topicOrdinal();

                msg.topic(topicOrd >= 0 ? GridTopic.fromOrdinal(topicOrd) :
                    U.unmarshal(marsh, msg.topicBytes(), U.resolveClassLoader(ctx.config())));
            }

            if (!started) {
                lock.readLock().lock();

                try {
                    if (!started) { // Sets to true in write lock, so double checking.
                        // Received message before valid context is set to manager.
                        if (log.isDebugEnabled())
                            log.debug("Adding message to waiting list [senderId=" + nodeId +
                                ", msg=" + msg + ']');

                        Deque<DelayedMessage> list = F.<UUID, Deque<DelayedMessage>>addIfAbsent(
                            waitMap,
                            nodeId,
                            ConcurrentLinkedDeque::new
                        );

                        assert list != null;

                        list.add(new DelayedMessage(nodeId, msg, msgC));

                        return;
                    }
                }
                finally {
                    lock.readLock().unlock();
                }
            }

            // If message is P2P, then process in P2P service.
            // This is done to avoid extra waiting and potential deadlocks
            // as thread pool may not have any available threads to give.
            byte plc = msg.message().policy();

            // If override policy is not defined use sender defined policy.
            if (plc == GridIoPolicy.UNDEFINED)
                plc = msg.policy();

            switch (plc) {
                case P2P_POOL: {
                    processP2PMessage(nodeId, msg, msgC);

                    break;
                }

                case PUBLIC_POOL:
                case SYSTEM_POOL:
                case MANAGEMENT_POOL:
                case AFFINITY_POOL:
                case UTILITY_CACHE_POOL:
                case IDX_POOL:
                case DATA_STREAMER_POOL:
                case QUERY_POOL:
                case SCHEMA_POOL:
                case SERVICE_POOL:
                case REBALANCE_POOL:
                {
                    if (msg.isOrdered())
                        processOrderedMessage(nodeId, msg, plc, msgC);
                    else
                        processRegularMessage(nodeId, msg, plc, msgC);

                    break;
                }

                default:
                    assert plc >= 0 : "Negative policy [plc=" + plc + ", msg=" + msg + ']';

                    if (isReservedGridIoPolicy(plc))
                        throw new IgniteCheckedException("Failed to process message with policy of reserved range. " +
                            "[policy=" + plc + ']');

                    if (msg.isOrdered())
                        processOrderedMessage(nodeId, msg, plc, msgC);
                    else
                        processRegularMessage(nodeId, msg, plc, msgC);
            }
        }
        catch (IgniteCheckedException e) {
            U.error(log, "Failed to process message (will ignore): " + msg, e);
        }
        finally {
            busyLock0.unlock();
        }
    }

    /**
     * @param nodeId Node ID.
     * @param msg Message.
     * @param msgC Closure to call when message processing finished.
     */
    private void processP2PMessage(
        final UUID nodeId,
        final GridIoMessage msg,
        final IgniteRunnable msgC
    ) {
        Runnable c = new Runnable() {
            @Override public void run() {
                try {
                    threadProcessingMessage(true, msgC);

                    GridMessageListener lsnr = listenerGet0(msg.topic());

                    if (lsnr == null)
                        return;

                    Object obj = msg.message();

                    assert obj != null;

                    invokeListener(msg.policy(), lsnr, nodeId, obj, secSubj(msg));
                }
                finally {
                    threadProcessingMessage(false, null);

                    msgC.run();
                }
            }
        };

        try {
            pools.p2pPool().execute(c);
        }
        catch (RejectedExecutionException e) {
            U.error(log, "Failed to process P2P message due to execution rejection. Increase the upper bound " +
                "on 'ExecutorService' provided by 'IgniteConfiguration.getPeerClassLoadingThreadPoolSize()'. " +
                "Will attempt to process message in the listener thread instead.", e);

            c.run();
        }
    }

    /**
     * @param nodeId Node ID.
     * @param msg Message.
     * @param plc Execution policy.
     * @param msgC Closure to call when message processing finished.
     * @throws IgniteCheckedException If failed.
     */
    private void processRegularMessage(
        final UUID nodeId,
        final GridIoMessage msg,
        final byte plc,
        final IgniteRunnable msgC
    ) throws IgniteCheckedException {
        Runnable c = new TraceRunnable(ctx.tracing(), REGULAR_PROCESS) {
            @Override public void execute() {
                try {
                    if (isTraceable())
                        traceTag(SpanTags.MESSAGE, traceName(msg));

                    threadProcessingMessage(true, msgC);

                    processRegularMessage0(msg, nodeId);
                }
                catch (Throwable e) {
                    log.error("An error occurred processing the message [msg=" + msg + ", nodeId=" + nodeId + "].", e);

                    throw e;
                } finally {
                    threadProcessingMessage(false, null);

                    msgC.run();
                }
            }

            @Override public String toString() {
                return "Message closure [msg=" + msg + ']';
            }
        };

        trace("Regular process queued");

        if (msg.topicOrdinal() == TOPIC_IO_TEST.ordinal()) {
            IgniteIoTestMessage msg0 = (IgniteIoTestMessage)msg.message();

            if (msg0.processFromNioThread())
                c.run();
            else
                ctx.getStripedExecutorService().execute(-1, c);

            return;
        }
        if (msg.topicOrdinal() == TOPIC_CACHE_COORDINATOR.ordinal()) {
            MvccMessage msg0 = (MvccMessage)msg.message();

            // see IGNITE-8609
            /*if (msg0.processedFromNioThread())
                c.run();
            else*/
                ctx.getStripedExecutorService().execute(-1, c);

            return;
        }

        if (plc == GridIoPolicy.SYSTEM_POOL && msg.partition() != GridIoMessage.STRIPE_DISABLED_PART) {
            ctx.getStripedExecutorService().execute(msg.partition(), c);

            return;
        }

        if (plc == GridIoPolicy.DATA_STREAMER_POOL && msg.partition() != GridIoMessage.STRIPE_DISABLED_PART) {
            ctx.getDataStreamerExecutorService().execute(msg.partition(), c);

            return;
        }

        if (msg.topicOrdinal() == TOPIC_IO_TEST.ordinal()) {
            IgniteIoTestMessage msg0 = (IgniteIoTestMessage)msg.message();

            if (msg0.processFromNioThread()) {
                c.run();

                return;
            }
        }

        try {
            String execName = msg.executorName();

            if (execName != null) {
                Executor exec = pools.customExecutor(execName);

                if (exec != null) {
                    exec.execute(c);

                    return;
                }
                else {
                    LT.warn(log, "Custom executor doesn't exist (message will be processed in default " +
                        "thread pool): " + execName);
                }
            }

            pools.poolForPolicy(plc).execute(c);
        }
        catch (RejectedExecutionException e) {
            if (!ctx.isStopping()) {
                U.error(log, "Failed to process regular message due to execution rejection. Will attempt to process " +
                        "message in the listener thread instead.", e);

                c.run();
            }
            else if (log.isDebugEnabled())
                log.debug("Failed to process regular message due to execution rejection: " + msg);
        }
    }

    /**
     * @param msg Message.
     * @param nodeId Node ID.
     */
    private void processRegularMessage0(GridIoMessage msg, UUID nodeId) {
        GridMessageListener lsnr = listenerGet0(msg.topic());

        if (lsnr == null)
            return;

        Object obj = msg.message();

        assert obj != null;

        invokeListener(msg.policy(), lsnr, nodeId, obj, secSubj(msg));
    }

    /**
     * Get listener.
     *
     * @param topic Topic.
     * @return Listener.
     */
    @Nullable private GridMessageListener listenerGet0(Object topic) {
        if (topic instanceof GridTopic)
            return sysLsnrs[systemListenerIndex(topic)];
        else
            return lsnrMap.get(topic);
    }

    /**
     * Put listener if it is absent.
     *
     * @param topic Topic.
     * @param lsnr Listener.
     * @return Old listener (if any).
     */
    @Nullable private GridMessageListener listenerPutIfAbsent0(Object topic, GridMessageListener lsnr) {
        if (topic instanceof GridTopic) {
            synchronized (sysLsnrsMux) {
                int idx = systemListenerIndex(topic);

                GridMessageListener old = sysLsnrs[idx];

                if (old == null)
                    changeSystemListener(idx, lsnr);

                return old;
            }
        }
        else
            return lsnrMap.putIfAbsent(topic, lsnr);
    }

    /**
     * Remove listener.
     *
     * @param topic Topic.
     * @return Removed listener (if any).
     */
    @Nullable private GridMessageListener listenerRemove0(Object topic) {
        if (topic instanceof GridTopic) {
            synchronized (sysLsnrsMux) {
                int idx = systemListenerIndex(topic);

                GridMessageListener old = sysLsnrs[idx];

                if (old != null)
                    changeSystemListener(idx, null);

                return old;
            }
        }
        else
            return lsnrMap.remove(topic);
    }

    /**
     * Remove listener if it matches expected value.
     *
     * @param topic Topic.
     * @param exp Listener.
     * @return Result.
     */
    private boolean listenerRemove0(Object topic, GridMessageListener exp) {
        if (topic instanceof GridTopic) {
            synchronized (sysLsnrsMux) {
                return systemListenerChange(topic, exp, null);
            }
        }
        else
            return lsnrMap.remove(topic, exp);
    }

    /**
     * Replace listener.
     *
     * @param topic Topic.
     * @param exp Old value.
     * @param newVal New value.
     * @return Result.
     */
    private boolean listenerReplace0(Object topic, GridMessageListener exp, GridMessageListener newVal) {
        if (topic instanceof GridTopic) {
            synchronized (sysLsnrsMux) {
                return systemListenerChange(topic, exp, newVal);
            }
        }
        else
            return lsnrMap.replace(topic, exp, newVal);
    }

    /**
     * Change system listener.
     *
     * @param topic Topic.
     * @param exp Expected value.
     * @param newVal New value.
     * @return Result.
     */
    private boolean systemListenerChange(Object topic, GridMessageListener exp, GridMessageListener newVal) {
        assert Thread.holdsLock(sysLsnrsMux);
        assert topic instanceof GridTopic;

        int idx = systemListenerIndex(topic);

        GridMessageListener old = sysLsnrs[idx];

        if (old != null && old.equals(exp)) {
            changeSystemListener(idx, newVal);

            return true;
        }

        return false;
    }

    /**
     * Change systme listener at the given index.
     *
     * @param idx Index.
     * @param lsnr Listener.
     */
    private void changeSystemListener(int idx, @Nullable GridMessageListener lsnr) {
        assert Thread.holdsLock(sysLsnrsMux);

        GridMessageListener[] res = new GridMessageListener[sysLsnrs.length];

        System.arraycopy(sysLsnrs, 0, res, 0, sysLsnrs.length);

        res[idx] = lsnr;

        sysLsnrs = res;
    }

    /**
     * Get index of a system listener.
     *
     * @param topic Topic.
     * @return Index.
     */
    private int systemListenerIndex(Object topic) {
        assert topic instanceof GridTopic;

        return ((GridTopic)topic).ordinal();
    }

    /**
     * @param nodeId Node ID.
     * @param msg Ordered message.
     * @param plc Execution policy.
     * @param msgC Closure to call when message processing finished ({@code null} for sync processing).
     * @throws IgniteCheckedException If failed.
     */
    @SuppressWarnings("SynchronizationOnLocalVariableOrMethodParameter")
    private void processOrderedMessage(
        final UUID nodeId,
        final GridIoMessage msg,
        final byte plc,
        @Nullable final IgniteRunnable msgC
    ) throws IgniteCheckedException {
        assert msg != null;

        long timeout = msg.timeout();
        boolean skipOnTimeout = msg.skipOnTimeout();

        boolean isNew = false;

        ConcurrentMap<UUID, GridCommunicationMessageSet> map;

        GridCommunicationMessageSet set = null;

        while (true) {
            map = msgSetMap.get(msg.topic());

            if (map == null) {
                set = new GridCommunicationMessageSet(plc, msg.topic(), nodeId, timeout, skipOnTimeout, msg, msgC);

                map = new ConcurrentHashMap0<>();

                map.put(nodeId, set);

                ConcurrentMap<UUID, GridCommunicationMessageSet> old = msgSetMap.putIfAbsent(
                    msg.topic(), map);

                if (old != null)
                    map = old;
                else {
                    isNew = true;

                    // Put succeeded.
                    break;
                }
            }

            boolean rmv = false;

            synchronized (map) {
                if (map.isEmpty())
                    rmv = true;
                else {
                    set = map.get(nodeId);

                    if (set == null) {
                        GridCommunicationMessageSet old = map.putIfAbsent(nodeId,
                            set = new GridCommunicationMessageSet(plc, msg.topic(),
                                nodeId, timeout, skipOnTimeout, msg, msgC));

                        assert old == null;

                        isNew = true;

                        // Put succeeded.
                        break;
                    }
                }
            }

            if (rmv)
                msgSetMap.remove(msg.topic(), map);
            else {
                assert set != null;
                assert !isNew;

                set.add(msg, msgC);

                break;
            }
        }

        if (isNew && ctx.discovery().node(nodeId) == null) {
            if (log.isDebugEnabled())
                log.debug("Message is ignored as sender has left the grid: " + msg);

            assert map != null;

            boolean rmv;

            synchronized (map) {
                map.remove(nodeId);

                rmv = map.isEmpty();
            }

            if (rmv)
                msgSetMap.remove(msg.topic(), map);

            return;
        }

        if (isNew && set.endTime() != Long.MAX_VALUE)
            ctx.timeout().addTimeoutObject(set);

        final GridMessageListener lsnr = listenerGet0(msg.topic());

        if (lsnr == null) {
            if (closedTopics.contains(msg.topic())) {
                if (log.isDebugEnabled())
                    log.debug("Message is ignored as it came for the closed topic: " + msg);

                assert map != null;

                msgSetMap.remove(msg.topic(), map);
            }
            else if (log.isDebugEnabled()) {
                // Note that we simply keep messages if listener is not
                // registered yet, until one will be registered.
                log.debug("Received message for unknown listener (messages will be kept until a " +
                    "listener is registered): " + msg);
            }

            // Mark the message as processed, otherwise reading from the connection
            // may stop.
            if (msgC != null)
                msgC.run();

            return;
        }

        if (msgC == null) {
            // Message from local node can be processed in sync manner.
            assert locNodeId.equals(nodeId);

            unwindMessageSet(set, lsnr);

            return;
        }

        final GridCommunicationMessageSet msgSet0 = set;

        Runnable c = new Runnable() {
            @Override public void run() {
                try {
                    threadProcessingMessage(true, msgC);

                    unwindMessageSet(msgSet0, lsnr);
                }
                finally {
                    threadProcessingMessage(false, null);
                }
            }
        };

        try {
            trace("Ordered process queued");

            pools.poolForPolicy(plc).execute(c);
        }
        catch (RejectedExecutionException e) {
            U.error(log, "Failed to process ordered message due to execution rejection. " +
                "Increase the upper bound on executor service provided by corresponding " +
                "configuration property. Will attempt to process message in the listener " +
                "thread instead [msgPlc=" + plc + ']', e);

            c.run();
        }
    }

    /**
     * @param msgSet Message set to unwind.
     * @param lsnr Listener to notify.
     */
    private void unwindMessageSet(GridCommunicationMessageSet msgSet, GridMessageListener lsnr) {
        // Loop until message set is empty or
        // another thread owns the reservation.
        while (true) {
            if (msgSet.reserve()) {
                try {
                    msgSet.unwind(lsnr);
                }
                finally {
                    msgSet.release();
                }

                // Check outside of reservation block.
                if (!msgSet.changed()) {
                    if (log.isDebugEnabled())
                        log.debug("Message set has not been changed: " + msgSet);

                    break;
                }
            }
            else {
                if (log.isDebugEnabled())
                    log.debug("Another thread owns reservation: " + msgSet);

                return;
            }
        }
    }

    /**
     * Invoke message listener.
     *
     * @param plc Policy.
     * @param lsnr Listener.
     * @param nodeId Node ID.
     * @param msg Message.
     * @param secCtxMsg Security subject that will be used to open a security session.
     */
    private void invokeListener(Byte plc, GridMessageListener lsnr, UUID nodeId, Object msg, @Nullable T2<UUID, SecurityContext> secCtxMsg) {
        trace("Invoke listener");

        Byte oldPlc = CUR_PLC.get();

        boolean change = !F.eq(oldPlc, plc);

        if (change)
            CUR_PLC.set(plc);

        SecurityContext secCtx = secCtxMsg != null ? secCtxMsg.get2() : null;
        UUID newSecSubjId = secCtxMsg != null && secCtxMsg.get1() != null ? secCtxMsg.get1() : nodeId;

        try (OperationSecurityContext s = secCtx != null ? ctx.security().withContext(secCtx) : ctx.security().withContext(newSecSubjId)) {
            lsnr.onMessage(nodeId, msg, plc);
        }
        finally {
            if (change)
                CUR_PLC.set(oldPlc);
        }
    }

    /**
     * @return Current IO policy
     */
    @Nullable public static Byte currentPolicy() {
        return CUR_PLC.get();
    }

    /**
     * @param nodeId Node ID.
     * @param sndErr Send error.
     * @param ping {@code True} if try ping node.
     * @return {@code True} if node left.
     * @throws IgniteClientDisconnectedCheckedException If ping failed.
     */
    public boolean checkNodeLeft(UUID nodeId, IgniteCheckedException sndErr, boolean ping)
        throws IgniteClientDisconnectedCheckedException
    {
        return sndErr instanceof ClusterTopologyCheckedException ||
            ctx.discovery().node(nodeId) == null ||
            (ping && !ctx.discovery().pingNode(nodeId));
    }

    /**
     * @param node Destination node.
     * @param topic Topic to send the message to.
     * @param topicOrd GridTopic enumeration ordinal.
     * @param msg Message to send.
     * @param plc Type of processing.
     * @param ordered Ordered flag.
     * @param timeout Timeout.
     * @param skipOnTimeout Whether message can be skipped on timeout.
     * @param ackC Ack closure.
     * @param span Current span for tracing.
     * @throws IgniteCheckedException Thrown in case of any errors.
     */
    private void send(
        ClusterNode node,
        Object topic,
        int topicOrd,
        Message msg,
        byte plc,
        boolean ordered,
        long timeout,
        boolean skipOnTimeout,
        IgniteInClosure<IgniteException> ackC,
        Span span
    ) throws IgniteCheckedException {
        assert node != null;
        assert topic != null;
        assert msg != null;
        assert topicOrd >= 0 || !(topic instanceof GridTopic) : msg;

        try (TraceSurroundings ignored = supportSpan(span)) {
            if (isTraceable())
                trace("Create communication msg - " + traceName(msg));

            GridIoMessage ioMsg = createGridIoMessage(topic, topicOrd, msg, plc, ordered, timeout, skipOnTimeout);

            if (locNodeId.equals(node.id())) {

                assert plc != P2P_POOL;

                CommunicationListener commLsnr = this.commLsnr;

                if (commLsnr == null)
                    throw new IgniteCheckedException("Trying to send message when grid is not fully started.");

                if (ordered)
                    processOrderedMessage(locNodeId, ioMsg, plc, null);
                else
                    processRegularMessage0(ioMsg, locNodeId);

                if (ackC != null)
                    ackC.apply(null);
            }
            else {
                if (topicOrd < 0)
                    ioMsg.topicBytes(U.marshal(marsh, topic));

                try {
                    if ((CommunicationSpi)getSpi() instanceof TcpCommunicationSpi)
                        ((TcpCommunicationSpi)(CommunicationSpi)getSpi()).sendMessage(node, ioMsg, ackC);
                    else
                        getSpi().sendMessage(node, ioMsg);
                }
                catch (IgniteSpiException e) {
                    if (e.getCause() instanceof ClusterTopologyCheckedException)
                        throw (ClusterTopologyCheckedException)e.getCause();

                    if (!ctx.discovery().alive(node))
                        throw new ClusterTopologyCheckedException("Failed to send message, node left: " + node.id(), e);

                    throw new IgniteCheckedException("Failed to send message (node may have left the grid or " +
                        "TCP connection cannot be established due to firewall issues) " +
                        "[node=" + node + ", topic=" + topic +
                        ", msg=" + msg + ", policy=" + plc + ']', e);
                }
            }
        }
    }

    /**
     * @return One of two message wrappers. The first is {@link GridIoMessage}, the second is secured version {@link
     * GridIoSecurityAwareMessage}.
     */
    private @NotNull GridIoMessage createGridIoMessage(
        Object topic,
        int topicOrd,
        Message msg,
        byte plc,
        boolean ordered,
        long timeout,
        boolean skipOnTimeout) throws IgniteCheckedException {
        boolean securityMsgSupported = IgniteFeatures.allNodesSupports(ctx, ctx.discovery().aliveServerNodes(), IgniteFeatures.IGNITE_SECURITY_PROCESSOR);

        if (ctx.security().enabled() && securityMsgSupported) {
            UUID secSubjId = null;

            SecurityContext secCtx = ctx.security().securityContext();
            UUID curSecSubjId = secCtx.subject().id();

            if (!locNodeId.equals(curSecSubjId))
                secSubjId = curSecSubjId;

            //Network optimization
            byte[] secSubject = secSubjId != null && ctx.discovery().node(secSubjId) == null ? U.marshal(marsh, secCtx) : null;

            return new GridIoSecurityAwareMessage(secSubjId, secSubject, plc, topic, topicOrd, msg, ordered, timeout, skipOnTimeout);
        }

        return new GridIoMessage(plc, topic, topicOrd, msg, ordered, timeout, skipOnTimeout);
    }

    /**
     * @param nodeId Id of destination node.
     * @param topic Topic to send the message to.
     * @param msg Message to send.
     * @param plc Type of processing.
     * @throws IgniteCheckedException Thrown in case of any errors.
     */
    public void sendToCustomTopic(UUID nodeId, Object topic, Message msg, byte plc)
        throws IgniteCheckedException {
        ClusterNode node = ctx.discovery().node(nodeId);

        if (node == null)
            throw new ClusterTopologyCheckedException("Failed to send message to node (has node left grid?): " + nodeId);

        sendToCustomTopic(node, topic, msg, plc);
    }

    /**
     * @param nodeId Id of destination node.
     * @param topic Topic to send the message to.
     * @param msg Message to send.
     * @param plc Type of processing.
     * @throws IgniteCheckedException Thrown in case of any errors.
     */
    public void sendToGridTopic(UUID nodeId, GridTopic topic, Message msg, byte plc)
        throws IgniteCheckedException {
        ClusterNode node = ctx.discovery().node(nodeId);

        if (node == null)
            throw new ClusterTopologyCheckedException("Failed to send message to node (has node left grid?): " + nodeId);

        send(node, topic, topic.ordinal(), msg, plc, false, 0, false, null, null);
    }

    /**
     * @param node Destination node.
     * @param topic Topic to send the message to.
     * @param msg Message to send.
     * @param plc Type of processing.
     * @throws IgniteCheckedException Thrown in case of any errors.
     */
    public void sendToCustomTopic(ClusterNode node, Object topic, Message msg, byte plc)
        throws IgniteCheckedException {
        send(node, topic, -1, msg, plc, false, 0, false, null, null);
    }

    /**
     * @param node Destination node.
     * @param topic Topic to send the message to.
     * @param msg Message to send.
     * @param plc Type of processing.
     * @throws IgniteCheckedException Thrown in case of any errors.
     */
    public void sendToGridTopic(ClusterNode node, GridTopic topic, Message msg, byte plc)
        throws IgniteCheckedException {
        send(node, topic, topic.ordinal(), msg, plc, false, 0, false, null,null );
    }

    /**
     * @param node Destination node.
     * @param topic Topic to send the message to.
     * @param msg Message to send.
     * @param plc Type of processing.
     * @param span Current span for tracing.
     * @throws IgniteCheckedException Thrown in case of any errors.
     */
    public void sendToGridTopic(ClusterNode node, GridTopic topic, Message msg, byte plc, Span span)
        throws IgniteCheckedException {
        send(node, topic, topic.ordinal(), msg, plc, false, 0, false, null, span);
    }

    /**
     * @param node Destination node.
     * @param topic Topic to send the message to.
     * @param topicOrd GridTopic enumeration ordinal.
     * @param msg Message to send.
     * @param plc Type of processing.
     * @throws IgniteCheckedException Thrown in case of any errors.
     */
    public void sendGeneric(ClusterNode node, Object topic, int topicOrd, Message msg, byte plc)
        throws IgniteCheckedException {
        send(node, topic, topicOrd, msg, plc, false, 0, false, null, null);
    }

    /**
     * @param node Destination node.
     * @param topic Topic to send the message to.
     * @param msg Message to send.
     * @param plc Type of processing.
     * @param timeout Timeout to keep a message on receiving queue.
     * @param skipOnTimeout Whether message can be skipped on timeout.
     * @throws IgniteCheckedException Thrown in case of any errors.
     */
    public void sendOrderedMessage(
        ClusterNode node,
        Object topic,
        Message msg,
        byte plc,
        long timeout,
        boolean skipOnTimeout
    ) throws IgniteCheckedException {
        assert timeout > 0 || skipOnTimeout;

        send(node, topic, (byte)-1, msg, plc, true, timeout, skipOnTimeout, null, null);
    }

    /**
     * @param node Destination nodes.
     * @param topic Topic to send the message to.
     * @param msg Message to send.
     * @param plc Type of processing.
     * @param ackC Ack closure.
     * @throws IgniteCheckedException Thrown in case of any errors.
     */
    public void sendToGridTopic(ClusterNode node,
        GridTopic topic,
        Message msg,
        byte plc,
        IgniteInClosure<IgniteException> ackC) throws IgniteCheckedException
    {
        send(node, topic, topic.ordinal(), msg, plc, false, 0, false, ackC, null);
    }

    /**
     * @param nodes Destination node.
     * @param topic Topic to send the message to.
     * @param msg Message to send.
     * @param plc Type of processing.
     * @param timeout Timeout to keep a message on receiving queue.
     * @param skipOnTimeout Whether message can be skipped on timeout.
     * @throws IgniteCheckedException Thrown in case of any errors.
     */
    void sendOrderedMessageToGridTopic(
        Collection<? extends ClusterNode> nodes,
        GridTopic topic,
        Message msg,
        byte plc,
        long timeout,
        boolean skipOnTimeout
    )
        throws IgniteCheckedException {
        assert timeout > 0 || skipOnTimeout;

        IgniteCheckedException err = null;

        for (ClusterNode node : nodes) {
            try {
                send(node, topic, topic.ordinal(), msg, plc, true, timeout, skipOnTimeout, null, null);
            }
            catch (IgniteCheckedException e) {
                if (err == null)
                    err = e;
                else
                    err.addSuppressed(e);
            }
        }

        if (err != null)
            throw err;
    }

    /**
     * @param nodes Destination nodes.
     * @param topic Topic to send the message to.
     * @param msg Message to send.
     * @param plc Type of processing.
     * @throws IgniteCheckedException Thrown in case of any errors.
     */
    public void sendToGridTopic(
        Collection<? extends ClusterNode> nodes,
        GridTopic topic,
        Message msg,
        byte plc
    ) throws IgniteCheckedException {
<<<<<<< HEAD
// TODO GG-21721 temporary allow this method on local node.
//        assert F.find(nodes, null, F.localNode(locNodeId)) == null :
//            "Internal Ignite code should never call the method with local node in a node list.";

=======
>>>>>>> f773e5c2
        IgniteCheckedException err = null;

        for (ClusterNode node : nodes) {
            try {
                send(node, topic, topic.ordinal(), msg, plc, false, 0, false, null, null);
            }
            catch (IgniteCheckedException e) {
                if (err == null)
                    err = e;
                else
                    err.addSuppressed(e);
            }
        }

        if (err != null)
            throw err;
    }

    /**
     * @param node Destination node.
     * @param topic Topic to send the message to.
     * @param msg Message to send.
     * @param plc Type of processing.
     * @param timeout Timeout to keep a message on receiving queue.
     * @param skipOnTimeout Whether message can be skipped on timeout.
     * @param ackC Ack closure.
     * @throws IgniteCheckedException Thrown in case of any errors.
     */
    public void sendOrderedMessage(
        ClusterNode node,
        Object topic,
        Message msg,
        byte plc,
        long timeout,
        boolean skipOnTimeout,
        IgniteInClosure<IgniteException> ackC
    ) throws IgniteCheckedException {
        assert timeout > 0 || skipOnTimeout;

        send(node, topic, (byte)-1, msg, plc, true, timeout, skipOnTimeout, ackC, null);
    }

    /**
     * Sends a peer deployable user message.
     *
     * @param nodes Destination nodes.
     * @param msg Message to send.
     * @param topic Message topic to use.
     * @param ordered Is message ordered?
     * @param timeout Message timeout in milliseconds for ordered messages.
     * @throws IgniteCheckedException Thrown in case of any errors.
     */
    @SuppressWarnings("ConstantConditions")
    public void sendUserMessage(Collection<? extends ClusterNode> nodes,
        Object msg,
        @Nullable Object topic,
        boolean ordered,
        long timeout) throws IgniteCheckedException
    {
        boolean loc = nodes.size() == 1 && F.first(nodes).id().equals(locNodeId);

        byte[] serMsg = null;
        byte[] serTopic = null;

        if (!loc) {
            serMsg = U.marshal(marsh, msg);

            if (topic != null)
                serTopic = U.marshal(marsh, topic);
        }

        GridDeployment dep = null;

        String depClsName = null;

        if (ctx.config().isPeerClassLoadingEnabled()) {
            Class<?> cls0 = U.detectClass(msg);

            if (U.isJdk(cls0) && topic != null)
                cls0 = U.detectClass(topic);

            dep = ctx.deploy().deploy(cls0, U.detectClassLoader(cls0));

            if (dep == null)
                throw new IgniteDeploymentCheckedException("Failed to deploy user message: " + msg);

            depClsName = cls0.getName();
        }

        Message ioMsg = new GridIoUserMessage(
            msg,
            serMsg,
            depClsName,
            topic,
            serTopic,
            dep != null ? dep.classLoaderId() : null,
            dep != null ? dep.deployMode() : null,
            dep != null ? dep.userVersion() : null,
            dep != null ? dep.participants() : null);

        if (ordered)
            sendOrderedMessageToGridTopic(nodes, TOPIC_COMM_USER, ioMsg, PUBLIC_POOL, timeout, true);
        else if (loc) {
            send(F.first(nodes),
                TOPIC_COMM_USER,
                TOPIC_COMM_USER.ordinal(),
                ioMsg,
                PUBLIC_POOL,
                false,
                0,
                false,
                null,
                null);
        }
        else {
            ClusterNode locNode = F.find(nodes, null, F.localNode(locNodeId));

            Collection<? extends ClusterNode> rmtNodes = F.view(nodes, F.remoteNodes(locNodeId));

            if (!rmtNodes.isEmpty())
                sendToGridTopic(rmtNodes, TOPIC_COMM_USER, ioMsg, PUBLIC_POOL);

            // Will call local listeners in current thread synchronously or through pool,
            // depending async flag, so must go the last
            // to allow remote nodes execute the requested operation in parallel.
            if (locNode != null) {
                send(locNode,
                    TOPIC_COMM_USER,
                    TOPIC_COMM_USER.ordinal(),
                    ioMsg,
                    PUBLIC_POOL,
                    false,
                    0,
                    false,
                    null,
                    null);
            }
        }
    }

    /**
     * Subscribe at messages from a topic.
     *
     * @param topic Topic to subscribe to.
     * @param p Message predicate.
     */
    public void addUserMessageListener(final @Nullable Object topic, final @Nullable IgniteBiPredicate<UUID, ?> p) {
        addUserMessageListener(topic, p, null);
    }

    /**
     * @param topic Topic to subscribe to.
     * @param p Message predicate.
     */
    public void addUserMessageListener(
        final @Nullable Object topic,
        final @Nullable IgniteBiPredicate<UUID, ?> p,
        final @Nullable UUID nodeId
    ) {
        if (p != null) {
            try {
                if (p instanceof PlatformMessageFilter)
                    ((PlatformMessageFilter)p).initialize(ctx);
                else
                    ctx.resource().injectGeneric(p);

                addMessageListener(TOPIC_COMM_USER,
                    new GridUserMessageListener(topic, (IgniteBiPredicate<UUID, Object>)p, nodeId));
            }
            catch (IgniteCheckedException e) {
                throw new IgniteException(e);
            }
        }
    }

    /**
     * @param topic Topic to unsubscribe from.
     * @param p Message predicate.
     */
    public void removeUserMessageListener(@Nullable Object topic, IgniteBiPredicate<UUID, ?> p) {
        removeMessageListener(TOPIC_COMM_USER,
            new GridUserMessageListener(topic, (IgniteBiPredicate<UUID, Object>)p));
    }

    /**
     * @param topic Listener's topic.
     * @param lsnr Listener to add.
     */
    public void addMessageListener(GridTopic topic, GridMessageListener lsnr) {
        addMessageListener((Object)topic, lsnr);
    }

    /**
     * @param lsnr Listener to add.
     */
    public void addDisconnectListener(GridDisconnectListener lsnr) {
        disconnectLsnrs.add(lsnr);
    }

    /**
     * @param lsnr Listener to remove.
     */
    public void removeDisconnectListener(GridDisconnectListener lsnr) {
        disconnectLsnrs.remove(lsnr);
    }

    /**
     * @param topic Listener's topic.
     * @param lsnr Listener to add.
     */
    public void addMessageListener(Object topic, final GridMessageListener lsnr) {
        assert lsnr != null;
        assert topic != null;

        // Make sure that new topic is not in the list of closed topics.
        closedTopics.remove(topic);

        GridMessageListener lsnrs;

        for (;;) {
            lsnrs = listenerPutIfAbsent0(topic, lsnr);

            if (lsnrs == null) {
                lsnrs = lsnr;

                break;
            }

            assert lsnrs != null;

            if (!(lsnrs instanceof ArrayListener)) { // We are putting the second listener, creating array.
                GridMessageListener arrLsnr = new ArrayListener(lsnrs, lsnr);

                if (listenerReplace0(topic, lsnrs, arrLsnr)) {
                    lsnrs = arrLsnr;

                    break;
                }
            }
            else {
                if (((ArrayListener)lsnrs).add(lsnr))
                    break;

                // Add operation failed because array is already empty and is about to be removed, helping and retrying.
                listenerRemove0(topic, lsnrs);
            }
        }

        Map<UUID, GridCommunicationMessageSet> map = msgSetMap.get(topic);

        Collection<GridCommunicationMessageSet> msgSets = map != null ? map.values() : null;

        if (msgSets != null) {
            final GridMessageListener lsnrs0 = lsnrs;

            try {
                for (final GridCommunicationMessageSet msgSet : msgSets) {
                    pools.poolForPolicy(msgSet.policy()).execute(
                        new Runnable() {
                            @Override public void run() {
                                unwindMessageSet(msgSet, lsnrs0);
                            }
                        });
                }
            }
            catch (RejectedExecutionException e) {
                U.error(log, "Failed to process delayed message due to execution rejection. Increase the upper bound " +
                    "on executor service provided in 'IgniteConfiguration.getPublicThreadPoolSize()'). Will attempt to " +
                    "process message in the listener thread instead.", e);

                for (GridCommunicationMessageSet msgSet : msgSets)
                    unwindMessageSet(msgSet, lsnr);
            }
            catch (IgniteCheckedException ice) {
                throw new IgniteException(ice);
            }
        }
    }

    /**
     * @param topic Message topic.
     * @return Whether or not listener was indeed removed.
     */
    public boolean removeMessageListener(GridTopic topic) {
        return removeMessageListener((Object)topic);
    }

    /**
     * @param topic Message topic.
     * @return Whether or not listener was indeed removed.
     */
    public boolean removeMessageListener(Object topic) {
        return removeMessageListener(topic, null);
    }

    /**
     * @param topic Listener's topic.
     * @param lsnr Listener to remove.
     * @return Whether or not the lsnr was removed.
     */
    public boolean removeMessageListener(GridTopic topic, @Nullable GridMessageListener lsnr) {
        return removeMessageListener((Object)topic, lsnr);
    }

    /**
     * @param topic Listener's topic.
     * @param lsnr Listener to remove.
     * @return Whether or not the lsnr was removed.
     */
    public boolean removeMessageListener(Object topic, @Nullable GridMessageListener lsnr) {
        assert topic != null;

        boolean rmv = true;

        Collection<GridCommunicationMessageSet> msgSets = null;

        // If listener is null, then remove all listeners.
        if (lsnr == null) {
            closedTopics.add(topic);

            lsnr = listenerRemove0(topic);

            rmv = lsnr != null;

            Map<UUID, GridCommunicationMessageSet> map = msgSetMap.remove(topic);

            if (map != null)
                msgSets = map.values();
        }
        else {
            for (;;) {
                GridMessageListener lsnrs = listenerGet0(topic);

                // If removing listener before subscription happened.
                if (lsnrs == null) {
                    closedTopics.add(topic);

                    Map<UUID, GridCommunicationMessageSet> map = msgSetMap.remove(topic);

                    if (map != null)
                        msgSets = map.values();

                    rmv = false;

                    break;
                }
                else {
                    boolean empty = false;

                    if (!(lsnrs instanceof ArrayListener)) {
                        if (lsnrs.equals(lsnr)) {
                            if (!listenerRemove0(topic, lsnrs))
                                continue; // Retry because it can be packed to array listener.

                            empty = true;
                        }
                        else
                            rmv = false;
                    }
                    else {
                        ArrayListener arrLsnr = (ArrayListener)lsnrs;

                        if (arrLsnr.remove(lsnr))
                            empty = arrLsnr.isEmpty();
                        else
                            // Listener was not found.
                            rmv = false;

                        if (empty)
                            listenerRemove0(topic, lsnrs);
                    }

                    // If removing last subscribed listener.
                    if (empty) {
                        closedTopics.add(topic);

                        Map<UUID, GridCommunicationMessageSet> map = msgSetMap.remove(topic);

                        if (map != null)
                            msgSets = map.values();
                    }

                    break;
                }
            }
        }

        if (msgSets != null)
            for (GridCommunicationMessageSet msgSet : msgSets)
                ctx.timeout().removeTimeoutObject(msgSet);

        if (rmv && log.isDebugEnabled())
            log.debug("Removed message listener [topic=" + topic + ", lsnr=" + lsnr + ']');

        if (lsnr instanceof ArrayListener) {
            for (GridMessageListener childLsnr : ((ArrayListener)lsnr).arr)
                closeListener(childLsnr);
        }
        else
            closeListener(lsnr);

        return rmv;
    }

    /**
     * Closes a listener, if applicable.
     *
     * @param lsnr Listener.
     */
    private void closeListener(GridMessageListener lsnr) {
        if (lsnr instanceof GridUserMessageListener) {
            GridUserMessageListener userLsnr = (GridUserMessageListener)lsnr;

            if (userLsnr.predLsnr instanceof PlatformMessageFilter)
                ((PlatformMessageFilter)userLsnr.predLsnr).onClose();
        }
    }

    /**
     * Gets sent messages count.
     *
     * @return Sent messages count.
     */
    public int getSentMessagesCount() {
        return getSpi().getSentMessagesCount();
    }

    /**
     * Gets sent bytes count.
     *
     * @return Sent bytes count.
     */
    public long getSentBytesCount() {
        return getSpi().getSentBytesCount();
    }

    /**
     * Gets received messages count.
     *
     * @return Received messages count.
     */
    public int getReceivedMessagesCount() {
        return getSpi().getReceivedMessagesCount();
    }

    /**
     * Gets received bytes count.
     *
     * @return Received bytes count.
     */
    public long getReceivedBytesCount() {
        return getSpi().getReceivedBytesCount();
    }

    /**
     * Gets outbound messages queue size.
     *
     * @return Outbound messages queue size.
     */
    public int getOutboundMessagesQueueSize() {
        return getSpi().getOutboundMessagesQueueSize();
    }

    /**
     * Dumps SPI stats to diagnostic logs in case TcpCommunicationSpi is used, no-op otherwise.
     */
    public void dumpStats() {
        CommunicationSpi spi = getSpi();

        if (spi instanceof TcpCommunicationSpi)
            ((TcpCommunicationSpi)spi).dumpStats();
    }

    /** {@inheritDoc} */
    @Override public void printMemoryStats() {
        X.println(">>>");
        X.println(">>> IO manager memory stats [igniteInstanceName=" + ctx.igniteInstanceName() + ']');
        X.println(">>>  lsnrMapSize: " + lsnrMap.size());
        X.println(">>>  msgSetMapSize: " + msgSetMap.size());
        X.println(">>>  closedTopicsSize: " + closedTopics.sizex());
        X.println(">>>  discoWaitMapSize: " + waitMap.size());
    }

    /**
     * Linked chain of listeners.
     */
    private static class ArrayListener implements GridMessageListener {
        /** */
        private volatile GridMessageListener[] arr;

        /**
         * @param arr Array of listeners.
         */
        ArrayListener(GridMessageListener... arr) {
            this.arr = arr;
        }

        /**
         * Passes message to the whole chain.
         *
         * @param nodeId Node ID.
         * @param msg Message.
         */
        @Override public void onMessage(UUID nodeId, Object msg, byte plc) {
            GridMessageListener[] arr0 = arr;

            if (arr0 == null)
                return;

            for (GridMessageListener l : arr0)
                l.onMessage(nodeId, msg, plc);
        }

        /**
         * @return {@code true} If this instance is empty.
         */
        boolean isEmpty() {
            return arr == null;
        }

        /**
         * @param l Listener.
         * @return {@code true} If listener was removed.
         */
        synchronized boolean remove(GridMessageListener l) {
            GridMessageListener[] arr0 = arr;

            if (arr0 == null)
                return false;

            if (arr0.length == 1) {
                if (!arr0[0].equals(l))
                    return false;

                arr = null;

                return true;
            }

            for (int i = 0; i < arr0.length; i++) {
                if (arr0[i].equals(l)) {
                    int newLen = arr0.length - 1;

                    if (i == newLen) // Remove last.
                        arr = Arrays.copyOf(arr0, newLen);
                    else {
                        GridMessageListener[] arr1 = new GridMessageListener[newLen];

                        if (i != 0) // Not remove first.
                            System.arraycopy(arr0, 0, arr1, 0, i);

                        System.arraycopy(arr0, i + 1, arr1, i, newLen - i);

                        arr = arr1;
                    }

                    return true;
                }
            }

            return false;
        }

        /**
         * @param l Listener.
         * @return {@code true} if listener was added. Add can fail if this instance is empty and is about to be removed
         *         from map.
         */
        synchronized boolean add(GridMessageListener l) {
            GridMessageListener[] arr0 = arr;

            if (arr0 == null)
                return false;

            int oldLen = arr0.length;

            arr0 = Arrays.copyOf(arr0, oldLen + 1);

            arr0[oldLen] = l;

            arr = arr0;

            return true;
        }
    }

    /**
     * This class represents a message listener wrapper that knows about peer deployment.
     */
    private class GridUserMessageListener implements GridMessageListener {
        /** Predicate listeners. */
        private final IgniteBiPredicate<UUID, Object> predLsnr;

        /** User message topic. */
        private final Object topic;

        /** Initial node id. */
        private final UUID initNodeId;

        /**
         * @param topic User topic.
         * @param predLsnr Predicate listener.
         * @param initNodeId Node id that registered given listener.
         */
        GridUserMessageListener(@Nullable Object topic, @Nullable IgniteBiPredicate<UUID, Object> predLsnr,
            @Nullable UUID initNodeId) {
            this.topic = topic;
            this.predLsnr = predLsnr;
            this.initNodeId = initNodeId;
        }

        /**
         * @param topic User topic.
         * @param predLsnr Predicate listener.
         */
        GridUserMessageListener(@Nullable Object topic, @Nullable IgniteBiPredicate<UUID, Object> predLsnr) {
            this(topic, predLsnr, null);
        }

        /** {@inheritDoc} */
        @SuppressWarnings({"ConstantConditions"
        })
        @Override public void onMessage(UUID nodeId, Object msg, byte plc) {
            if (!(msg instanceof GridIoUserMessage)) {
                U.error(log, "Received unknown message (potentially fatal problem): " + msg);

                return;
            }

            GridIoUserMessage ioMsg = (GridIoUserMessage)msg;

            ClusterNode node = ctx.discovery().node(nodeId);

            if (node == null) {
                U.warn(log, "Failed to resolve sender node (did the node left grid?): " + nodeId);

                return;
            }

            Lock lock = busyLock.readLock();

            lock.lock();

            try {
                if (stopping) {
                    if (log.isDebugEnabled())
                        log.debug("Received user message while stopping (will ignore) [nodeId=" +
                            nodeId + ", msg=" + msg + ']');

                    return;
                }

                Object msgBody = ioMsg.body();

                assert msgBody != null || ioMsg.bodyBytes() != null;

                try {
                    byte[] msgTopicBytes = ioMsg.topicBytes();

                    Object msgTopic = ioMsg.topic();

                    GridDeployment dep = ioMsg.deployment();

                    if (dep == null && ctx.config().isPeerClassLoadingEnabled() &&
                        ioMsg.deploymentClassName() != null) {
                        dep = ctx.deploy().getGlobalDeployment(
                            ioMsg.deploymentMode(),
                            ioMsg.deploymentClassName(),
                            ioMsg.deploymentClassName(),
                            ioMsg.userVersion(),
                            nodeId,
                            ioMsg.classLoaderId(),
                            ioMsg.loaderParticipants(),
                            null);

                        if (dep == null)
                            throw new IgniteDeploymentCheckedException(
                                "Failed to obtain deployment information for user message. " +
                                    "If you are using custom message or topic class, try implementing " +
                                    "GridPeerDeployAware interface. [msg=" + ioMsg + ']');

                        ioMsg.deployment(dep); // Cache deployment.
                    }

                    // Unmarshall message topic if needed.
                    if (msgTopic == null && msgTopicBytes != null) {
                        msgTopic = U.unmarshal(marsh, msgTopicBytes,
                            U.resolveClassLoader(dep != null ? dep.classLoader() : null, ctx.config()));

                        ioMsg.topic(msgTopic); // Save topic to avoid future unmarshallings.
                    }

                    if (!F.eq(topic, msgTopic))
                        return;

                    if (msgBody == null) {
                        msgBody = U.unmarshal(marsh, ioMsg.bodyBytes(),
                            U.resolveClassLoader(dep != null ? dep.classLoader() : null, ctx.config()));

                        ioMsg.body(msgBody); // Save body to avoid future unmarshallings.
                    }

                    // Resource injection.
                    if (dep != null)
                        ctx.resource().inject(dep, dep.deployedClass(ioMsg.deploymentClassName()), msgBody);
                }
                catch (IgniteCheckedException e) {
                    U.error(log, "Failed to unmarshal user message [node=" + nodeId + ", message=" +
                        msg + ']', e);
                }

                if (msgBody != null) {
                    if (predLsnr != null) {
                        try(OperationSecurityContext s = ctx.security().withContext(initNodeId)) {
                            if (!predLsnr.apply(nodeId, msgBody))
                                removeMessageListener(TOPIC_COMM_USER, this);
                        }
                    }
                }
            }
            finally {
                lock.unlock();
            }
        }

        /** {@inheritDoc} */
        @Override public boolean equals(Object o) {
            if (this == o)
                return true;

            if (o == null || getClass() != o.getClass())
                return false;

            GridUserMessageListener l = (GridUserMessageListener)o;

            return F.eq(predLsnr, l.predLsnr) && F.eq(topic, l.topic);
        }

        /** {@inheritDoc} */
        @Override public int hashCode() {
            int res = predLsnr != null ? predLsnr.hashCode() : 0;

            res = 31 * res + (topic != null ? topic.hashCode() : 0);

            return res;
        }

        /** {@inheritDoc} */
        @Override public String toString() {
            return S.toString(GridUserMessageListener.class, this);
        }
    }

    /**
     * Ordered communication message set.
     */
    private class GridCommunicationMessageSet implements GridTimeoutObject {
        /** */
        private final UUID nodeId;

        /** */
        private long endTime;

        /** */
        private final IgniteUuid timeoutId;

        /** */
        @GridToStringInclude
        private final Object topic;

        /** */
        private final byte plc;

        /** */
        @GridToStringInclude
        private final Queue<OrderedMessageContainer> msgs = new ConcurrentLinkedDeque<>();

        /** */
        private final AtomicBoolean reserved = new AtomicBoolean();

        /** */
        private final long timeout;

        /** */
        private final boolean skipOnTimeout;

        /** */
        private long lastTs;

        /**
         * @param plc Communication policy.
         * @param topic Communication topic.
         * @param nodeId Node ID.
         * @param timeout Timeout.
         * @param skipOnTimeout Whether message can be skipped on timeout.
         * @param msg Message to add immediately.
         * @param msgC Message closure (may be {@code null}).
         */
        GridCommunicationMessageSet(
            byte plc,
            Object topic,
            UUID nodeId,
            long timeout,
            boolean skipOnTimeout,
            GridIoMessage msg,
            @Nullable IgniteRunnable msgC
        ) {
            assert nodeId != null;
            assert topic != null;
            assert msg != null;

            this.plc = plc;
            this.nodeId = nodeId;
            this.topic = topic;
            this.timeout = timeout == 0 ? ctx.config().getNetworkTimeout() : timeout;
            this.skipOnTimeout = skipOnTimeout;

            endTime = endTime(timeout);

            timeoutId = IgniteUuid.randomUuid();

            lastTs = U.currentTimeMillis();

            msgs.add(new OrderedMessageContainer(msg, lastTs, msgC, MTC.span()));
        }

        /** {@inheritDoc} */
        @Override public IgniteUuid timeoutId() {
            return timeoutId;
        }

        /** {@inheritDoc} */
        @Override public long endTime() {
            return endTime;
        }

        /** {@inheritDoc} */
        @SuppressWarnings("SynchronizationOnLocalVariableOrMethodParameter")
        @Override public void onTimeout() {
            GridMessageListener lsnr = listenerGet0(topic);

            if (lsnr != null) {
                long delta = 0;

                if (skipOnTimeout) {
                    while (true) {
                        delta = 0;

                        boolean unwind = false;

                        synchronized (this) {
                            if (!msgs.isEmpty()) {
                                delta = U.currentTimeMillis() - lastTs;

                                if (delta >= timeout)
                                    unwind = true;
                            }
                        }

                        if (unwind)
                            unwindMessageSet(this, lsnr);
                        else
                            break;
                    }
                }

                // Someone is still listening to messages, so delay set removal.
                endTime = endTime(timeout - delta);

                ctx.timeout().addTimeoutObject(this);

                return;
            }

            if (log.isDebugEnabled())
                log.debug("Removing message set due to timeout: " + this);

            ConcurrentMap<UUID, GridCommunicationMessageSet> map = msgSetMap.get(topic);

            if (map != null) {
                boolean rmv;

                synchronized (map) {
                    rmv = map.remove(nodeId, this) && map.isEmpty();
                }

                if (rmv)
                    msgSetMap.remove(topic, map);
            }
        }

        /**
         * @return ID of node that sent the messages in the set.
         */
        UUID nodeId() {
            return nodeId;
        }

        /**
         * @return Communication policy.
         */
        byte policy() {
            return plc;
        }

        /**
         * @return Message topic.
         */
        Object topic() {
            return topic;
        }

        /**
         * @return {@code True} if successful.
         */
        boolean reserve() {
            return reserved.compareAndSet(false, true);
        }

        /**
         * @return {@code True} if set is reserved.
         */
        boolean reserved() {
            return reserved.get();
        }

        /**
         * Releases reservation.
         */
        void release() {
            assert reserved.get() : "Message set was not reserved: " + this;

            reserved.set(false);
        }

        /**
         * @param lsnr Listener to notify.
         */
        void unwind(GridMessageListener lsnr) {
            assert reserved.get();

            for (OrderedMessageContainer mc = msgs.poll(); mc != null; mc = msgs.poll()) {
                try(TraceSurroundings ignore = ctx.tracing().startChild(ORDERED_PROCESS, mc.parentSpan)) {
                    try {
                        if (isTraceable())
                            traceTag(SpanTags.MESSAGE, traceName(mc.message));

                        invokeListener(plc, lsnr, nodeId, mc.message.message(), secSubj(mc.message));
                    }
                    finally {
                        if (mc.closure != null)
                            mc.closure.run();
                    }
                }
            }
        }

        /**
         * @param msg Message to add.
         * @param msgC Message closure (may be {@code null}).
         */
        void add(
            GridIoMessage msg,
            @Nullable IgniteRunnable msgC
        ) {
            msgs.add(new OrderedMessageContainer(msg, U.currentTimeMillis(), msgC, MTC.span()));
        }

        /**
         * @return {@code True} if set has messages to unwind.
         */
        boolean changed() {
            return !msgs.isEmpty();
        }

        /**
         * Calculates end time with overflow check.
         *
         * @param timeout Timeout in milliseconds.
         * @return End time in milliseconds.
         */
        private long endTime(long timeout) {
            long endTime = U.currentTimeMillis() + timeout;

            // Account for overflow.
            if (endTime < 0)
                endTime = Long.MAX_VALUE;

            return endTime;
        }

        /** {@inheritDoc} */
        @Override public String toString() {
            return S.toString(GridCommunicationMessageSet.class, this);
        }
    }

    /**
     * DTO for handling of communication message.
     */
    private static class OrderedMessageContainer {
        /** */
        GridIoMessage message;
        /** */
        long addedTime;
        /** */
        IgniteRunnable closure;
        /** */
        Span parentSpan;

        /**
         *
         * @param msg Received message.
         * @param addedTime Time of added to queue.
         * @param c Message closure.
         * @param parentSpan Span of process which added this message.
         */
        private OrderedMessageContainer(GridIoMessage msg, Long addedTime, IgniteRunnable c, Span parentSpan) {
            this.message = msg;
            this.addedTime = addedTime;
            this.closure = c;
            this.parentSpan = parentSpan;
        }
    }

    /**
     *
     */
    private static class ConcurrentHashMap0<K, V> extends ConcurrentHashMap<K, V> {
        /** */
        private static final long serialVersionUID = 0L;

        /** */
        private int hash;

        /**
         * @param o Object to be compared for equality with this map.
         * @return {@code True} only for {@code this}.
         */
        @Override public boolean equals(Object o) {
            return o == this;
        }

        /**
         * @return Identity hash code.
         */
        @Override public int hashCode() {
            if (hash == 0) {
                int hash0 = System.identityHashCode(this);

                hash = hash0 != 0 ? hash0 : -1;
            }

            return hash;
        }
    }

    /**
     *
     */
    private static class DelayedMessage {
        /** */
        private final UUID nodeId;

        /** */
        private final GridIoMessage msg;

        /** */
        private final IgniteRunnable msgC;

        /**
         * @param nodeId Node ID.
         * @param msg Message.
         * @param msgC Callback.
         */
        private DelayedMessage(UUID nodeId, GridIoMessage msg, IgniteRunnable msgC) {
            this.nodeId = nodeId;
            this.msg = msg;
            this.msgC = msgC;
        }

        /**
         * @return Message char.
         */
        public IgniteRunnable callback() {
            return msgC;
        }

        /**
         * @return Message.
         */
        public GridIoMessage message() {
            return msg;
        }

        /**
         * @return Node id.
         */
        public UUID nodeId() {
            return nodeId;
        }

        /** {@inheritDoc} */
        @Override public String toString() {
            return S.toString(DelayedMessage.class, this, super.toString());
        }
    }

    /**
     *
     */
    private class IoTestFuture extends GridFutureAdapter<List<IgniteIoTestMessage>> {
        /** */
        private final long id;

        /** */
        private final int cntr;

        /** */
        private final List<IgniteIoTestMessage> ress;

        /**
         * @param id ID.
         * @param cntr Counter.
         */
        IoTestFuture(long id, int cntr) {
            assert cntr > 0 : cntr;

            this.id = id;
            this.cntr = cntr;

            ress = new ArrayList<>(cntr);
        }

        /**
         *
         */
        void onResponse(IgniteIoTestMessage res) {
            boolean complete;

            synchronized (this) {
                ress.add(res);

                complete = cntr == ress.size();
            }

            if (complete)
                onDone(ress);
        }

        /** {@inheritDoc} */
        @Override public boolean onDone(List<IgniteIoTestMessage> res, @Nullable Throwable err) {
            if (super.onDone(res, err)) {
                ioTestMap().remove(id);

                return true;
            }

            return false;
        }

        /** {@inheritDoc} */
        @Override public String toString() {
            return S.toString(IoTestFuture.class, this);
        }
    }

    /**
     *
     */
    private static class IoTestThreadLocalNodeResults {
        /** */
        private final long[] resLatency;

        /** */
        private final int rangesCnt;

        /** */
        private long totalLatency;

        /** */
        private long maxLatency;

        /** */
        private long maxLatencyTs;

        /** */
        private long maxReqSendQueueTime;

        /** */
        private long maxReqSendQueueTimeTs;

        /** */
        private long maxReqRcvQueueTime;

        /** */
        private long maxReqRcvQueueTimeTs;

        /** */
        private long maxResSendQueueTime;

        /** */
        private long maxResSendQueueTimeTs;

        /** */
        private long maxResRcvQueueTime;

        /** */
        private long maxResRcvQueueTimeTs;

        /** */
        private long maxReqWireTimeMillis;

        /** */
        private long maxReqWireTimeTs;

        /** */
        private long maxResWireTimeMillis;

        /** */
        private long maxResWireTimeTs;

        /** */
        private final long latencyLimit;

        /**
         * @param rangesCnt Ranges count.
         * @param latencyLimit
         */
        public IoTestThreadLocalNodeResults(int rangesCnt, long latencyLimit) {
            this.rangesCnt = rangesCnt;
            this.latencyLimit = latencyLimit;

            resLatency = new long[rangesCnt + 1];
        }

        /**
         * @param msg
         */
        public void onResult(IgniteIoTestMessage msg) {
            long now = System.currentTimeMillis();

            long latency = msg.responseProcessedTs() - msg.requestCreateTs();

            int idx = latency >= latencyLimit ?
                rangesCnt /* Timed out. */ :
                (int)Math.floor((1.0 * latency) / ((1.0 * latencyLimit) / rangesCnt));

            resLatency[idx]++;

            totalLatency += latency;

            if (maxLatency < latency) {
                maxLatency = latency;
                maxLatencyTs = now;
            }

            long reqSndQueueTime = msg.requestSendTs() - msg.requestCreateTs();

            if (maxReqSendQueueTime < reqSndQueueTime) {
                maxReqSendQueueTime = reqSndQueueTime;
                maxReqSendQueueTimeTs = now;
            }

            long reqRcvQueueTime = msg.requestProcessTs() - msg.requestReceiveTs();

            if (maxReqRcvQueueTime < reqRcvQueueTime) {
                maxReqRcvQueueTime = reqRcvQueueTime;
                maxReqRcvQueueTimeTs = now;
            }

            long resSndQueueTime = msg.responseSendTs() - msg.requestProcessTs();

            if (maxResSendQueueTime < resSndQueueTime) {
                maxResSendQueueTime = resSndQueueTime;
                maxResSendQueueTimeTs = now;
            }

            long resRcvQueueTime = msg.responseProcessedTs() - msg.responseReceiveTs();

            if (maxResRcvQueueTime < resRcvQueueTime) {
                maxResRcvQueueTime = resRcvQueueTime;
                maxResRcvQueueTimeTs = now;
            }

            long reqWireTimeMillis = msg.requestReceivedTsMillis() - msg.requestSendTsMillis();

            if (maxReqWireTimeMillis < reqWireTimeMillis) {
                maxReqWireTimeMillis = reqWireTimeMillis;
                maxReqWireTimeTs = now;
            }

            long resWireTimeMillis = msg.responseReceivedTsMillis() - msg.requestSendTsMillis();

            if (maxResWireTimeMillis < resWireTimeMillis) {
                maxResWireTimeMillis = resWireTimeMillis;
                maxResWireTimeTs = now;
            }
        }
    }

    /**
     *
     */
    private static class IoTestNodeResults {
        /** */
        private long latencyLimit;

        /** */
        private long[] resLatency;

        /** */
        private long totalLatency;

        /** */
        private Collection<IgnitePair<Long>> maxLatency = new ArrayList<>();

        /** */
        private Collection<IgnitePair<Long>> maxReqSendQueueTime = new ArrayList<>();

        /** */
        private Collection<IgnitePair<Long>> maxReqRcvQueueTime = new ArrayList<>();

        /** */
        private Collection<IgnitePair<Long>> maxResSendQueueTime = new ArrayList<>();

        /** */
        private Collection<IgnitePair<Long>> maxResRcvQueueTime = new ArrayList<>();

        /** */
        private Collection<IgnitePair<Long>> maxReqWireTimeMillis = new ArrayList<>();

        /** */
        private Collection<IgnitePair<Long>> maxResWireTimeMillis = new ArrayList<>();

        /**
         * @param res Node results to add.
         */
        public void add(IoTestThreadLocalNodeResults res) {
            if (resLatency == null) {
                resLatency = res.resLatency.clone();
                latencyLimit = res.latencyLimit;
            }
            else {
                assert latencyLimit == res.latencyLimit;
                assert resLatency.length == res.resLatency.length;

                for (int i = 0; i < resLatency.length; i++)
                    resLatency[i] += res.resLatency[i];
            }

            totalLatency += res.totalLatency;

            maxLatency.add(F.pair(res.maxLatency, res.maxLatencyTs));
            maxReqSendQueueTime.add(F.pair(res.maxReqSendQueueTime, res.maxReqSendQueueTimeTs));
            maxReqRcvQueueTime.add(F.pair(res.maxReqRcvQueueTime, res.maxReqRcvQueueTimeTs));
            maxResSendQueueTime.add(F.pair(res.maxResSendQueueTime, res.maxResSendQueueTimeTs));
            maxResRcvQueueTime.add(F.pair(res.maxResRcvQueueTime, res.maxResRcvQueueTimeTs));
            maxReqWireTimeMillis.add(F.pair(res.maxReqWireTimeMillis, res.maxReqWireTimeTs));
            maxResWireTimeMillis.add(F.pair(res.maxResWireTimeMillis, res.maxResWireTimeTs));
        }

        /**
         * @return Bin latency in microseconds.
         */
        public long binLatencyMcs() {
            if (resLatency == null)
                throw new IllegalStateException();

            return latencyLimit / (1000 * (resLatency.length - 1));
        }
    }

    /**
     * @param msg Communication message.
     * @return A pair that represents a security subject id and security context. The returned value can be {@code null}
     * in case of security context is not enabled.
     */
    private T2<UUID, SecurityContext> secSubj(GridIoMessage msg) {
        if (ctx.security().enabled() && msg instanceof GridIoSecurityAwareMessage) {
            GridIoSecurityAwareMessage secMsg = (GridIoSecurityAwareMessage)msg;

            SecurityContext secCtx = null;

            try {
                secCtx = secMsg.getSecCtx() != null ? U.unmarshal(marsh, secMsg.getSecCtx(), U.resolveClassLoader(ctx.config())) : null;
            }
            catch (IgniteCheckedException e) {
                log.error("Security context unmarshaled with error.", e);
            }

            return new T2<>(
                secMsg.secSubjId(),
                secCtx
            );
        }

        return null;
    }
}<|MERGE_RESOLUTION|>--- conflicted
+++ resolved
@@ -1944,13 +1944,6 @@
         Message msg,
         byte plc
     ) throws IgniteCheckedException {
-<<<<<<< HEAD
-// TODO GG-21721 temporary allow this method on local node.
-//        assert F.find(nodes, null, F.localNode(locNodeId)) == null :
-//            "Internal Ignite code should never call the method with local node in a node list.";
-
-=======
->>>>>>> f773e5c2
         IgniteCheckedException err = null;
 
         for (ClusterNode node : nodes) {
