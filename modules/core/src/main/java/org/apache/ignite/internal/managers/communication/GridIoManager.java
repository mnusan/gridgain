/*
 * Copyright 2019 GridGain Systems, Inc. and Contributors.
 *
 * Licensed under the GridGain Community Edition License (the "License");
 * you may not use this file except in compliance with the License.
 * You may obtain a copy of the License at
 *
 *     https://www.gridgain.com/products/software/community-edition/gridgain-community-edition-license
 *
 * Unless required by applicable law or agreed to in writing, software
 * distributed under the License is distributed on an "AS IS" BASIS,
 * WITHOUT WARRANTIES OR CONDITIONS OF ANY KIND, either express or implied.
 * See the License for the specific language governing permissions and
 * limitations under the License.
 */

package org.apache.ignite.internal.managers.communication;

import java.io.Serializable;
import java.text.SimpleDateFormat;
import java.util.ArrayList;
import java.util.Arrays;
import java.util.Collection;
import java.util.Date;
import java.util.Deque;
import java.util.HashMap;
import java.util.List;
import java.util.Map;
import java.util.Map.Entry;
import java.util.Queue;
import java.util.UUID;
import java.util.concurrent.BrokenBarrierException;
import java.util.concurrent.ConcurrentHashMap;
import java.util.concurrent.ConcurrentLinkedDeque;
import java.util.concurrent.ConcurrentLinkedQueue;
import java.util.concurrent.ConcurrentMap;
import java.util.concurrent.CyclicBarrier;
import java.util.concurrent.Executor;
import java.util.concurrent.ExecutorService;
import java.util.concurrent.Executors;
import java.util.concurrent.RejectedExecutionException;
import java.util.concurrent.ThreadLocalRandom;
import java.util.concurrent.TimeUnit;
import java.util.concurrent.atomic.AtomicBoolean;
import java.util.concurrent.atomic.AtomicLong;
import java.util.concurrent.atomic.AtomicReference;
import java.util.concurrent.atomic.LongAdder;
import java.util.concurrent.locks.Lock;
import java.util.concurrent.locks.ReadWriteLock;
import java.util.concurrent.locks.ReentrantReadWriteLock;
import org.apache.ignite.IgniteCheckedException;
import org.apache.ignite.IgniteException;
import org.apache.ignite.cluster.ClusterNode;
import org.apache.ignite.events.DiscoveryEvent;
import org.apache.ignite.events.Event;
import org.apache.ignite.internal.GridKernalContext;
import org.apache.ignite.internal.GridTopic;
import org.apache.ignite.internal.IgniteClientDisconnectedCheckedException;
import org.apache.ignite.internal.IgniteComponentType;
import org.apache.ignite.internal.IgniteDeploymentCheckedException;
import org.apache.ignite.internal.IgniteFeatures;
import org.apache.ignite.internal.IgniteInternalFuture;
import org.apache.ignite.internal.NodeStoppingException;
import org.apache.ignite.internal.cluster.ClusterTopologyCheckedException;
import org.apache.ignite.internal.direct.DirectMessageReader;
import org.apache.ignite.internal.direct.DirectMessageWriter;
import org.apache.ignite.internal.managers.GridManagerAdapter;
import org.apache.ignite.internal.managers.deployment.GridDeployment;
import org.apache.ignite.internal.managers.discovery.CustomEventListener;
import org.apache.ignite.internal.managers.discovery.IgniteDiscoverySpi;
import org.apache.ignite.internal.managers.eventstorage.GridEventStorageManager;
import org.apache.ignite.internal.managers.eventstorage.GridLocalEventListener;
import org.apache.ignite.internal.processors.cache.mvcc.msg.MvccMessage;
import org.apache.ignite.internal.processors.metric.MetricRegistry;
import org.apache.ignite.internal.processors.platform.message.PlatformMessageFilter;
import org.apache.ignite.internal.processors.pool.PoolProcessor;
import org.apache.ignite.internal.processors.security.OperationSecurityContext;
import org.apache.ignite.internal.processors.security.SecurityContext;
import org.apache.ignite.internal.processors.timeout.GridTimeoutObject;
import org.apache.ignite.internal.processors.tracing.MTC;
import org.apache.ignite.internal.processors.tracing.MTC.TraceSurroundings;
import org.apache.ignite.internal.processors.tracing.Span;
import org.apache.ignite.internal.processors.tracing.SpanTags;
import org.apache.ignite.internal.util.GridBoundedConcurrentLinkedHashSet;
import org.apache.ignite.internal.util.StripedCompositeReadWriteLock;
import org.apache.ignite.internal.util.future.GridFinishedFuture;
import org.apache.ignite.internal.util.future.GridFutureAdapter;
import org.apache.ignite.internal.util.lang.IgnitePair;
import org.apache.ignite.internal.util.tostring.GridToStringInclude;
import org.apache.ignite.internal.util.typedef.F;
import org.apache.ignite.internal.util.typedef.T2;
import org.apache.ignite.internal.util.typedef.X;
import org.apache.ignite.internal.util.typedef.internal.LT;
import org.apache.ignite.internal.util.typedef.internal.S;
import org.apache.ignite.internal.util.typedef.internal.U;
import org.apache.ignite.lang.IgniteBiPredicate;
import org.apache.ignite.lang.IgniteInClosure;
import org.apache.ignite.lang.IgniteRunnable;
import org.apache.ignite.lang.IgniteUuid;
import org.apache.ignite.marshaller.Marshaller;
import org.apache.ignite.marshaller.MarshallerUtils;
import org.apache.ignite.plugin.extensions.communication.Message;
import org.apache.ignite.plugin.extensions.communication.MessageFactory;
import org.apache.ignite.plugin.extensions.communication.MessageFormatter;
import org.apache.ignite.plugin.extensions.communication.MessageReader;
import org.apache.ignite.plugin.extensions.communication.MessageWriter;
import org.apache.ignite.spi.IgniteSpiException;
import org.apache.ignite.spi.communication.CommunicationListener;
import org.apache.ignite.spi.communication.CommunicationSpi;
import org.apache.ignite.spi.communication.tcp.TcpCommunicationSpi;
import org.apache.ignite.spi.communication.tcp.internal.ConnectionKey;
import org.apache.ignite.spi.communication.tcp.internal.NodeUnreachableException;
import org.apache.ignite.spi.communication.tcp.internal.TcpConnectionRequestDiscoveryMessage;
import org.apache.ignite.spi.communication.tcp.internal.TcpInverseConnectionResponseMessage;
import org.jetbrains.annotations.NotNull;
import org.jetbrains.annotations.Nullable;

import static org.apache.ignite.events.EventType.EVT_NODE_FAILED;
import static org.apache.ignite.events.EventType.EVT_NODE_JOINED;
import static org.apache.ignite.events.EventType.EVT_NODE_LEFT;
import static org.apache.ignite.internal.GridTopic.TOPIC_CACHE_COORDINATOR;
import static org.apache.ignite.internal.GridTopic.TOPIC_COMM_SYSTEM;
import static org.apache.ignite.internal.GridTopic.TOPIC_COMM_USER;
import static org.apache.ignite.internal.GridTopic.TOPIC_IO_TEST;
import static org.apache.ignite.internal.IgniteFeatures.IGNITE_SECURITY_PROCESSOR;
import static org.apache.ignite.internal.IgniteFeatures.INVERSE_TCP_CONNECTION;
import static org.apache.ignite.internal.managers.communication.GridIoPolicy.AFFINITY_POOL;
import static org.apache.ignite.internal.managers.communication.GridIoPolicy.DATA_STREAMER_POOL;
import static org.apache.ignite.internal.managers.communication.GridIoPolicy.IDX_POOL;
import static org.apache.ignite.internal.managers.communication.GridIoPolicy.MANAGEMENT_POOL;
import static org.apache.ignite.internal.managers.communication.GridIoPolicy.P2P_POOL;
import static org.apache.ignite.internal.managers.communication.GridIoPolicy.PUBLIC_POOL;
import static org.apache.ignite.internal.managers.communication.GridIoPolicy.QUERY_POOL;
import static org.apache.ignite.internal.managers.communication.GridIoPolicy.REBALANCE_POOL;
import static org.apache.ignite.internal.managers.communication.GridIoPolicy.SCHEMA_POOL;
import static org.apache.ignite.internal.managers.communication.GridIoPolicy.SERVICE_POOL;
import static org.apache.ignite.internal.managers.communication.GridIoPolicy.SYSTEM_POOL;
import static org.apache.ignite.internal.managers.communication.GridIoPolicy.UTILITY_CACHE_POOL;
import static org.apache.ignite.internal.managers.communication.GridIoPolicy.isReservedGridIoPolicy;
import static org.apache.ignite.internal.processors.metric.impl.MetricUtils.metricName;
import static org.apache.ignite.internal.processors.tracing.MTC.supportSpan;
import static org.apache.ignite.internal.processors.tracing.SpanType.COMMUNICATION_ORDERED_PROCESS;
import static org.apache.ignite.internal.processors.tracing.SpanType.COMMUNICATION_REGULAR_PROCESS;
import static org.apache.ignite.internal.processors.tracing.messages.TraceableMessagesTable.traceName;
import static org.apache.ignite.internal.util.nio.GridNioBackPressureControl.threadProcessingMessage;
import static org.apache.ignite.spi.communication.tcp.TcpCommunicationSpi.ATTR_PAIRED_CONN;
import static org.apache.ignite.spi.communication.tcp.internal.TcpConnectionIndexAwareMessage.UNDEFINED_CONNECTION_INDEX;
import static org.jsr166.ConcurrentLinkedHashMap.QueuePolicy.PER_SEGMENT_Q_OPTIMIZED_RMV;

/**
 * Grid communication manager.
 */
public class GridIoManager extends GridManagerAdapter<CommunicationSpi<Serializable>> {
    /** Io communication metrics registry name. */
    public static final String COMM_METRICS = metricName("io", "communication");

    /** Outbound message queue size metric name. */
    public static final String OUTBOUND_MSG_QUEUE_CNT = "OutboundMessagesQueueSize";

    /** Sent messages count metric name. */
    public static final String SENT_MSG_CNT = "SentMessagesCount";

    /** Sent bytes count metric name. */
    public static final String SENT_BYTES_CNT = "SentBytesCount";

    /** Received messages count metric name. */
    public static final String RCVD_MSGS_CNT = "ReceivedMessagesCount";

    /** Received bytes count metric name. */
    public static final String RCVD_BYTES_CNT = "ReceivedBytesCount";

    /** Empty array of message factories. */
    public static final MessageFactory[] EMPTY = {};

    /** Max closed topics to store. */
    public static final int MAX_CLOSED_TOPICS = 10240;

    /** Direct protocol version attribute name. */
    public static final String DIRECT_PROTO_VER_ATTR = "comm.direct.proto.ver";

    /** Direct protocol version. */
    public static final byte DIRECT_PROTO_VER = 3;

    /** Current IO policy. */
    private static final ThreadLocal<Byte> CUR_PLC = new ThreadLocal<>();

    /** Listeners by topic. */
    private final ConcurrentMap<Object, GridMessageListener> lsnrMap = new ConcurrentHashMap<>();

    /** System listeners. */
    private volatile GridMessageListener[] sysLsnrs;

    /** Mutex for system listeners. */
    private final Object sysLsnrsMux = new Object();

    /** Disconnect listeners. */
    private final Collection<GridDisconnectListener> disconnectLsnrs = new ConcurrentLinkedQueue<>();

    /** Pool processor. */
    private final PoolProcessor pools;

    /** Discovery listener. */
    private GridLocalEventListener discoLsnr;

    /** */
    private final ConcurrentMap<Object, ConcurrentMap<UUID, GridCommunicationMessageSet>> msgSetMap =
        new ConcurrentHashMap<>();

    /** Local node ID. */
    private volatile UUID locNodeId;

    /** Cache for messages that were received prior to discovery. */
    private final ConcurrentMap<UUID, Deque<DelayedMessage>> waitMap = new ConcurrentHashMap<>();

    /** Communication message listener. */
    private CommunicationListener<Serializable> commLsnr;

    /** Grid marshaller. */
    private final Marshaller marsh;

    /** Busy lock. */
    private final ReadWriteLock busyLock =
        new StripedCompositeReadWriteLock(Runtime.getRuntime().availableProcessors());

    /** Lock to sync maps access. */
    private final ReadWriteLock lock = new ReentrantReadWriteLock();

    /** Fully started flag. When set to true, can send and receive messages. */
    private volatile boolean started;

    /** Closed topics. */
    private final GridBoundedConcurrentLinkedHashSet<Object> closedTopics =
        new GridBoundedConcurrentLinkedHashSet<>(MAX_CLOSED_TOPICS, MAX_CLOSED_TOPICS, 0.75f, 256,
            PER_SEGMENT_Q_OPTIMIZED_RMV);

    /** */
    private MessageFactory msgFactory;

    /** */
    private MessageFormatter formatter;

    /** Stopping flag. */
    private boolean stopping;

    /** */
    private final AtomicReference<ConcurrentHashMap<Long, IoTestFuture>> ioTestMap = new AtomicReference<>();

    /** */
    private final AtomicLong ioTestId = new AtomicLong();

    /** */
    private final TcpCommunicationInverseConnectionHandler invConnHandler = new TcpCommunicationInverseConnectionHandler();

    /** No-op runnable. */
    private static final IgniteRunnable NOOP = () -> {};

    /**
     * @param ctx Grid kernal context.
     */
    @SuppressWarnings("deprecation")
    public GridIoManager(GridKernalContext ctx) {
        super(ctx, ctx.config().getCommunicationSpi());

        pools = ctx.pools();

        assert pools != null;

        locNodeId = ctx.localNodeId();

        marsh = ctx.config().getMarshaller();

        synchronized (sysLsnrsMux) {
            sysLsnrs = new GridMessageListener[GridTopic.values().length];
        }

        MetricRegistry ioMetric = ctx.metric().registry(COMM_METRICS);

        CommunicationSpi spi = ctx.config().getCommunicationSpi();

        ioMetric.register(OUTBOUND_MSG_QUEUE_CNT, spi::getOutboundMessagesQueueSize,
            "Outbound messages queue size.");

        ioMetric.register(SENT_MSG_CNT, spi::getSentMessagesCount, "Sent messages count.");

        ioMetric.register(SENT_BYTES_CNT, spi::getSentBytesCount, "Sent bytes count.");

        ioMetric.register(RCVD_MSGS_CNT, spi::getReceivedMessagesCount,
            "Received messages count.");

        ioMetric.register(RCVD_BYTES_CNT, spi::getReceivedBytesCount, "Received bytes count.");
    }

    /**
     * @return Message factory.
     */
    public MessageFactory messageFactory() {
        assert msgFactory != null;

        return msgFactory;
    }

    /**
     * @return Message writer factory.
     */
    public MessageFormatter formatter() {
        assert formatter != null;

        return formatter;
    }

    /**
     * Resets metrics for this manager.
     */
    public void resetMetrics() {
        getSpi().resetMetrics();
    }

    /** {@inheritDoc} */
    @Override public void start() throws IgniteCheckedException {
        startSpi();

        getSpi().setListener(commLsnr = new CommunicationListener<Serializable>() {
            @Override public void onMessage(UUID nodeId, Serializable msg, IgniteRunnable msgC) {
                try {
                    onMessage0(nodeId, (GridIoMessage)msg, msgC);
                }
                catch (ClassCastException ignored) {
                    U.error(log, "Communication manager received message of unknown type (will ignore): " +
                        msg.getClass().getName() + ". Most likely GridCommunicationSpi is being used directly, " +
                        "which is illegal - make sure to send messages only via GridProjection API.");
                }
            }

            @Override public void onDisconnected(UUID nodeId) {
                for (GridDisconnectListener lsnr : disconnectLsnrs)
                    lsnr.onNodeDisconnected(nodeId);
            }
        });

        ctx.addNodeAttribute(DIRECT_PROTO_VER_ATTR, DIRECT_PROTO_VER);

        MessageFormatter[] formatterExt = ctx.plugins().extensions(MessageFormatter.class);

        if (formatterExt != null && formatterExt.length > 0) {
            if (formatterExt.length > 1)
                throw new IgniteCheckedException("More than one MessageFormatter extension is defined. Check your " +
                    "plugins configuration and make sure that only one of them provides custom message format.");

            formatter = formatterExt[0];
        }
        else {
            formatter = new MessageFormatter() {
                @Override public MessageWriter writer(UUID rmtNodeId) throws IgniteCheckedException {
                    assert rmtNodeId != null;

                    return new DirectMessageWriter(U.directProtocolVersion(ctx, rmtNodeId));
                }

                @Override public MessageReader reader(UUID rmtNodeId, MessageFactory msgFactory)
                    throws IgniteCheckedException {

                    return new DirectMessageReader(msgFactory,
                        rmtNodeId != null ? U.directProtocolVersion(ctx, rmtNodeId) : DIRECT_PROTO_VER);
                }
            };
        }

        MessageFactory[] msgs = ctx.plugins().extensions(MessageFactory.class);

        if (msgs == null)
            msgs = EMPTY;

        List<MessageFactory> compMsgs = new ArrayList<>();

        compMsgs.add(new GridIoMessageFactory());

        for (IgniteComponentType compType : IgniteComponentType.values()) {
            MessageFactory f = compType.messageFactory();

            if (f != null)
                compMsgs.add(f);
        }

        if (!compMsgs.isEmpty())
            msgs = F.concat(msgs, compMsgs.toArray(new MessageFactory[compMsgs.size()]));

        msgFactory = new IgniteMessageFactoryImpl(msgs);

        if (log.isDebugEnabled())
            log.debug(startInfo());

        addMessageListener(GridTopic.TOPIC_IO_TEST, new GridMessageListener() {
            @Override public void onMessage(UUID nodeId, Object msg, byte plc) {
                ClusterNode node = ctx.discovery().node(nodeId);

                if (node == null)
                    return;

                IgniteIoTestMessage msg0 = (IgniteIoTestMessage)msg;

                msg0.senderNodeId(nodeId);

                if (msg0.request()) {
                    IgniteIoTestMessage res = new IgniteIoTestMessage(msg0.id(), false, null);

                    res.flags(msg0.flags());
                    res.onRequestProcessed();

                    res.copyDataFromRequest(msg0);

                    try {
                        sendToGridTopic(node, GridTopic.TOPIC_IO_TEST, res, GridIoPolicy.SYSTEM_POOL);
                    }
                    catch (IgniteCheckedException e) {
                        U.error(log, "Failed to send IO test response [msg=" + msg0 + "]", e);
                    }
                }
                else {
                    IoTestFuture fut = ioTestMap().get(msg0.id());

                    msg0.onResponseProcessed();

                    if (fut == null)
                        U.warn(log, "Failed to find IO test future [msg=" + msg0 + ']');
                    else
                        fut.onResponse(msg0);
                }
            }
        });
    }

    /** {@inheritDoc} */
    @Override public IgniteInternalFuture<?> onReconnected(boolean clusterRestarted) throws IgniteCheckedException {
        locNodeId = ctx.localNodeId();

        return super.onReconnected(clusterRestarted);
    }

    /**
     * @param nodes Nodes.
     * @param payload Payload.
     * @param procFromNioThread If {@code true} message is processed from NIO thread.
     * @return Response future.
     */
    public IgniteInternalFuture sendIoTest(List<ClusterNode> nodes, byte[] payload, boolean procFromNioThread) {
        long id = ioTestId.getAndIncrement();

        IoTestFuture fut = new IoTestFuture(id, nodes.size());

        IgniteIoTestMessage msg = new IgniteIoTestMessage(id, true, payload);

        msg.processFromNioThread(procFromNioThread);

        ioTestMap().put(id, fut);

        for (int i = 0; i < nodes.size(); i++) {
            ClusterNode node = nodes.get(i);

            try {
                sendToGridTopic(node, GridTopic.TOPIC_IO_TEST, msg, GridIoPolicy.SYSTEM_POOL);
            }
            catch (IgniteCheckedException e) {
                ioTestMap().remove(msg.id());

                return new GridFinishedFuture(e);
            }
        }

        return fut;
    }

    /**
     * @param node Node.
     * @param payload Payload.
     * @param procFromNioThread If {@code true} message is processed from NIO thread.
     * @return Response future.
     */
    public IgniteInternalFuture<List<IgniteIoTestMessage>> sendIoTest(
        ClusterNode node,
        byte[] payload,
        boolean procFromNioThread
    ) {
        long id = ioTestId.getAndIncrement();

        IoTestFuture fut = new IoTestFuture(id, 1);

        IgniteIoTestMessage msg = new IgniteIoTestMessage(id, true, payload);

        msg.processFromNioThread(procFromNioThread);

        ioTestMap().put(id, fut);

        try {
            sendToGridTopic(node, GridTopic.TOPIC_IO_TEST, msg, GridIoPolicy.SYSTEM_POOL);
        }
        catch (IgniteCheckedException e) {
            ioTestMap().remove(msg.id());

            return new GridFinishedFuture(e);
        }

        return fut;
    }

    /**
     * @return IO test futures map.
     */
    private ConcurrentHashMap<Long, IoTestFuture> ioTestMap() {
        ConcurrentHashMap<Long, IoTestFuture> map = ioTestMap.get();

        if (map == null) {
            if (!ioTestMap.compareAndSet(null, map = new ConcurrentHashMap<>()))
                map = ioTestMap.get();
        }

        return map;
    }

    /**
     * @param warmup Warmup duration in milliseconds.
     * @param duration Test duration in milliseconds.
     * @param threads Thread count.
     * @param latencyLimit Max latency in nanoseconds.
     * @param rangesCnt Ranges count in resulting histogram.
     * @param payLoadSize Payload size in bytes.
     * @param procFromNioThread {@code True} to process requests in NIO threads.
     * @param nodes Nodes participating in test.
     */
    public void runIoTest(
        final long warmup,
        final long duration,
        final int threads,
        final long latencyLimit,
        final int rangesCnt,
        final int payLoadSize,
        final boolean procFromNioThread,
        final List<ClusterNode> nodes
    ) {
        ExecutorService svc = Executors.newFixedThreadPool(threads + 1);

        final AtomicBoolean warmupFinished = new AtomicBoolean();
        final AtomicBoolean done = new AtomicBoolean();
        final CyclicBarrier bar = new CyclicBarrier(threads + 1);
        final LongAdder cnt = new LongAdder();
        final long sleepDuration = 5000;
        final byte[] payLoad = new byte[payLoadSize];
        final Map<UUID, IoTestThreadLocalNodeResults>[] res = new Map[threads];

        boolean failed = true;

        try {
            svc.execute(new Runnable() {
                @Override public void run() {
                    boolean failed = true;

                    try {
                        bar.await();

                        long start = System.currentTimeMillis();

                        if (log.isInfoEnabled())
                            log.info("IO test started " +
                                "[warmup=" + warmup +
                                ", duration=" + duration +
                                ", threads=" + threads +
                                ", latencyLimit=" + latencyLimit +
                                ", rangesCnt=" + rangesCnt +
                                ", payLoadSize=" + payLoadSize +
                                ", procFromNioThreads=" + procFromNioThread + ']'
                            );

                        for (;;) {
                            if (!warmupFinished.get() && System.currentTimeMillis() - start > warmup) {
                                if (log.isInfoEnabled())
                                    log.info("IO test warmup finished.");

                                warmupFinished.set(true);

                                start = System.currentTimeMillis();
                            }

                            if (warmupFinished.get() && System.currentTimeMillis() - start > duration) {
                                if (log.isInfoEnabled())
                                    log.info("IO test finished, will wait for all threads to finish.");

                                done.set(true);

                                bar.await();

                                failed = false;

                                break;
                            }

                            if (log.isInfoEnabled())
                                log.info("IO test [opsCnt/sec=" + (cnt.sumThenReset() * 1000 / sleepDuration) +
                                    ", warmup=" + !warmupFinished.get() +
                                    ", elapsed=" + (System.currentTimeMillis() - start) + ']');

                            Thread.sleep(sleepDuration);
                        }

                        // At this point all threads have finished the test and
                        // stored data to the resulting array of maps.
                        // Need to iterate it over and sum values for all threads.
                        printIoTestResults(res);
                    }
                    catch (InterruptedException | BrokenBarrierException e) {
                        U.error(log, "IO test failed.", e);
                    }
                    finally {
                        if (failed)
                            bar.reset();
                    }
                }
            });

            for (int i = 0; i < threads; i++) {
                final int i0 = i;

                res[i] = U.newHashMap(nodes.size());

                svc.execute(new Runnable() {
                    @Override public void run() {
                        boolean failed = true;
                        ThreadLocalRandom rnd = ThreadLocalRandom.current();
                        int size = nodes.size();
                        Map<UUID, IoTestThreadLocalNodeResults> res0 = res[i0];

                        try {
                            boolean warmupFinished0 = false;

                            bar.await();

                            for (;;) {
                                if (done.get())
                                    break;

                                if (!warmupFinished0)
                                    warmupFinished0 = warmupFinished.get();

                                ClusterNode node = nodes.get(rnd.nextInt(size));

                                List<IgniteIoTestMessage> msgs = sendIoTest(node, payLoad, procFromNioThread).get();

                                cnt.increment();

                                for (IgniteIoTestMessage msg : msgs) {
                                    UUID nodeId = msg.senderNodeId();

                                    assert nodeId != null;

                                    IoTestThreadLocalNodeResults nodeRes = res0.get(nodeId);

                                    if (nodeRes == null)
                                        res0.put(nodeId,
                                            nodeRes = new IoTestThreadLocalNodeResults(rangesCnt, latencyLimit));

                                    nodeRes.onResult(msg);
                                }
                            }

                            bar.await();

                            failed = false;
                        }
                        catch (Exception e) {
                            U.error(log, "IO test worker thread failed.", e);
                        }
                        finally {
                            if (failed)
                                bar.reset();
                        }
                    }
                });
            }

            failed = false;
        }
        finally {
            if (failed)
                U.shutdownNow(GridIoManager.class, svc, log);
        }
    }

    /**
     * @param rawRes Resulting map.
     */
    private void printIoTestResults(
        Map<UUID, IoTestThreadLocalNodeResults>[] rawRes
    ) {
        Map<UUID, IoTestNodeResults> res = new HashMap<>();

        for (Map<UUID, IoTestThreadLocalNodeResults> r : rawRes) {
            for (Entry<UUID, IoTestThreadLocalNodeResults> e : r.entrySet()) {
                IoTestNodeResults r0 = res.get(e.getKey());

                if (r0 == null)
                    res.put(e.getKey(), r0 = new IoTestNodeResults());

                r0.add(e.getValue());
            }
        }

        SimpleDateFormat dateFmt = new SimpleDateFormat("HH:mm:ss,SSS");

        StringBuilder b = new StringBuilder(U.nl())
            .append("IO test results (round-trip count per each latency bin).")
            .append(U.nl());

        for (Entry<UUID, IoTestNodeResults> e : res.entrySet()) {
            ClusterNode node = ctx.discovery().node(e.getKey());

            long binLatencyMcs = e.getValue().binLatencyMcs();

            b.append("Node ID: ").append(e.getKey()).append(" (addrs=")
                .append(node != null ? node.addresses().toString() : "n/a")
                .append(", binLatency=").append(binLatencyMcs).append("mcs")
                .append(')').append(U.nl());

            b.append("Latency bin, mcs | Count exclusive | Percentage exclusive | " +
                "Count inclusive | Percentage inclusive ").append(U.nl());

            long[] nodeRes = e.getValue().resLatency;

            long sum = 0;

            for (int i = 0; i < nodeRes.length; i++)
                sum += nodeRes[i];

            long curSum = 0;

            for (int i = 0; i < nodeRes.length; i++) {
                curSum += nodeRes[i];

                if (i < nodeRes.length - 1)
                    b.append(String.format("<%11d mcs | %15d | %19.6f%% | %15d | %19.6f%%\n",
                        (i + 1) * binLatencyMcs,
                        nodeRes[i], (100.0 * nodeRes[i]) / sum,
                        curSum, (100.0 * curSum) / sum));
                else
                    b.append(String.format(">%11d mcs | %15d | %19.6f%% | %15d | %19.6f%%\n",
                        i * binLatencyMcs,
                        nodeRes[i], (100.0 * nodeRes[i]) / sum,
                        curSum, (100.0 * curSum) / sum));
            }

            b.append(U.nl()).append("Total latency (ns): ").append(U.nl())
                .append(String.format("%15d", e.getValue().totalLatency)).append(U.nl());

            b.append(U.nl()).append("Max latencies (ns):").append(U.nl());
            format(b, e.getValue().maxLatency, dateFmt);

            b.append(U.nl()).append("Max request send queue times (ns):").append(U.nl());
            format(b, e.getValue().maxReqSendQueueTime, dateFmt);

            b.append(U.nl()).append("Max request receive queue times (ns):").append(U.nl());
            format(b, e.getValue().maxReqRcvQueueTime, dateFmt);

            b.append(U.nl()).append("Max response send queue times (ns):").append(U.nl());
            format(b, e.getValue().maxResSendQueueTime, dateFmt);

            b.append(U.nl()).append("Max response receive queue times (ns):").append(U.nl());
            format(b, e.getValue().maxResRcvQueueTime, dateFmt);

            b.append(U.nl()).append("Max request wire times (millis):").append(U.nl());
            format(b, e.getValue().maxReqWireTimeMillis, dateFmt);

            b.append(U.nl()).append("Max response wire times (millis):").append(U.nl());
            format(b, e.getValue().maxResWireTimeMillis, dateFmt);

            b.append(U.nl());
        }

        if (log.isInfoEnabled())
            log.info(b.toString());
    }

    /**
     * @param b Builder.
     * @param pairs Pairs to format.
     * @param dateFmt Formatter.
     */
    private void format(StringBuilder b, Collection<IgnitePair<Long>> pairs, SimpleDateFormat dateFmt) {
        for (IgnitePair<Long> p : pairs) {
            b.append(String.format("%15d", p.get1())).append(" ")
                .append(dateFmt.format(new Date(p.get2()))).append(U.nl());
        }
    }

    /** {@inheritDoc} */
    @SuppressWarnings({"SynchronizationOnLocalVariableOrMethodParameter"})
    @Override public void onKernalStart0() throws IgniteCheckedException {
        discoLsnr = new GridLocalEventListener() {
            @Override public void onEvent(Event evt) {
                assert evt instanceof DiscoveryEvent : "Invalid event: " + evt;

                DiscoveryEvent discoEvt = (DiscoveryEvent)evt;

                UUID nodeId = discoEvt.eventNode().id();

                switch (evt.type()) {
                    case EVT_NODE_JOINED:
                        assert waitMap.get(nodeId) == null; // We can't receive messages from undiscovered nodes.

                        break;

                    case EVT_NODE_LEFT:
                    case EVT_NODE_FAILED:
                        invConnHandler.onNodeLeft(nodeId);

                        for (Map.Entry<Object, ConcurrentMap<UUID, GridCommunicationMessageSet>> e :
                            msgSetMap.entrySet()) {
                            ConcurrentMap<UUID, GridCommunicationMessageSet> map = e.getValue();

                            GridCommunicationMessageSet set;

                            boolean empty;

                            synchronized (map) {
                                set = map.remove(nodeId);

                                empty = map.isEmpty();
                            }

                            if (set != null) {
                                if (log.isDebugEnabled())
                                    log.debug("Removed message set due to node leaving grid: " + set);

                                // Unregister timeout listener.
                                ctx.timeout().removeTimeoutObject(set);

                                // Node may still send stale messages for this topic
                                // even after discovery notification is done.
                                closedTopics.add(set.topic());
                            }

                            if (empty)
                                msgSetMap.remove(e.getKey(), map);
                        }

                        // Clean up delayed and ordered messages (need exclusive lock).
                        lock.writeLock().lock();

                        try {
                            Deque<DelayedMessage> waitList = waitMap.remove(nodeId);

                            if (log.isDebugEnabled())
                                log.debug("Removed messages from discovery startup delay list " +
                                    "(sender node left topology): " + waitList);
                        }
                        finally {
                            lock.writeLock().unlock();
                        }

                        break;

                    default:
                        assert false : "Unexpected event: " + evt;
                }
            }
        };

        ctx.event().addLocalEventListener(discoLsnr, EVT_NODE_JOINED, EVT_NODE_LEFT, EVT_NODE_FAILED);

        if (ctx.clientNode())
            ctx.discovery().setCustomEventListener(TcpConnectionRequestDiscoveryMessage.class, invConnHandler.discoConnReqLsnr);

        // Make sure that there are no stale messages due to window between communication
        // manager start and kernal start.
        // 1. Process wait list.
        Collection<Collection<DelayedMessage>> delayedMsgs = new ArrayList<>();

        lock.writeLock().lock();

        try {
            started = true;

            for (Entry<UUID, Deque<DelayedMessage>> e : waitMap.entrySet()) {
                if (ctx.discovery().node(e.getKey()) != null) {
                    Deque<DelayedMessage> waitList = waitMap.remove(e.getKey());

                    if (log.isDebugEnabled())
                        log.debug("Processing messages from discovery startup delay list: " + waitList);

                    if (waitList != null)
                        delayedMsgs.add(waitList);
                }
            }
        }
        finally {
            lock.writeLock().unlock();
        }

        // After write lock released.
        if (!delayedMsgs.isEmpty()) {
            for (Collection<DelayedMessage> col : delayedMsgs)
                for (DelayedMessage msg : col)
                    commLsnr.onMessage(msg.nodeId(), msg.message(), msg.callback());
        }

        // 2. Process messages sets.
        for (Map.Entry<Object, ConcurrentMap<UUID, GridCommunicationMessageSet>> e : msgSetMap.entrySet()) {
            ConcurrentMap<UUID, GridCommunicationMessageSet> map = e.getValue();

            for (GridCommunicationMessageSet set : map.values()) {
                if (ctx.discovery().node(set.nodeId()) == null) {
                    // All map modifications should be synced for consistency.
                    boolean rmv;

                    synchronized (map) {
                        rmv = map.remove(set.nodeId(), set);
                    }

                    if (rmv) {
                        if (log.isDebugEnabled())
                            log.debug("Removed message set due to node leaving grid: " + set);

                        // Unregister timeout listener.
                        ctx.timeout().removeTimeoutObject(set);
                    }

                }
            }

            boolean rmv;

            synchronized (map) {
                rmv = map.isEmpty();
            }

            if (rmv) {
                msgSetMap.remove(e.getKey(), map);

                // Node may still send stale messages for this topic
                // even after discovery notification is done.
                closedTopics.add(e.getKey());
            }
        }
    }

    /**
     * Checks that both local and remote nodes are configured to use paired connections.
     *
     * @param node Remote node.
     * @param tcpCommSpi TcpCommunicationSpi.
     * @return {@code True} if both local and remote nodes are configured to use paired connections.
     */
    private boolean isPairedConnection(ClusterNode node, TcpCommunicationSpi tcpCommSpi) {
        return tcpCommSpi.isUsePairedConnections() &&
            Boolean.TRUE.equals(node.attribute(U.spiAttribute(tcpCommSpi, ATTR_PAIRED_CONN)));
    }

    /**
     * @return Instance of {@link TcpCommunicationSpi}. Will throw {@link AssertionError} or {@link ClassCastException}
     *      if another SPI type is configured. Must be called only if type of SPI has been explicilty asserted earlier.
     */
    private TcpCommunicationSpi getTcpCommunicationSpi() {
        CommunicationSpi<?> spi = getSpi();

        assert spi instanceof TcpCommunicationSpi;

        return (TcpCommunicationSpi)spi;
    }

    /** {@inheritDoc} */
    @SuppressWarnings("BusyWait")
    @Override public void onKernalStop0(boolean cancel) {
        // No more communication messages.
        getSpi().setListener(null);

        boolean interrupted = false;

        // Busy wait is intentional.
        while (true) {
            try {
                if (busyLock.writeLock().tryLock(200, TimeUnit.MILLISECONDS))
                    break;
                else
                    Thread.sleep(200);
            }
            catch (InterruptedException ignore) {
                // Preserve interrupt status & ignore.
                // Note that interrupted flag is cleared.
                interrupted = true;
            }
        }

        try {
            if (interrupted)
                Thread.currentThread().interrupt();

            GridEventStorageManager evtMgr = ctx.event();

            if (evtMgr != null && discoLsnr != null)
                evtMgr.removeLocalEventListener(discoLsnr);

            stopping = true;
        }
        finally {
            busyLock.writeLock().unlock();
        }
    }

    /** {@inheritDoc} */
    @Override public void stop(boolean cancel) throws IgniteCheckedException {
        invConnHandler.onStop();

        stopSpi();

        if (log.isDebugEnabled())
            log.debug(stopInfo());
    }

    /**
     * @param nodeId Node ID.
     * @param msg Message bytes.
     * @param msgC Closure to call when message processing finished.
     */
    private void onMessage0(UUID nodeId, GridIoMessage msg, IgniteRunnable msgC) {
        assert nodeId != null;
        assert msg != null;

        Lock busyLock0 = busyLock.readLock();

        busyLock0.lock();

        try {
            if (stopping) {
                if (log.isDebugEnabled())
                    log.debug("Received communication message while stopping (will ignore) [nodeId=" +
                        nodeId + ", msg=" + msg + ']');

                return;
            }

            if (msg.topic() == null) {
                int topicOrd = msg.topicOrdinal();

                msg.topic(topicOrd >= 0 ? GridTopic.fromOrdinal(topicOrd) :
                    U.unmarshal(marsh, msg.topicBytes(), U.resolveClassLoader(ctx.config())));
            }

            if (!started) {
                lock.readLock().lock();

                try {
                    if (!started) { // Sets to true in write lock, so double checking.
                        // Received message before valid context is set to manager.
                        if (log.isDebugEnabled())
                            log.debug("Adding message to waiting list [senderId=" + nodeId +
                                ", msg=" + msg + ']');

                        Deque<DelayedMessage> list = F.<UUID, Deque<DelayedMessage>>addIfAbsent(
                            waitMap,
                            nodeId,
                            ConcurrentLinkedDeque::new
                        );

                        assert list != null;

                        list.add(new DelayedMessage(nodeId, msg, msgC));

                        return;
                    }
                }
                finally {
                    lock.readLock().unlock();
                }
            }

            if (msg.message() instanceof TcpInverseConnectionResponseMessage) {
                TcpInverseConnectionResponseMessage respMsg = (TcpInverseConnectionResponseMessage)msg.message();

                if (log.isInfoEnabled())
                    log.info("Received inverse connection response message: " + respMsg);

                invConnHandler.onInverseConnectionResponse(nodeId, respMsg);
            }

            // If message is P2P, then process in P2P service.
            // This is done to avoid extra waiting and potential deadlocks
            // as thread pool may not have any available threads to give.
            byte plc = msg.message().policy();

            // If override policy is not defined use sender defined policy.
            if (plc == GridIoPolicy.UNDEFINED)
                plc = msg.policy();

            switch (plc) {
                case P2P_POOL: {
                    processP2PMessage(nodeId, msg, msgC);

                    break;
                }

                case PUBLIC_POOL:
                case SYSTEM_POOL:
                case MANAGEMENT_POOL:
                case AFFINITY_POOL:
                case UTILITY_CACHE_POOL:
                case IDX_POOL:
                case DATA_STREAMER_POOL:
                case QUERY_POOL:
                case SCHEMA_POOL:
                case SERVICE_POOL:
                case REBALANCE_POOL:
                {
                    if (msg.isOrdered())
                        processOrderedMessage(nodeId, msg, plc, msgC);
                    else
                        processRegularMessage(nodeId, msg, plc, msgC);

                    break;
                }

                default:
                    assert plc >= 0 : "Negative policy [plc=" + plc + ", msg=" + msg + ']';

                    if (isReservedGridIoPolicy(plc))
                        throw new IgniteCheckedException("Failed to process message with policy of reserved range. " +
                            "[policy=" + plc + ']');

                    if (msg.isOrdered())
                        processOrderedMessage(nodeId, msg, plc, msgC);
                    else
                        processRegularMessage(nodeId, msg, plc, msgC);
            }
        }
        catch (IgniteCheckedException e) {
            U.error(log, "Failed to process message (will ignore): " + msg, e);
        }
        finally {
            busyLock0.unlock();
        }
    }

    /**
     * @param nodeId Node ID.
     * @param msg Message.
     * @param msgC Closure to call when message processing finished.
     */
    private void processP2PMessage(
        final UUID nodeId,
        final GridIoMessage msg,
        final IgniteRunnable msgC
    ) {
        Runnable c = new Runnable() {
            @Override public void run() {
                try {
                    threadProcessingMessage(true, msgC);

                    GridMessageListener lsnr = listenerGet0(msg.topic());

                    if (lsnr == null)
                        return;

                    Object obj = msg.message();

                    assert obj != null;

                    invokeListener(msg.policy(), lsnr, nodeId, obj, secSubj(msg));
                }
                finally {
                    threadProcessingMessage(false, null);

                    msgC.run();
                }
            }
        };

        try {
            pools.p2pPool().execute(c);
        }
        catch (RejectedExecutionException e) {
            U.error(log, "Failed to process P2P message due to execution rejection. Increase the upper bound " +
                "on 'ExecutorService' provided by 'IgniteConfiguration.getPeerClassLoadingThreadPoolSize()'. " +
                "Will attempt to process message in the listener thread instead.", e);

            c.run();
        }
    }

    /**
     * @param nodeId Node ID.
     * @param msg Message.
     * @param plc Execution policy.
     * @param msgC Closure to call when message processing finished.
     * @throws IgniteCheckedException If failed.
     */
    private void processRegularMessage(
        final UUID nodeId,
        final GridIoMessage msg,
        final byte plc,
        final IgniteRunnable msgC
    ) throws IgniteCheckedException {
        Runnable c = new TraceRunnable(ctx.tracing(), COMMUNICATION_REGULAR_PROCESS) {
            @Override public void execute() {
                try {
                    MTC.span().addTag(SpanTags.MESSAGE, traceName(msg));

                    threadProcessingMessage(true, msgC);

                    // The classes which use TransientSerializable must set a version of a node to ThreadLocal via
                    // MarshallerUtils.jobSenderVersion(node.version()) that created a serializable object.
                    // We forgot for communication messages.
                    ClusterNode node = ctx.discovery().node(nodeId);

                    if (node == null)
                        node = ctx.discovery().historicalNode(nodeId);

                    if (node != null)
                        MarshallerUtils.jobSenderVersion(node.version());

                    try {
                        processRegularMessage0(msg, nodeId);
                    }
                    finally {
                        MarshallerUtils.jobSenderVersion(null);
                    }
                }
                catch (Throwable e) {
                    log.error("An error occurred processing the message [msg=" + msg + ", nodeId=" + nodeId + "].", e);

                    throw e;
                } finally {
                    threadProcessingMessage(false, null);

                    msgC.run();
                }
            }

            @Override public String toString() {
                return "Message closure [msg=" + msg + ']';
            }
        };

        MTC.span().addLog("Regular process queued");

        if (msg.topicOrdinal() == TOPIC_IO_TEST.ordinal()) {
            IgniteIoTestMessage msg0 = (IgniteIoTestMessage)msg.message();

            if (msg0.processFromNioThread())
                c.run();
            else
                ctx.getStripedExecutorService().execute(-1, c);

            return;
        }
        if (msg.topicOrdinal() == TOPIC_CACHE_COORDINATOR.ordinal()) {
            MvccMessage msg0 = (MvccMessage)msg.message();

            // see IGNITE-8609
            /*if (msg0.processedFromNioThread())
                c.run();
            else*/
                ctx.getStripedExecutorService().execute(-1, c);

            return;
        }

        final int part = msg.partition(); // Store partition to avoid possible recalculation.

        if (plc == GridIoPolicy.SYSTEM_POOL && part != GridIoMessage.STRIPE_DISABLED_PART) {
            ctx.getStripedExecutorService().execute(part, c);

            return;
        }

        if (plc == GridIoPolicy.DATA_STREAMER_POOL && part != GridIoMessage.STRIPE_DISABLED_PART) {
            ctx.getDataStreamerExecutorService().execute(part, c);

            return;
        }

        if (msg.topicOrdinal() == TOPIC_IO_TEST.ordinal()) {
            IgniteIoTestMessage msg0 = (IgniteIoTestMessage)msg.message();

            if (msg0.processFromNioThread()) {
                c.run();

                return;
            }
        }

        try {
            String execName = msg.executorName();

            if (execName != null) {
                Executor exec = pools.customExecutor(execName);

                if (exec != null) {
                    exec.execute(c);

                    return;
                }
                else {
                    LT.warn(log, "Custom executor doesn't exist (message will be processed in default " +
                        "thread pool): " + execName);
                }
            }

            pools.poolForPolicy(plc).execute(c);
        }
        catch (RejectedExecutionException e) {
            if (!ctx.isStopping()) {
                U.error(log, "Failed to process regular message due to execution rejection. Will attempt to process " +
                        "message in the listener thread instead.", e);

                c.run();
            }
            else if (log.isDebugEnabled())
                log.debug("Failed to process regular message due to execution rejection: " + msg);
        }
    }

    /**
     * @param msg Message.
     * @param nodeId Node ID.
     */
    private void processRegularMessage0(GridIoMessage msg, UUID nodeId) {
        GridMessageListener lsnr = listenerGet0(msg.topic());

        if (lsnr == null)
            return;

        Object obj = msg.message();

        assert obj != null;

        invokeListener(msg.policy(), lsnr, nodeId, obj, secSubj(msg));
    }

    /**
     * Get listener.
     *
     * @param topic Topic.
     * @return Listener.
     */
    @Nullable private GridMessageListener listenerGet0(Object topic) {
        if (topic instanceof GridTopic)
            return sysLsnrs[systemListenerIndex(topic)];
        else
            return lsnrMap.get(topic);
    }

    /**
     * Put listener if it is absent.
     *
     * @param topic Topic.
     * @param lsnr Listener.
     * @return Old listener (if any).
     */
    @Nullable private GridMessageListener listenerPutIfAbsent0(Object topic, GridMessageListener lsnr) {
        if (topic instanceof GridTopic) {
            synchronized (sysLsnrsMux) {
                int idx = systemListenerIndex(topic);

                GridMessageListener old = sysLsnrs[idx];

                if (old == null)
                    changeSystemListener(idx, lsnr);

                return old;
            }
        }
        else
            return lsnrMap.putIfAbsent(topic, lsnr);
    }

    /**
     * Remove listener.
     *
     * @param topic Topic.
     * @return Removed listener (if any).
     */
    @Nullable private GridMessageListener listenerRemove0(Object topic) {
        if (topic instanceof GridTopic) {
            synchronized (sysLsnrsMux) {
                int idx = systemListenerIndex(topic);

                GridMessageListener old = sysLsnrs[idx];

                if (old != null)
                    changeSystemListener(idx, null);

                return old;
            }
        }
        else
            return lsnrMap.remove(topic);
    }

    /**
     * Remove listener if it matches expected value.
     *
     * @param topic Topic.
     * @param exp Listener.
     * @return Result.
     */
    private boolean listenerRemove0(Object topic, GridMessageListener exp) {
        if (topic instanceof GridTopic) {
            synchronized (sysLsnrsMux) {
                return systemListenerChange(topic, exp, null);
            }
        }
        else
            return lsnrMap.remove(topic, exp);
    }

    /**
     * Replace listener.
     *
     * @param topic Topic.
     * @param exp Old value.
     * @param newVal New value.
     * @return Result.
     */
    private boolean listenerReplace0(Object topic, GridMessageListener exp, GridMessageListener newVal) {
        if (topic instanceof GridTopic) {
            synchronized (sysLsnrsMux) {
                return systemListenerChange(topic, exp, newVal);
            }
        }
        else
            return lsnrMap.replace(topic, exp, newVal);
    }

    /**
     * Change system listener.
     *
     * @param topic Topic.
     * @param exp Expected value.
     * @param newVal New value.
     * @return Result.
     */
    private boolean systemListenerChange(Object topic, GridMessageListener exp, GridMessageListener newVal) {
        assert Thread.holdsLock(sysLsnrsMux);
        assert topic instanceof GridTopic;

        int idx = systemListenerIndex(topic);

        GridMessageListener old = sysLsnrs[idx];

        if (old != null && old.equals(exp)) {
            changeSystemListener(idx, newVal);

            return true;
        }

        return false;
    }

    /**
     * Change systme listener at the given index.
     *
     * @param idx Index.
     * @param lsnr Listener.
     */
    private void changeSystemListener(int idx, @Nullable GridMessageListener lsnr) {
        assert Thread.holdsLock(sysLsnrsMux);

        GridMessageListener[] res = new GridMessageListener[sysLsnrs.length];

        System.arraycopy(sysLsnrs, 0, res, 0, sysLsnrs.length);

        res[idx] = lsnr;

        sysLsnrs = res;
    }

    /**
     * Get index of a system listener.
     *
     * @param topic Topic.
     * @return Index.
     */
    private int systemListenerIndex(Object topic) {
        assert topic instanceof GridTopic;

        return ((GridTopic)topic).ordinal();
    }

    /**
     * @param nodeId Node ID.
     * @param msg Ordered message.
     * @param plc Execution policy.
     * @param msgC Closure to call when message processing finished ({@code null} for sync processing).
     * @throws IgniteCheckedException If failed.
     */
    @SuppressWarnings("SynchronizationOnLocalVariableOrMethodParameter")
    private void processOrderedMessage(
        final UUID nodeId,
        final GridIoMessage msg,
        final byte plc,
        @Nullable final IgniteRunnable msgC
    ) throws IgniteCheckedException {
        assert msg != null;

        long timeout = msg.timeout();
        boolean skipOnTimeout = msg.skipOnTimeout();

        boolean isNew = false;

        ConcurrentMap<UUID, GridCommunicationMessageSet> map;

        GridCommunicationMessageSet set = null;

        while (true) {
            map = msgSetMap.get(msg.topic());

            if (map == null) {
                set = new GridCommunicationMessageSet(plc, msg.topic(), nodeId, timeout, skipOnTimeout, msg, msgC);

                map = new ConcurrentHashMap0<>();

                map.put(nodeId, set);

                ConcurrentMap<UUID, GridCommunicationMessageSet> old = msgSetMap.putIfAbsent(
                    msg.topic(), map);

                if (old != null)
                    map = old;
                else {
                    isNew = true;

                    // Put succeeded.
                    break;
                }
            }

            boolean rmv = false;

            synchronized (map) {
                if (map.isEmpty())
                    rmv = true;
                else {
                    set = map.get(nodeId);

                    if (set == null) {
                        GridCommunicationMessageSet old = map.putIfAbsent(nodeId,
                            set = new GridCommunicationMessageSet(plc, msg.topic(),
                                nodeId, timeout, skipOnTimeout, msg, msgC));

                        assert old == null;

                        isNew = true;

                        // Put succeeded.
                        break;
                    }
                }
            }

            if (rmv)
                msgSetMap.remove(msg.topic(), map);
            else {
                assert set != null;
                assert !isNew;

                set.add(msg, msgC);

                break;
            }
        }

        if (isNew && ctx.discovery().node(nodeId) == null) {
            if (log.isDebugEnabled())
                log.debug("Message is ignored as sender has left the grid: " + msg);

            assert map != null;

            boolean rmv;

            synchronized (map) {
                map.remove(nodeId);

                rmv = map.isEmpty();
            }

            if (rmv)
                msgSetMap.remove(msg.topic(), map);

            return;
        }

        if (isNew && set.endTime() != Long.MAX_VALUE)
            ctx.timeout().addTimeoutObject(set);

        final GridMessageListener lsnr = listenerGet0(msg.topic());

        if (lsnr == null) {
            if (closedTopics.contains(msg.topic())) {
                if (log.isDebugEnabled())
                    log.debug("Message is ignored as it came for the closed topic: " + msg);

                assert map != null;

                msgSetMap.remove(msg.topic(), map);
            }
            else if (log.isDebugEnabled()) {
                // Note that we simply keep messages if listener is not
                // registered yet, until one will be registered.
                log.debug("Received message for unknown listener (messages will be kept until a " +
                    "listener is registered): " + msg);
            }

            // Mark the message as processed, otherwise reading from the connection
            // may stop.
            if (msgC != null)
                msgC.run();

            return;
        }

        if (msgC == null) {
            // Message from local node can be processed in sync manner.
            assert locNodeId.equals(nodeId);

            unwindMessageSet(set, lsnr);

            return;
        }

        final GridCommunicationMessageSet msgSet0 = set;

        Runnable c = new Runnable() {
            @Override public void run() {
                try {
                    threadProcessingMessage(true, msgC);

                    unwindMessageSet(msgSet0, lsnr);
                }
                finally {
                    threadProcessingMessage(false, null);
                }
            }
        };

        try {
            MTC.span().addLog("Ordered process queued");

            pools.poolForPolicy(plc).execute(c);
        }
        catch (RejectedExecutionException e) {
            U.error(log, "Failed to process ordered message due to execution rejection. " +
                "Increase the upper bound on executor service provided by corresponding " +
                "configuration property. Will attempt to process message in the listener " +
                "thread instead [msgPlc=" + plc + ']', e);

            c.run();
        }
    }

    /**
     * @param msgSet Message set to unwind.
     * @param lsnr Listener to notify.
     */
    private void unwindMessageSet(GridCommunicationMessageSet msgSet, GridMessageListener lsnr) {
        // Loop until message set is empty or
        // another thread owns the reservation.
        while (true) {
            if (msgSet.reserve()) {
                try {
                    msgSet.unwind(lsnr);
                }
                finally {
                    msgSet.release();
                }

                // Check outside of reservation block.
                if (!msgSet.changed()) {
                    if (log.isDebugEnabled())
                        log.debug("Message set has not been changed: " + msgSet);

                    break;
                }
            }
            else {
                if (log.isDebugEnabled())
                    log.debug("Another thread owns reservation: " + msgSet);

                return;
            }
        }
    }

    /**
     * Invoke message listener.
     *
     * @param plc Policy.
     * @param lsnr Listener.
     * @param nodeId Node ID.
     * @param msg Message.
     * @param secCtxMsg Security subject that will be used to open a security session.
     */
    private void invokeListener(Byte plc, GridMessageListener lsnr, UUID nodeId, Object msg, @Nullable T2<UUID, SecurityContext> secCtxMsg) {
        MTC.span().addLog("Invoke listener");

        Byte oldPlc = CUR_PLC.get();

        boolean change = !F.eq(oldPlc, plc);

        if (change)
            CUR_PLC.set(plc);

        SecurityContext secCtx = secCtxMsg != null ? secCtxMsg.get2() : null;
        UUID newSecSubjId = secCtxMsg != null && secCtxMsg.get1() != null ? secCtxMsg.get1() : nodeId;

        try (OperationSecurityContext s = secCtx != null ? ctx.security().withContext(secCtx) : ctx.security().withContext(newSecSubjId)) {
            lsnr.onMessage(nodeId, msg, plc);
        }
        finally {
            if (change)
                CUR_PLC.set(oldPlc);
        }
    }

    /**
     * @return Current IO policy
     */
    @Nullable public static Byte currentPolicy() {
        return CUR_PLC.get();
    }

    /**
     * @param nodeId Node ID.
     * @param sndErr Send error.
     * @param ping {@code True} if try ping node.
     * @return {@code True} if node left.
     * @throws IgniteClientDisconnectedCheckedException If ping failed.
     */
    public boolean checkNodeLeft(UUID nodeId, IgniteCheckedException sndErr, boolean ping)
        throws IgniteClientDisconnectedCheckedException
    {
        return sndErr instanceof ClusterTopologyCheckedException ||
            ctx.discovery().node(nodeId) == null ||
            (ping && !ctx.discovery().pingNode(nodeId));
    }

    /**
     * @param node Destination node.
     * @param topic Topic to send the message to.
     * @param topicOrd GridTopic enumeration ordinal.
     * @param msg Message to send.
     * @param plc Type of processing.
     * @param ordered Ordered flag.
     * @param timeout Timeout.
     * @param skipOnTimeout Whether message can be skipped on timeout.
     * @param ackC Ack closure.
     * @param async If {@code true} message for local node will be processed in pool, otherwise in current thread.
     * @throws IgniteCheckedException Thrown in case of any errors.
     */
    private void send(
        ClusterNode node,
        Object topic,
        int topicOrd,
        Message msg,
        byte plc,
        boolean ordered,
        long timeout,
        boolean skipOnTimeout,
        IgniteInClosure<IgniteException> ackC,
<<<<<<< HEAD
        boolean async
=======
        boolean async,
        Span span,
        int connIdx
>>>>>>> 100563a7
    ) throws IgniteCheckedException {
        assert node != null;
        assert topic != null;
        assert msg != null;
        assert !async || msg instanceof GridIoUserMessage : msg; // Async execution was added only for IgniteMessaging.
        assert topicOrd >= 0 || !(topic instanceof GridTopic) : msg;

        try (TraceSurroundings ignored = supportSpan(null)) {
            MTC.span().addLog("Create communication msg - " + traceName(msg));

            GridIoMessage ioMsg = createGridIoMessage(topic, topicOrd, msg, plc, ordered, timeout, skipOnTimeout, connIdx);

            if (locNodeId.equals(node.id())) {

                assert plc != P2P_POOL;

                CommunicationListener commLsnr = this.commLsnr;

                if (commLsnr == null)
                    throw new IgniteCheckedException("Trying to send message when grid is not fully started.");

            if (ordered)
                processOrderedMessage(locNodeId, ioMsg, plc, null);
            else if (async)
                processRegularMessage(locNodeId, ioMsg, plc, NOOP);
            else
                processRegularMessage0(ioMsg, locNodeId);

                if (ackC != null)
                    ackC.apply(null);
            }
            else {
                if (topicOrd < 0)
                    ioMsg.topicBytes(U.marshal(marsh, topic));

                try {
                    if ((CommunicationSpi<?>)getSpi() instanceof TcpCommunicationSpi)
                        sendMessageWithInverseConnectionHandling(node, ioMsg, ackC);
                    else
                        getSpi().sendMessage(node, ioMsg);
                }
                catch (IgniteSpiException e) {
                    if (e.getCause() instanceof ClusterTopologyCheckedException)
                        throw (ClusterTopologyCheckedException)e.getCause();

                    if (!ctx.discovery().alive(node))
                        throw new ClusterTopologyCheckedException("Failed to send message, node left: " + node.id(), e);

                    throw new IgniteCheckedException("Failed to send message (node may have left the grid or " +
                        "TCP connection cannot be established due to firewall issues) " +
                        "[node=" + node + ", topic=" + topic +
                        ", msg=" + msg + ", policy=" + plc + ']', e);
                }
            }
        }
    }

    /** */
    private void sendMessageWithInverseConnectionHandling(
        ClusterNode node,
        GridIoMessage ioMsg,
        IgniteInClosure<IgniteException> ackC
    ) throws NodeUnreachableException {
        TcpCommunicationSpi tcpCommSpi = getTcpCommunicationSpi();

        try {
            tcpCommSpi.sendMessage(node, ioMsg, ackC);
        }
        catch (NodeUnreachableException e) {
            if (!ctx.clientNode()) {
                invConnHandler.handleInverseConnection(node, e);

                tcpCommSpi.sendMessage(node, ioMsg, ackC);
            }
            else {
                e.fut.onDone(e);

                throw e;
            }
        }
    }

    /** */
    private long getInverseConnectionWaitTimeout() {
        return ctx.config().getFailureDetectionTimeout();
    }

    /**
     * Remote client node and all server nodes must support {@link IgniteFeatures#INVERSE_TCP_CONNECTION} in order to
     * establish connection from the other side.
     */
    private boolean inverseTcpConnectionFeatureIsSupported(ClusterNode node) {
        if (!IgniteFeatures.nodeSupports(ctx, node, INVERSE_TCP_CONNECTION))
            return false;

        return IgniteFeatures.allNodesSupport(ctx, INVERSE_TCP_CONNECTION, IgniteDiscoverySpi.SRV_NODES);
    }

    /**
     * @return One of two message wrappers. The first is {@link GridIoMessage}, the second is secured version {@link
     * GridIoSecurityAwareMessage}.
     */
    private @NotNull GridIoMessage createGridIoMessage(
        Object topic,
        int topicOrd,
        Message msg,
        byte plc,
        boolean ordered,
        long timeout,
        boolean skipOnTimeout,
        int connIdx
    ) throws IgniteCheckedException {
        if (ctx.security().enabled() &&
            IgniteFeatures.allNodesSupports(ctx, ctx.discovery().aliveServerNodes(), IGNITE_SECURITY_PROCESSOR)) {
            UUID secSubjId = null;

            SecurityContext secCtx = ctx.security().securityContext();
            UUID curSecSubjId = secCtx.subject().id();

            if (!locNodeId.equals(curSecSubjId))
                secSubjId = curSecSubjId;

            //Network optimization
            byte[] secSubject = secSubjId != null && ctx.discovery().node(secSubjId) == null ? U.marshal(marsh, secCtx) : null;

            return new GridIoSecurityAwareMessage(secSubjId, secSubject, plc, topic, topicOrd, msg, ordered, timeout, skipOnTimeout, connIdx);
        }

        return new GridIoMessage(plc, topic, topicOrd, msg, ordered, timeout, skipOnTimeout, connIdx);
    }

    /**
     * @param nodeId Id of destination node.
     * @param topic Topic to send the message to.
     * @param msg Message to send.
     * @param plc Type of processing.
     * @throws IgniteCheckedException Thrown in case of any errors.
     */
    public void sendToCustomTopic(UUID nodeId, Object topic, Message msg, byte plc)
        throws IgniteCheckedException {
        ClusterNode node = ctx.discovery().node(nodeId);

        if (node == null)
            throw new ClusterTopologyCheckedException("Failed to send message to node (has node left grid?): " + nodeId);

        sendToCustomTopic(node, topic, msg, plc);
    }

    /**
     * @param nodeId Id of destination node.
     * @param topic Topic to send the message to.
     * @param msg Message to send.
     * @param plc Type of processing.
     * @throws IgniteCheckedException Thrown in case of any errors.
     */
    public void sendToGridTopic(UUID nodeId, GridTopic topic, Message msg, byte plc)
        throws IgniteCheckedException {
        ClusterNode node = ctx.discovery().node(nodeId);

        if (node == null)
            throw new ClusterTopologyCheckedException("Failed to send message to node (has node left grid?): " + nodeId);

<<<<<<< HEAD
        send(node, topic, topic.ordinal(), msg, plc, false, 0, false, null, false);
=======
        send(node, topic, topic.ordinal(), msg, plc, false, 0, false, null, false, null, UNDEFINED_CONNECTION_INDEX);
>>>>>>> 100563a7
    }

    /**
     * @param node Destination node.
     * @param topic Topic to send the message to.
     * @param msg Message to send.
     * @param plc Type of processing.
     * @throws IgniteCheckedException Thrown in case of any errors.
     */
    public void sendToGridTopic(ClusterNode node, GridTopic topic, Message msg, byte plc)
        throws IgniteCheckedException {
<<<<<<< HEAD
        send(node, topic, topic.ordinal(), msg, plc, false, 0, false, null, false);
=======
        send(node, topic, topic.ordinal(), msg, plc, false, 0, false, null, false, null, UNDEFINED_CONNECTION_INDEX);
>>>>>>> 100563a7
    }

    /**
     * @param node Destination node.
     * @param topic Topic to send the message to.
     * @param msg Message to send.
     * @param plc Type of processing.
     * @throws IgniteCheckedException Thrown in case of any errors.
     */
    public void sendToCustomTopic(ClusterNode node, Object topic, Message msg, byte plc)
        throws IgniteCheckedException {
<<<<<<< HEAD
        send(node, topic, -1, msg, plc, false, 0, false, null, false);
=======
        send(node, topic, -1, msg, plc, false, 0, false, null, false, null, UNDEFINED_CONNECTION_INDEX);
    }

    /**
     * @param node Destination node.
     * @param topic Topic to send the message to.
     * @param msg Message to send.
     * @param plc Type of processing.
     * @param span Current span for tracing.
     * @throws IgniteCheckedException Thrown in case of any errors.
     */
    public void sendToGridTopic(ClusterNode node, GridTopic topic, Message msg, byte plc, Span span)
        throws IgniteCheckedException {
        send(node, topic, topic.ordinal(), msg, plc, false, 0, false, null, false, span, UNDEFINED_CONNECTION_INDEX);
>>>>>>> 100563a7
    }

    /**
     * @param node Destination node.
     * @param topic Topic to send the message to.
     * @param topicOrd GridTopic enumeration ordinal.
     * @param msg Message to send.
     * @param plc Type of processing.     *
     * @throws IgniteCheckedException Thrown in case of any errors.
     */
    public void sendGeneric(ClusterNode node, Object topic, int topicOrd, Message msg, byte plc)
        throws IgniteCheckedException {
<<<<<<< HEAD
        send(node, topic, topicOrd, msg, plc, false, 0, false, null, false);
=======
        send(node, topic, topicOrd, msg, plc, false, 0, false, null, false, null, UNDEFINED_CONNECTION_INDEX);
>>>>>>> 100563a7
    }

    /**
     * @param node Destination node.
     * @param topic Topic to send the message to.
     * @param msg Message to send.
     * @param plc Type of processing.
     * @param timeout Timeout to keep a message on receiving queue.
     * @param skipOnTimeout Whether message can be skipped on timeout.
     * @throws IgniteCheckedException Thrown in case of any errors.
     */
    public void sendOrderedMessage(
        ClusterNode node,
        Object topic,
        Message msg,
        byte plc,
        long timeout,
        boolean skipOnTimeout
    ) throws IgniteCheckedException {
        assert timeout > 0 || skipOnTimeout;

<<<<<<< HEAD
        send(node, topic, (byte)-1, msg, plc, true, timeout, skipOnTimeout, null, false);
=======
        send(node, topic, (byte)-1, msg, plc, true, timeout, skipOnTimeout, null, false, null, UNDEFINED_CONNECTION_INDEX);
>>>>>>> 100563a7
    }

    /**
     * @param node Destination nodes.
     * @param topic Topic to send the message to.
     * @param msg Message to send.
     * @param plc Type of processing.
     * @param ackC Ack closure.
     * @throws IgniteCheckedException Thrown in case of any errors.
     */
    public void sendToGridTopic(ClusterNode node,
        GridTopic topic,
        Message msg,
        byte plc,
        IgniteInClosure<IgniteException> ackC) throws IgniteCheckedException
    {
<<<<<<< HEAD
        send(node, topic, topic.ordinal(), msg, plc, false, 0, false, ackC, false);
=======
        send(node, topic, topic.ordinal(), msg, plc, false, 0, false, ackC, false, null, UNDEFINED_CONNECTION_INDEX);
>>>>>>> 100563a7
    }

    /**
     * @param nodes Destination node.
     * @param topic Topic to send the message to.
     * @param msg Message to send.
     * @param plc Type of processing.
     * @param timeout Timeout to keep a message on receiving queue.
     * @param skipOnTimeout Whether message can be skipped on timeout.
     * @throws IgniteCheckedException Thrown in case of any errors.
     */
    void sendOrderedMessageToGridTopic(
        Collection<? extends ClusterNode> nodes,
        GridTopic topic,
        Message msg,
        byte plc,
        long timeout,
        boolean skipOnTimeout
    )
        throws IgniteCheckedException {
        assert timeout > 0 || skipOnTimeout;

        IgniteCheckedException err = null;

        for (ClusterNode node : nodes) {
            try {
<<<<<<< HEAD
                send(node, topic, topic.ordinal(), msg, plc, true, timeout, skipOnTimeout, null, false);
=======
                send(node, topic, topic.ordinal(), msg, plc, true, timeout, skipOnTimeout, null, false, null, UNDEFINED_CONNECTION_INDEX);
>>>>>>> 100563a7
            }
            catch (IgniteCheckedException e) {
                if (err == null)
                    err = e;
                else
                    err.addSuppressed(e);
            }
        }

        if (err != null)
            throw err;
    }

    /**
     * @param nodes Destination nodes.
     * @param topic Topic to send the message to.
     * @param msg Message to send.
     * @param plc Type of processing.
     * @throws IgniteCheckedException Thrown in case of any errors.
     */
    public void sendToGridTopic(
        Collection<? extends ClusterNode> nodes,
        GridTopic topic,
        Message msg,
        byte plc
    ) throws IgniteCheckedException {
        IgniteCheckedException err = null;

        for (ClusterNode node : nodes) {
            try {
<<<<<<< HEAD
                send(node, topic, topic.ordinal(), msg, plc, false, 0, false, null, false);
=======
                send(node, topic, topic.ordinal(), msg, plc, false, 0, false, null, false, null, UNDEFINED_CONNECTION_INDEX);
>>>>>>> 100563a7
            }
            catch (IgniteCheckedException e) {
                if (err == null)
                    err = e;
                else
                    err.addSuppressed(e);
            }
        }

        if (err != null)
            throw err;
    }

    /**
     * @param node Destination node.
     * @param topic Topic to send the message to.
     * @param msg Message to send.
     * @param plc Type of processing.
     * @param timeout Timeout to keep a message on receiving queue.
     * @param skipOnTimeout Whether message can be skipped on timeout.
     * @param ackC Ack closure.
     * @throws IgniteCheckedException Thrown in case of any errors.
     */
    public void sendOrderedMessage(
        ClusterNode node,
        Object topic,
        Message msg,
        byte plc,
        long timeout,
        boolean skipOnTimeout,
        IgniteInClosure<IgniteException> ackC
    ) throws IgniteCheckedException {
        assert timeout > 0 || skipOnTimeout;

<<<<<<< HEAD
        send(node, topic, (byte)-1, msg, plc, true, timeout, skipOnTimeout, ackC, false);
=======
        send(node, topic, (byte)-1, msg, plc, true, timeout, skipOnTimeout, ackC, false, null, UNDEFINED_CONNECTION_INDEX);
>>>>>>> 100563a7
    }

    /**
     * Sends a peer deployable user message.
     *
     * @param nodes Destination nodes.
     * @param msg Message to send.
     * @param topic Message topic to use.
     * @param ordered Is message ordered?
     * @param timeout Message timeout in milliseconds for ordered messages.
     * @param async Async flag.
     * @throws IgniteCheckedException Thrown in case of any errors.
     */
    @SuppressWarnings("ConstantConditions")
    public void sendUserMessage(Collection<? extends ClusterNode> nodes,
        Object msg,
        @Nullable Object topic,
        boolean ordered,
        long timeout,
        boolean async) throws IgniteCheckedException
    {
        boolean loc = nodes.size() == 1 && F.first(nodes).id().equals(locNodeId);

        byte[] serMsg = null;
        byte[] serTopic = null;

        if (!loc) {
            serMsg = U.marshal(marsh, msg);

            if (topic != null)
                serTopic = U.marshal(marsh, topic);
        }

        GridDeployment dep = null;

        String depClsName = null;

        if (ctx.config().isPeerClassLoadingEnabled()) {
            Class<?> cls0 = U.detectClass(msg);

            if (U.isJdk(cls0) && topic != null)
                cls0 = U.detectClass(topic);

            dep = ctx.deploy().deploy(cls0, U.detectClassLoader(cls0));

            if (dep == null)
                throw new IgniteDeploymentCheckedException("Failed to deploy user message: " + msg);

            depClsName = cls0.getName();
        }

        Message ioMsg = new GridIoUserMessage(
            msg,
            serMsg,
            depClsName,
            topic,
            serTopic,
            dep != null ? dep.classLoaderId() : null,
            dep != null ? dep.deployMode() : null,
            dep != null ? dep.userVersion() : null,
            dep != null ? dep.participants() : null);

        if (ordered)
            sendOrderedMessageToGridTopic(nodes, TOPIC_COMM_USER, ioMsg, PUBLIC_POOL, timeout, true);
        else if (loc) {
            send(F.first(nodes),
                TOPIC_COMM_USER,
                TOPIC_COMM_USER.ordinal(),
                ioMsg,
                PUBLIC_POOL,
                false,
                0,
                false,
                null,
<<<<<<< HEAD
                async);
=======
                async,
                null,
                UNDEFINED_CONNECTION_INDEX
            );
>>>>>>> 100563a7
        }
        else {
            ClusterNode locNode = F.find(nodes, null, F.localNode(locNodeId));

            Collection<? extends ClusterNode> rmtNodes = F.view(nodes, F.remoteNodes(locNodeId));

            if (!rmtNodes.isEmpty())
                sendToGridTopic(rmtNodes, TOPIC_COMM_USER, ioMsg, PUBLIC_POOL);

            // Will call local listeners in current thread synchronously or through pool,
            // depending async flag, so must go the last
            // to allow remote nodes execute the requested operation in parallel.
            if (locNode != null) {
                send(locNode,
                    TOPIC_COMM_USER,
                    TOPIC_COMM_USER.ordinal(),
                    ioMsg,
                    PUBLIC_POOL,
                    false,
                    0,
                    false,
                    null,
<<<<<<< HEAD
                    async);
=======
                    async,
                    null,
                    UNDEFINED_CONNECTION_INDEX
                );
>>>>>>> 100563a7
            }
        }
    }

    /**
     * Subscribe at messages from a topic.
     *
     * @param topic Topic to subscribe to.
     * @param p Message predicate.
     */
    public void addUserMessageListener(final @Nullable Object topic, final @Nullable IgniteBiPredicate<UUID, ?> p) {
        addUserMessageListener(topic, p, ctx.localNodeId());
    }

    /**
     * @param topic Topic to subscribe to.
     * @param p Message predicate.
     */
    public void addUserMessageListener(
        final @Nullable Object topic,
        final @Nullable IgniteBiPredicate<UUID, ?> p,
        final UUID nodeId
    ) {
        if (p != null) {
            try {
                if (p instanceof PlatformMessageFilter)
                    ((PlatformMessageFilter)p).initialize(ctx);
                else
                    ctx.resource().injectGeneric(p);

                addMessageListener(TOPIC_COMM_USER,
                    new GridUserMessageListener(topic, (IgniteBiPredicate<UUID, Object>)p, nodeId));
            }
            catch (IgniteCheckedException e) {
                throw new IgniteException(e);
            }
        }
    }

    /**
     * @param topic Topic to unsubscribe from.
     * @param p Message predicate.
     */
    public void removeUserMessageListener(@Nullable Object topic, IgniteBiPredicate<UUID, ?> p) {
        removeMessageListener(TOPIC_COMM_USER,
            new GridUserMessageListener(topic, (IgniteBiPredicate<UUID, Object>)p));
    }

    /**
     * @param topic Listener's topic.
     * @param lsnr Listener to add.
     */
    public void addMessageListener(GridTopic topic, GridMessageListener lsnr) {
        addMessageListener((Object)topic, lsnr);
    }

    /**
     * @param lsnr Listener to add.
     */
    public void addDisconnectListener(GridDisconnectListener lsnr) {
        disconnectLsnrs.add(lsnr);
    }

    /**
     * @param lsnr Listener to remove.
     */
    public void removeDisconnectListener(GridDisconnectListener lsnr) {
        disconnectLsnrs.remove(lsnr);
    }

    /**
     * @param topic Listener's topic.
     * @param lsnr Listener to add.
     */
    public void addMessageListener(Object topic, final GridMessageListener lsnr) {
        assert lsnr != null;
        assert topic != null;

        // Make sure that new topic is not in the list of closed topics.
        closedTopics.remove(topic);

        GridMessageListener lsnrs;

        for (;;) {
            lsnrs = listenerPutIfAbsent0(topic, lsnr);

            if (lsnrs == null) {
                lsnrs = lsnr;

                break;
            }

            assert lsnrs != null;

            if (!(lsnrs instanceof ArrayListener)) { // We are putting the second listener, creating array.
                GridMessageListener arrLsnr = new ArrayListener(lsnrs, lsnr);

                if (listenerReplace0(topic, lsnrs, arrLsnr)) {
                    lsnrs = arrLsnr;

                    break;
                }
            }
            else {
                if (((ArrayListener)lsnrs).add(lsnr))
                    break;

                // Add operation failed because array is already empty and is about to be removed, helping and retrying.
                listenerRemove0(topic, lsnrs);
            }
        }

        Map<UUID, GridCommunicationMessageSet> map = msgSetMap.get(topic);

        Collection<GridCommunicationMessageSet> msgSets = map != null ? map.values() : null;

        if (msgSets != null) {
            final GridMessageListener lsnrs0 = lsnrs;

            try {
                for (final GridCommunicationMessageSet msgSet : msgSets) {
                    pools.poolForPolicy(msgSet.policy()).execute(
                        new Runnable() {
                            @Override public void run() {
                                unwindMessageSet(msgSet, lsnrs0);
                            }
                        });
                }
            }
            catch (RejectedExecutionException e) {
                U.error(log, "Failed to process delayed message due to execution rejection. Increase the upper bound " +
                    "on executor service provided in 'IgniteConfiguration.getPublicThreadPoolSize()'). Will attempt to " +
                    "process message in the listener thread instead.", e);

                for (GridCommunicationMessageSet msgSet : msgSets)
                    unwindMessageSet(msgSet, lsnr);
            }
            catch (IgniteCheckedException ice) {
                throw new IgniteException(ice);
            }
        }
    }

    /**
     * @param topic Message topic.
     * @return Whether or not listener was indeed removed.
     */
    public boolean removeMessageListener(GridTopic topic) {
        return removeMessageListener((Object)topic);
    }

    /**
     * @param topic Message topic.
     * @return Whether or not listener was indeed removed.
     */
    public boolean removeMessageListener(Object topic) {
        return removeMessageListener(topic, null);
    }

    /**
     * @param topic Listener's topic.
     * @param lsnr Listener to remove.
     * @return Whether or not the lsnr was removed.
     */
    public boolean removeMessageListener(GridTopic topic, @Nullable GridMessageListener lsnr) {
        return removeMessageListener((Object)topic, lsnr);
    }

    /**
     * @param topic Listener's topic.
     * @param lsnr Listener to remove.
     * @return Whether or not the lsnr was removed.
     */
    public boolean removeMessageListener(Object topic, @Nullable GridMessageListener lsnr) {
        assert topic != null;

        boolean rmv = true;

        Collection<GridCommunicationMessageSet> msgSets = null;

        // If listener is null, then remove all listeners.
        if (lsnr == null) {
            closedTopics.add(topic);

            lsnr = listenerRemove0(topic);

            rmv = lsnr != null;

            Map<UUID, GridCommunicationMessageSet> map = msgSetMap.remove(topic);

            if (map != null)
                msgSets = map.values();
        }
        else {
            for (;;) {
                GridMessageListener lsnrs = listenerGet0(topic);

                // If removing listener before subscription happened.
                if (lsnrs == null) {
                    closedTopics.add(topic);

                    Map<UUID, GridCommunicationMessageSet> map = msgSetMap.remove(topic);

                    if (map != null)
                        msgSets = map.values();

                    rmv = false;

                    break;
                }
                else {
                    boolean empty = false;

                    if (!(lsnrs instanceof ArrayListener)) {
                        if (lsnrs.equals(lsnr)) {
                            if (!listenerRemove0(topic, lsnrs))
                                continue; // Retry because it can be packed to array listener.

                            empty = true;
                        }
                        else
                            rmv = false;
                    }
                    else {
                        ArrayListener arrLsnr = (ArrayListener)lsnrs;

                        if (arrLsnr.remove(lsnr))
                            empty = arrLsnr.isEmpty();
                        else
                            // Listener was not found.
                            rmv = false;

                        if (empty)
                            listenerRemove0(topic, lsnrs);
                    }

                    // If removing last subscribed listener.
                    if (empty) {
                        closedTopics.add(topic);

                        Map<UUID, GridCommunicationMessageSet> map = msgSetMap.remove(topic);

                        if (map != null)
                            msgSets = map.values();
                    }

                    break;
                }
            }
        }

        if (msgSets != null)
            for (GridCommunicationMessageSet msgSet : msgSets)
                ctx.timeout().removeTimeoutObject(msgSet);

        if (rmv && log.isDebugEnabled())
            log.debug("Removed message listener [topic=" + topic + ", lsnr=" + lsnr + ']');

        if (lsnr instanceof ArrayListener) {
            for (GridMessageListener childLsnr : ((ArrayListener)lsnr).arr)
                closeListener(childLsnr);
        }
        else
            closeListener(lsnr);

        return rmv;
    }

    /**
     * Closes a listener, if applicable.
     *
     * @param lsnr Listener.
     */
    private void closeListener(GridMessageListener lsnr) {
        if (lsnr instanceof GridUserMessageListener) {
            GridUserMessageListener userLsnr = (GridUserMessageListener)lsnr;

            if (userLsnr.predLsnr instanceof PlatformMessageFilter)
                ((PlatformMessageFilter)userLsnr.predLsnr).onClose();
        }
    }

    /**
     * Gets sent messages count.
     *
     * @return Sent messages count.
     */
    public int getSentMessagesCount() {
        return getSpi().getSentMessagesCount();
    }

    /**
     * Gets sent bytes count.
     *
     * @return Sent bytes count.
     */
    public long getSentBytesCount() {
        return getSpi().getSentBytesCount();
    }

    /**
     * Gets received messages count.
     *
     * @return Received messages count.
     */
    public int getReceivedMessagesCount() {
        return getSpi().getReceivedMessagesCount();
    }

    /**
     * Gets received bytes count.
     *
     * @return Received bytes count.
     */
    public long getReceivedBytesCount() {
        return getSpi().getReceivedBytesCount();
    }

    /**
     * Gets outbound messages queue size.
     *
     * @return Outbound messages queue size.
     */
    public int getOutboundMessagesQueueSize() {
        return getSpi().getOutboundMessagesQueueSize();
    }

    /**
     * Dumps SPI stats to diagnostic logs in case TcpCommunicationSpi is used, no-op otherwise.
     */
    public void dumpStats() {
        CommunicationSpi spi = getSpi();

        if (spi instanceof TcpCommunicationSpi)
            ((TcpCommunicationSpi)spi).dumpStats();
    }

    /** {@inheritDoc} */
    @Override public void printMemoryStats() {
        X.println(">>>");
        X.println(">>> IO manager memory stats [igniteInstanceName=" + ctx.igniteInstanceName() + ']');
        X.println(">>>  lsnrMapSize: " + lsnrMap.size());
        X.println(">>>  msgSetMapSize: " + msgSetMap.size());
        X.println(">>>  closedTopicsSize: " + closedTopics.sizex());
        X.println(">>>  discoWaitMapSize: " + waitMap.size());
    }

    /**
     * Linked chain of listeners.
     */
    private static class ArrayListener implements GridMessageListener {
        /** */
        private volatile GridMessageListener[] arr;

        /**
         * @param arr Array of listeners.
         */
        ArrayListener(GridMessageListener... arr) {
            this.arr = arr;
        }

        /**
         * Passes message to the whole chain.
         *
         * @param nodeId Node ID.
         * @param msg Message.
         */
        @Override public void onMessage(UUID nodeId, Object msg, byte plc) {
            GridMessageListener[] arr0 = arr;

            if (arr0 == null)
                return;

            for (GridMessageListener l : arr0)
                l.onMessage(nodeId, msg, plc);
        }

        /**
         * @return {@code true} If this instance is empty.
         */
        boolean isEmpty() {
            return arr == null;
        }

        /**
         * @param l Listener.
         * @return {@code true} If listener was removed.
         */
        synchronized boolean remove(GridMessageListener l) {
            GridMessageListener[] arr0 = arr;

            if (arr0 == null)
                return false;

            if (arr0.length == 1) {
                if (!arr0[0].equals(l))
                    return false;

                arr = null;

                return true;
            }

            for (int i = 0; i < arr0.length; i++) {
                if (arr0[i].equals(l)) {
                    int newLen = arr0.length - 1;

                    if (i == newLen) // Remove last.
                        arr = Arrays.copyOf(arr0, newLen);
                    else {
                        GridMessageListener[] arr1 = new GridMessageListener[newLen];

                        if (i != 0) // Not remove first.
                            System.arraycopy(arr0, 0, arr1, 0, i);

                        System.arraycopy(arr0, i + 1, arr1, i, newLen - i);

                        arr = arr1;
                    }

                    return true;
                }
            }

            return false;
        }

        /**
         * @param l Listener.
         * @return {@code true} if listener was added. Add can fail if this instance is empty and is about to be removed
         *         from map.
         */
        synchronized boolean add(GridMessageListener l) {
            GridMessageListener[] arr0 = arr;

            if (arr0 == null)
                return false;

            int oldLen = arr0.length;

            arr0 = Arrays.copyOf(arr0, oldLen + 1);

            arr0[oldLen] = l;

            arr = arr0;

            return true;
        }
    }

    /**
     * This class represents a message listener wrapper that knows about peer deployment.
     */
    private class GridUserMessageListener implements GridMessageListener {
        /** Predicate listeners. */
        private final IgniteBiPredicate<UUID, Object> predLsnr;

        /** User message topic. */
        private final Object topic;

        /** Initial node id. */
        private final UUID initNodeId;

        /**
         * @param topic User topic.
         * @param predLsnr Predicate listener.
         * @param initNodeId Node id that registered given listener.
         */
        GridUserMessageListener(@Nullable Object topic, @Nullable IgniteBiPredicate<UUID, Object> predLsnr,
            @Nullable UUID initNodeId) {
            this.topic = topic;
            this.predLsnr = predLsnr;
            this.initNodeId = initNodeId;
        }

        /**
         * @param topic User topic.
         * @param predLsnr Predicate listener.
         */
        GridUserMessageListener(@Nullable Object topic, @Nullable IgniteBiPredicate<UUID, Object> predLsnr) {
            this(topic, predLsnr, null);
        }

        /** {@inheritDoc} */
        @SuppressWarnings({"ConstantConditions"
        })
        @Override public void onMessage(UUID nodeId, Object msg, byte plc) {
            if (!(msg instanceof GridIoUserMessage)) {
                U.error(log, "Received unknown message (potentially fatal problem): " + msg);

                return;
            }

            GridIoUserMessage ioMsg = (GridIoUserMessage)msg;

            ClusterNode node = ctx.discovery().node(nodeId);

            if (node == null) {
                U.warn(log, "Failed to resolve sender node (did the node left grid?): " + nodeId);

                return;
            }

            Lock lock = busyLock.readLock();

            lock.lock();

            try {
                if (stopping) {
                    if (log.isDebugEnabled())
                        log.debug("Received user message while stopping (will ignore) [nodeId=" +
                            nodeId + ", msg=" + msg + ']');

                    return;
                }

                Object msgBody = ioMsg.body();

                assert msgBody != null || ioMsg.bodyBytes() != null;

                try {
                    byte[] msgTopicBytes = ioMsg.topicBytes();

                    Object msgTopic = ioMsg.topic();

                    GridDeployment dep = ioMsg.deployment();

                    if (dep == null && ctx.config().isPeerClassLoadingEnabled() &&
                        ioMsg.deploymentClassName() != null) {
                        dep = ctx.deploy().getGlobalDeployment(
                            ioMsg.deploymentMode(),
                            ioMsg.deploymentClassName(),
                            ioMsg.deploymentClassName(),
                            ioMsg.userVersion(),
                            nodeId,
                            ioMsg.classLoaderId(),
                            ioMsg.loaderParticipants(),
                            null);

                        if (dep == null)
                            throw new IgniteDeploymentCheckedException(
                                "Failed to obtain deployment information for user message. " +
                                    "If you are using custom message or topic class, try implementing " +
                                    "GridPeerDeployAware interface. [msg=" + ioMsg + ']');

                        ioMsg.deployment(dep); // Cache deployment.
                    }

                    // Unmarshall message topic if needed.
                    if (msgTopic == null && msgTopicBytes != null) {
                        msgTopic = U.unmarshal(marsh, msgTopicBytes,
                            U.resolveClassLoader(dep != null ? dep.classLoader() : null, ctx.config()));

                        ioMsg.topic(msgTopic); // Save topic to avoid future unmarshallings.
                    }

                    if (!F.eq(topic, msgTopic))
                        return;

                    if (msgBody == null) {
                        msgBody = U.unmarshal(marsh, ioMsg.bodyBytes(),
                            U.resolveClassLoader(dep != null ? dep.classLoader() : null, ctx.config()));

                        ioMsg.body(msgBody); // Save body to avoid future unmarshallings.
                    }

                    // Resource injection.
                    if (dep != null)
                        ctx.resource().inject(dep, dep.deployedClass(ioMsg.deploymentClassName()), msgBody);
                }
                catch (IgniteCheckedException e) {
                    U.error(log, "Failed to unmarshal user message [node=" + nodeId + ", message=" +
                        msg + ']', e);
                }

                if (msgBody != null) {
                    if (predLsnr != null) {
                        try(OperationSecurityContext s = ctx.security().withContext(initNodeId)) {
                            if (!predLsnr.apply(nodeId, msgBody))
                                removeMessageListener(TOPIC_COMM_USER, this);
                        }
                    }
                }
            }
            finally {
                lock.unlock();
            }
        }

        /** {@inheritDoc} */
        @Override public boolean equals(Object o) {
            if (this == o)
                return true;

            if (o == null || getClass() != o.getClass())
                return false;

            GridUserMessageListener l = (GridUserMessageListener)o;

            return F.eq(predLsnr, l.predLsnr) && F.eq(topic, l.topic);
        }

        /** {@inheritDoc} */
        @Override public int hashCode() {
            int res = predLsnr != null ? predLsnr.hashCode() : 0;

            res = 31 * res + (topic != null ? topic.hashCode() : 0);

            return res;
        }

        /** {@inheritDoc} */
        @Override public String toString() {
            return S.toString(GridUserMessageListener.class, this);
        }
    }

    /**
     * Ordered communication message set.
     */
    private class GridCommunicationMessageSet implements GridTimeoutObject {
        /** */
        private final UUID nodeId;

        /** */
        private long endTime;

        /** */
        private final IgniteUuid timeoutId;

        /** */
        @GridToStringInclude
        private final Object topic;

        /** */
        private final byte plc;

        /** */
        @GridToStringInclude
        private final Queue<OrderedMessageContainer> msgs = new ConcurrentLinkedDeque<>();

        /** */
        private final AtomicBoolean reserved = new AtomicBoolean();

        /** */
        private final long timeout;

        /** */
        private final boolean skipOnTimeout;

        /** */
        private long lastTs;

        /**
         * @param plc Communication policy.
         * @param topic Communication topic.
         * @param nodeId Node ID.
         * @param timeout Timeout.
         * @param skipOnTimeout Whether message can be skipped on timeout.
         * @param msg Message to add immediately.
         * @param msgC Message closure (may be {@code null}).
         */
        GridCommunicationMessageSet(
            byte plc,
            Object topic,
            UUID nodeId,
            long timeout,
            boolean skipOnTimeout,
            GridIoMessage msg,
            @Nullable IgniteRunnable msgC
        ) {
            assert nodeId != null;
            assert topic != null;
            assert msg != null;

            this.plc = plc;
            this.nodeId = nodeId;
            this.topic = topic;
            this.timeout = timeout == 0 ? ctx.config().getNetworkTimeout() : timeout;
            this.skipOnTimeout = skipOnTimeout;

            endTime = endTime(timeout);

            timeoutId = IgniteUuid.randomUuid();

            lastTs = U.currentTimeMillis();

            msgs.add(new OrderedMessageContainer(msg, lastTs, msgC, MTC.span()));
        }

        /** {@inheritDoc} */
        @Override public IgniteUuid timeoutId() {
            return timeoutId;
        }

        /** {@inheritDoc} */
        @Override public long endTime() {
            return endTime;
        }

        /** {@inheritDoc} */
        @SuppressWarnings("SynchronizationOnLocalVariableOrMethodParameter")
        @Override public void onTimeout() {
            GridMessageListener lsnr = listenerGet0(topic);

            if (lsnr != null) {
                long delta = 0;

                if (skipOnTimeout) {
                    while (true) {
                        delta = 0;

                        boolean unwind = false;

                        synchronized (this) {
                            if (!msgs.isEmpty()) {
                                delta = U.currentTimeMillis() - lastTs;

                                if (delta >= timeout)
                                    unwind = true;
                            }
                        }

                        if (unwind)
                            unwindMessageSet(this, lsnr);
                        else
                            break;
                    }
                }

                // Someone is still listening to messages, so delay set removal.
                endTime = endTime(timeout - delta);

                ctx.timeout().addTimeoutObject(this);

                return;
            }

            if (log.isDebugEnabled())
                log.debug("Removing message set due to timeout: " + this);

            ConcurrentMap<UUID, GridCommunicationMessageSet> map = msgSetMap.get(topic);

            if (map != null) {
                boolean rmv;

                synchronized (map) {
                    rmv = map.remove(nodeId, this) && map.isEmpty();
                }

                if (rmv)
                    msgSetMap.remove(topic, map);
            }
        }

        /**
         * @return ID of node that sent the messages in the set.
         */
        UUID nodeId() {
            return nodeId;
        }

        /**
         * @return Communication policy.
         */
        byte policy() {
            return plc;
        }

        /**
         * @return Message topic.
         */
        Object topic() {
            return topic;
        }

        /**
         * @return {@code True} if successful.
         */
        boolean reserve() {
            return reserved.compareAndSet(false, true);
        }

        /**
         * @return {@code True} if set is reserved.
         */
        boolean reserved() {
            return reserved.get();
        }

        /**
         * Releases reservation.
         */
        void release() {
            assert reserved.get() : "Message set was not reserved: " + this;

            reserved.set(false);
        }

        /**
         * @param lsnr Listener to notify.
         */
        void unwind(GridMessageListener lsnr) {
            assert reserved.get();

            for (OrderedMessageContainer mc = msgs.poll(); mc != null; mc = msgs.poll()) {
                try(TraceSurroundings ignore = MTC.support(ctx.tracing().create(
                    COMMUNICATION_ORDERED_PROCESS, mc.parentSpan))) {
                    try {
                        MTC.span().addTag(SpanTags.MESSAGE, traceName(mc.message));

                        invokeListener(plc, lsnr, nodeId, mc.message.message(), secSubj(mc.message));
                    }
                    finally {
                        if (mc.closure != null)
                            mc.closure.run();
                    }
                }
            }
        }

        /**
         * @param msg Message to add.
         * @param msgC Message closure (may be {@code null}).
         */
        void add(
            GridIoMessage msg,
            @Nullable IgniteRunnable msgC
        ) {
            msgs.add(new OrderedMessageContainer(msg, U.currentTimeMillis(), msgC, MTC.span()));
        }

        /**
         * @return {@code True} if set has messages to unwind.
         */
        boolean changed() {
            return !msgs.isEmpty();
        }

        /**
         * Calculates end time with overflow check.
         *
         * @param timeout Timeout in milliseconds.
         * @return End time in milliseconds.
         */
        private long endTime(long timeout) {
            long endTime = U.currentTimeMillis() + timeout;

            // Account for overflow.
            if (endTime < 0)
                endTime = Long.MAX_VALUE;

            return endTime;
        }

        /** {@inheritDoc} */
        @Override public String toString() {
            return S.toString(GridCommunicationMessageSet.class, this);
        }
    }

    /**
     * DTO for handling of communication message.
     */
    private static class OrderedMessageContainer {
        /** */
        GridIoMessage message;
        /** */
        long addedTime;
        /** */
        IgniteRunnable closure;
        /** */
        Span parentSpan;

        /**
         *
         * @param msg Received message.
         * @param addedTime Time of added to queue.
         * @param c Message closure.
         * @param parentSpan Span of process which added this message.
         */
        private OrderedMessageContainer(GridIoMessage msg, Long addedTime, IgniteRunnable c, Span parentSpan) {
            this.message = msg;
            this.addedTime = addedTime;
            this.closure = c;
            this.parentSpan = parentSpan;
        }
    }

    /**
     *
     */
    private static class ConcurrentHashMap0<K, V> extends ConcurrentHashMap<K, V> {
        /** */
        private static final long serialVersionUID = 0L;

        /** */
        private int hash;

        /**
         * @param o Object to be compared for equality with this map.
         * @return {@code True} only for {@code this}.
         */
        @Override public boolean equals(Object o) {
            return o == this;
        }

        /**
         * @return Identity hash code.
         */
        @Override public int hashCode() {
            if (hash == 0) {
                int hash0 = System.identityHashCode(this);

                hash = hash0 != 0 ? hash0 : -1;
            }

            return hash;
        }
    }

    /**
     *
     */
    private static class DelayedMessage {
        /** */
        private final UUID nodeId;

        /** */
        private final GridIoMessage msg;

        /** */
        private final IgniteRunnable msgC;

        /**
         * @param nodeId Node ID.
         * @param msg Message.
         * @param msgC Callback.
         */
        private DelayedMessage(UUID nodeId, GridIoMessage msg, IgniteRunnable msgC) {
            this.nodeId = nodeId;
            this.msg = msg;
            this.msgC = msgC;
        }

        /**
         * @return Message char.
         */
        public IgniteRunnable callback() {
            return msgC;
        }

        /**
         * @return Message.
         */
        public GridIoMessage message() {
            return msg;
        }

        /**
         * @return Node id.
         */
        public UUID nodeId() {
            return nodeId;
        }

        /** {@inheritDoc} */
        @Override public String toString() {
            return S.toString(DelayedMessage.class, this, super.toString());
        }
    }

    /**
     *
     */
    private class IoTestFuture extends GridFutureAdapter<List<IgniteIoTestMessage>> {
        /** */
        private final long id;

        /** */
        private final int cntr;

        /** */
        private final List<IgniteIoTestMessage> ress;

        /**
         * @param id ID.
         * @param cntr Counter.
         */
        IoTestFuture(long id, int cntr) {
            assert cntr > 0 : cntr;

            this.id = id;
            this.cntr = cntr;

            ress = new ArrayList<>(cntr);
        }

        /**
         *
         */
        void onResponse(IgniteIoTestMessage res) {
            boolean complete;

            synchronized (this) {
                ress.add(res);

                complete = cntr == ress.size();
            }

            if (complete)
                onDone(ress);
        }

        /** {@inheritDoc} */
        @Override public boolean onDone(List<IgniteIoTestMessage> res, @Nullable Throwable err) {
            if (super.onDone(res, err)) {
                ioTestMap().remove(id);

                return true;
            }

            return false;
        }

        /** {@inheritDoc} */
        @Override public String toString() {
            return S.toString(IoTestFuture.class, this);
        }
    }

    /**
     *
     */
    private static class IoTestThreadLocalNodeResults {
        /** */
        private final long[] resLatency;

        /** */
        private final int rangesCnt;

        /** */
        private long totalLatency;

        /** */
        private long maxLatency;

        /** */
        private long maxLatencyTs;

        /** */
        private long maxReqSendQueueTime;

        /** */
        private long maxReqSendQueueTimeTs;

        /** */
        private long maxReqRcvQueueTime;

        /** */
        private long maxReqRcvQueueTimeTs;

        /** */
        private long maxResSendQueueTime;

        /** */
        private long maxResSendQueueTimeTs;

        /** */
        private long maxResRcvQueueTime;

        /** */
        private long maxResRcvQueueTimeTs;

        /** */
        private long maxReqWireTimeMillis;

        /** */
        private long maxReqWireTimeTs;

        /** */
        private long maxResWireTimeMillis;

        /** */
        private long maxResWireTimeTs;

        /** */
        private final long latencyLimit;

        /**
         * @param rangesCnt Ranges count.
         * @param latencyLimit
         */
        public IoTestThreadLocalNodeResults(int rangesCnt, long latencyLimit) {
            this.rangesCnt = rangesCnt;
            this.latencyLimit = latencyLimit;

            resLatency = new long[rangesCnt + 1];
        }

        /**
         * @param msg
         */
        public void onResult(IgniteIoTestMessage msg) {
            long now = System.currentTimeMillis();

            long latency = msg.responseProcessedTs() - msg.requestCreateTs();

            int idx = latency >= latencyLimit ?
                rangesCnt /* Timed out. */ :
                (int)Math.floor((1.0 * latency) / ((1.0 * latencyLimit) / rangesCnt));

            resLatency[idx]++;

            totalLatency += latency;

            if (maxLatency < latency) {
                maxLatency = latency;
                maxLatencyTs = now;
            }

            long reqSndQueueTime = msg.requestSendTs() - msg.requestCreateTs();

            if (maxReqSendQueueTime < reqSndQueueTime) {
                maxReqSendQueueTime = reqSndQueueTime;
                maxReqSendQueueTimeTs = now;
            }

            long reqRcvQueueTime = msg.requestProcessTs() - msg.requestReceiveTs();

            if (maxReqRcvQueueTime < reqRcvQueueTime) {
                maxReqRcvQueueTime = reqRcvQueueTime;
                maxReqRcvQueueTimeTs = now;
            }

            long resSndQueueTime = msg.responseSendTs() - msg.requestProcessTs();

            if (maxResSendQueueTime < resSndQueueTime) {
                maxResSendQueueTime = resSndQueueTime;
                maxResSendQueueTimeTs = now;
            }

            long resRcvQueueTime = msg.responseProcessedTs() - msg.responseReceiveTs();

            if (maxResRcvQueueTime < resRcvQueueTime) {
                maxResRcvQueueTime = resRcvQueueTime;
                maxResRcvQueueTimeTs = now;
            }

            long reqWireTimeMillis = msg.requestReceivedTsMillis() - msg.requestSendTsMillis();

            if (maxReqWireTimeMillis < reqWireTimeMillis) {
                maxReqWireTimeMillis = reqWireTimeMillis;
                maxReqWireTimeTs = now;
            }

            long resWireTimeMillis = msg.responseReceivedTsMillis() - msg.requestSendTsMillis();

            if (maxResWireTimeMillis < resWireTimeMillis) {
                maxResWireTimeMillis = resWireTimeMillis;
                maxResWireTimeTs = now;
            }
        }
    }

    /**
     *
     */
    private static class IoTestNodeResults {
        /** */
        private long latencyLimit;

        /** */
        private long[] resLatency;

        /** */
        private long totalLatency;

        /** */
        private Collection<IgnitePair<Long>> maxLatency = new ArrayList<>();

        /** */
        private Collection<IgnitePair<Long>> maxReqSendQueueTime = new ArrayList<>();

        /** */
        private Collection<IgnitePair<Long>> maxReqRcvQueueTime = new ArrayList<>();

        /** */
        private Collection<IgnitePair<Long>> maxResSendQueueTime = new ArrayList<>();

        /** */
        private Collection<IgnitePair<Long>> maxResRcvQueueTime = new ArrayList<>();

        /** */
        private Collection<IgnitePair<Long>> maxReqWireTimeMillis = new ArrayList<>();

        /** */
        private Collection<IgnitePair<Long>> maxResWireTimeMillis = new ArrayList<>();

        /**
         * @param res Node results to add.
         */
        public void add(IoTestThreadLocalNodeResults res) {
            if (resLatency == null) {
                resLatency = res.resLatency.clone();
                latencyLimit = res.latencyLimit;
            }
            else {
                assert latencyLimit == res.latencyLimit;
                assert resLatency.length == res.resLatency.length;

                for (int i = 0; i < resLatency.length; i++)
                    resLatency[i] += res.resLatency[i];
            }

            totalLatency += res.totalLatency;

            maxLatency.add(F.pair(res.maxLatency, res.maxLatencyTs));
            maxReqSendQueueTime.add(F.pair(res.maxReqSendQueueTime, res.maxReqSendQueueTimeTs));
            maxReqRcvQueueTime.add(F.pair(res.maxReqRcvQueueTime, res.maxReqRcvQueueTimeTs));
            maxResSendQueueTime.add(F.pair(res.maxResSendQueueTime, res.maxResSendQueueTimeTs));
            maxResRcvQueueTime.add(F.pair(res.maxResRcvQueueTime, res.maxResRcvQueueTimeTs));
            maxReqWireTimeMillis.add(F.pair(res.maxReqWireTimeMillis, res.maxReqWireTimeTs));
            maxResWireTimeMillis.add(F.pair(res.maxResWireTimeMillis, res.maxResWireTimeTs));
        }

        /**
         * @return Bin latency in microseconds.
         */
        public long binLatencyMcs() {
            if (resLatency == null)
                throw new IllegalStateException();

            return latencyLimit / (1000 * (resLatency.length - 1));
        }
    }

    /**
     * @param msg Communication message.
     * @return A pair that represents a security subject id and security context. The returned value can be {@code null}
     * in case of security context is not enabled.
     */
    private T2<UUID, SecurityContext> secSubj(GridIoMessage msg) {
        if (ctx.security().enabled() && msg instanceof GridIoSecurityAwareMessage) {
            GridIoSecurityAwareMessage secMsg = (GridIoSecurityAwareMessage)msg;

            SecurityContext secCtx = null;

            try {
                secCtx = secMsg.getSecCtx() != null ? U.unmarshal(marsh, secMsg.getSecCtx(), U.resolveClassLoader(ctx.config())) : null;
            }
            catch (IgniteCheckedException e) {
                log.error("Security context unmarshaled with error.", e);
            }

            return new T2<>(
                secMsg.secSubjId(),
                secCtx
            );
        }

        return null;
    }

    /**
     * Responsible for handling network situation where server cannot open connection to client and
     * has to ask client to establish a connection to specific server.
     *
     * This includes the following steps:
     * <ol>
     *     <li>
     *         Server tries to send regular communication message to unreachable client,
     *         detects that client is unreachagle and directs special discovery message to it.
     *         After that it wait for client to reply.
     *     </li>
     *     <li>
     *         Client receives discovery message and sends special communication message in response.
     *         This action opens communication channel between client and server that can be used by both sides.
     *     </li>
     *     <li>
     *         Server on receiving comm message sends original communication message to the client.
     *     </li>
     * </ol>
     */
    private final class TcpCommunicationInverseConnectionHandler {
        /**
         * Map contains futures for threads to wait until inverse connection response arrives.
         */
        private Map<ConnectionKey, GridFutureAdapter<?>> connMap = new ConcurrentHashMap<>();

        /**
         * Executor service to send special communication message.
         */
        private ExecutorService responseSendService = Executors.newCachedThreadPool();

        /**
         * Discovery event listener (works only on client nodes for now) notified when
         * inverse connection request arrives.
         */
        private CustomEventListener<TcpConnectionRequestDiscoveryMessage> discoConnReqLsnr = (topVer, snd, msg) -> {
            if (!locNodeId.equals(msg.receiverNodeId()))
                return;

            if (log.isInfoEnabled())
                log.info("Received inverse communication request from " + snd + " for connection index "
                    + msg.connectionIndex());

            TcpCommunicationSpi tcpCommSpi = getTcpCommunicationSpi();

            assert !isPairedConnection(snd, tcpCommSpi);

            int connIdx = msg.connectionIndex();

            responseSendService.submit(() -> {
                try {
                    send(snd,
                        TOPIC_COMM_SYSTEM,
                        TOPIC_COMM_SYSTEM.ordinal(),
                        new TcpInverseConnectionResponseMessage(connIdx),
                        SYSTEM_POOL,
                        false,
                        0,
                        false,
                        null,
                        false,
                        null,
                        connIdx
                    );
                }
                catch (IgniteCheckedException e) {
                    log.error("Failed to send response to inverse communication connection request from node: " + snd.id(), e);
                }
            });
        };

        /**
         * Handler method for inverse communication response. Executed only on server node sent original request.
         *
         * @param nodeId ID of unreachable node that replied to inverse connection request.
         * @param msg Special communication message sent by unreachable node.
         */
        public void onInverseConnectionResponse(UUID nodeId, TcpInverseConnectionResponseMessage msg) {
            if (log.isInfoEnabled())
                log.info("Response for inverse connection received from node " + nodeId +
                    ", connection index is " + msg.connectionIndex());

            ConnectionKey connKey = new ConnectionKey(nodeId, msg.connectionIndex(), getTcpCommunicationSpi().getConnectionsPerNode());

            GridFutureAdapter<?> fut = connMap.remove(connKey);

            if (log.isDebugEnabled())
                log.debug("Future for " + connKey + " found: " + fut);

            if (fut != null && !fut.isDone())
                fut.onDone(null, null);
        }

        /**
         * Executes inverse connection protocol by sending discovery request and then waiting on future
         * completed when response arrives or timeout is reached.
         *
         * @param node Unreachable node.
         * @param e Exception indicating that node is unreachable.
         */
        public void handleInverseConnection(ClusterNode node, NodeUnreachableException e) {
            if (!inverseTcpConnectionFeatureIsSupported(node)) {
                IgniteSpiException spiE = new IgniteSpiException(e);

                e.fut.onDone(spiE);

                throw spiE;
            }

            TcpCommunicationSpi tcpCommSpi = getTcpCommunicationSpi();

            if (isPairedConnection(node, tcpCommSpi)) {
                IgniteSpiException spiE = new IgniteSpiException("Inverse connection protocol doesn't support paired connections", e);

                e.fut.onDone(spiE);

                throw spiE;
            }

            ConnectionKey connKey = new ConnectionKey(node.id(), e.connIdx, tcpCommSpi.getConnectionsPerNode());

            GridFutureAdapter<?> fut = e.fut;

            GridFutureAdapter<?> oldFut = connMap.putIfAbsent(connKey, fut);

            if (oldFut != null) {
                GridFutureAdapter<?> oldFut0 = fut;

                fut = oldFut;

                fut.listen(f -> {
                    if (f.error() != null)
                        oldFut0.onDone(f.error());
                    else
                        oldFut0.onDone();
                });
            }
            else {
                if (log.isDebugEnabled())
                    log.debug("Old future for connection key " + connKey + " not found, new future created.");

                fut.listen(f -> connMap.remove(connKey, f));

                try {
                    log.warning("TCP connection failed, node " + node.id() + " is unreachable," +
                        " will attempt to request inverse connection via discovery SPI", e);

                    TcpConnectionRequestDiscoveryMessage msg = new TcpConnectionRequestDiscoveryMessage(
                        node.id(), e.connIdx
                    );

                    ctx.discovery().sendCustomEvent(msg);
                }
                catch (IgniteCheckedException ex) {
                    ex.addSuppressed(e);

                    fut.onDone(ex);

                    throw new IgniteSpiException(ex);
                }
            }

            try {
                fut.get(getInverseConnectionWaitTimeout());
            }
            catch (Throwable ex) {
                String msg = "Failed to wait for establishing inverse communication connection from node " + node;

                log.warning(msg, ex);

                if (!fut.isDone())
                    fut.onDone(new IgniteCheckedException(msg, ex));

                if (ex instanceof IgniteCheckedException) {
                    IgniteSpiException spiE = new IgniteSpiException(e);

                    spiE.addSuppressed(ex);

                    throw spiE;
                }

                ex.addSuppressed(e);

                // Can't just type "throw ex;", it won't compile :(
                if (ex instanceof Error)
                    throw (Error)ex;

                throw (RuntimeException)ex;
            }
        }

        /**
         * @param nodeId ID of node that left or failed.
         */
        public void onNodeLeft(UUID nodeId) {
            for (Entry<ConnectionKey, GridFutureAdapter<?>> entry : connMap.entrySet()) {
                if (entry.getKey().nodeId().equals(nodeId))
                    entry.getValue().onDone(new IgniteCheckedException("Node " + nodeId + " left grid."));
            }
        }

        /** */
        public void onStop() {
            for (GridFutureAdapter<?> fut : connMap.values())
                fut.onDone(new NodeStoppingException("Node is stopping"));
        }
    }
}<|MERGE_RESOLUTION|>--- conflicted
+++ resolved
@@ -1761,13 +1761,8 @@
         long timeout,
         boolean skipOnTimeout,
         IgniteInClosure<IgniteException> ackC,
-<<<<<<< HEAD
-        boolean async
-=======
         boolean async,
-        Span span,
         int connIdx
->>>>>>> 100563a7
     ) throws IgniteCheckedException {
         assert node != null;
         assert topic != null;
@@ -1930,11 +1925,7 @@
         if (node == null)
             throw new ClusterTopologyCheckedException("Failed to send message to node (has node left grid?): " + nodeId);
 
-<<<<<<< HEAD
-        send(node, topic, topic.ordinal(), msg, plc, false, 0, false, null, false);
-=======
-        send(node, topic, topic.ordinal(), msg, plc, false, 0, false, null, false, null, UNDEFINED_CONNECTION_INDEX);
->>>>>>> 100563a7
+        send(node, topic, topic.ordinal(), msg, plc, false, 0, false, null, false, UNDEFINED_CONNECTION_INDEX);
     }
 
     /**
@@ -1946,11 +1937,7 @@
      */
     public void sendToGridTopic(ClusterNode node, GridTopic topic, Message msg, byte plc)
         throws IgniteCheckedException {
-<<<<<<< HEAD
-        send(node, topic, topic.ordinal(), msg, plc, false, 0, false, null, false);
-=======
-        send(node, topic, topic.ordinal(), msg, plc, false, 0, false, null, false, null, UNDEFINED_CONNECTION_INDEX);
->>>>>>> 100563a7
+        send(node, topic, topic.ordinal(), msg, plc, false, 0, false, null, false, UNDEFINED_CONNECTION_INDEX);
     }
 
     /**
@@ -1962,10 +1949,7 @@
      */
     public void sendToCustomTopic(ClusterNode node, Object topic, Message msg, byte plc)
         throws IgniteCheckedException {
-<<<<<<< HEAD
-        send(node, topic, -1, msg, plc, false, 0, false, null, false);
-=======
-        send(node, topic, -1, msg, plc, false, 0, false, null, false, null, UNDEFINED_CONNECTION_INDEX);
+        send(node, topic, -1, msg, plc, false, 0, false, null, false, UNDEFINED_CONNECTION_INDEX);
     }
 
     /**
@@ -1978,8 +1962,7 @@
      */
     public void sendToGridTopic(ClusterNode node, GridTopic topic, Message msg, byte plc, Span span)
         throws IgniteCheckedException {
-        send(node, topic, topic.ordinal(), msg, plc, false, 0, false, null, false, span, UNDEFINED_CONNECTION_INDEX);
->>>>>>> 100563a7
+        send(node, topic, topic.ordinal(), msg, plc, false, 0, false, null, false, UNDEFINED_CONNECTION_INDEX);
     }
 
     /**
@@ -1992,11 +1975,7 @@
      */
     public void sendGeneric(ClusterNode node, Object topic, int topicOrd, Message msg, byte plc)
         throws IgniteCheckedException {
-<<<<<<< HEAD
-        send(node, topic, topicOrd, msg, plc, false, 0, false, null, false);
-=======
-        send(node, topic, topicOrd, msg, plc, false, 0, false, null, false, null, UNDEFINED_CONNECTION_INDEX);
->>>>>>> 100563a7
+        send(node, topic, topicOrd, msg, plc, false, 0, false, null, false, UNDEFINED_CONNECTION_INDEX);
     }
 
     /**
@@ -2018,11 +1997,7 @@
     ) throws IgniteCheckedException {
         assert timeout > 0 || skipOnTimeout;
 
-<<<<<<< HEAD
-        send(node, topic, (byte)-1, msg, plc, true, timeout, skipOnTimeout, null, false);
-=======
-        send(node, topic, (byte)-1, msg, plc, true, timeout, skipOnTimeout, null, false, null, UNDEFINED_CONNECTION_INDEX);
->>>>>>> 100563a7
+        send(node, topic, (byte)-1, msg, plc, true, timeout, skipOnTimeout, null, false, UNDEFINED_CONNECTION_INDEX);
     }
 
     /**
@@ -2039,11 +2014,7 @@
         byte plc,
         IgniteInClosure<IgniteException> ackC) throws IgniteCheckedException
     {
-<<<<<<< HEAD
-        send(node, topic, topic.ordinal(), msg, plc, false, 0, false, ackC, false);
-=======
-        send(node, topic, topic.ordinal(), msg, plc, false, 0, false, ackC, false, null, UNDEFINED_CONNECTION_INDEX);
->>>>>>> 100563a7
+        send(node, topic, topic.ordinal(), msg, plc, false, 0, false, ackC, false, UNDEFINED_CONNECTION_INDEX);
     }
 
     /**
@@ -2070,11 +2041,7 @@
 
         for (ClusterNode node : nodes) {
             try {
-<<<<<<< HEAD
-                send(node, topic, topic.ordinal(), msg, plc, true, timeout, skipOnTimeout, null, false);
-=======
-                send(node, topic, topic.ordinal(), msg, plc, true, timeout, skipOnTimeout, null, false, null, UNDEFINED_CONNECTION_INDEX);
->>>>>>> 100563a7
+                send(node, topic, topic.ordinal(), msg, plc, true, timeout, skipOnTimeout, null, false, UNDEFINED_CONNECTION_INDEX);
             }
             catch (IgniteCheckedException e) {
                 if (err == null)
@@ -2105,11 +2072,7 @@
 
         for (ClusterNode node : nodes) {
             try {
-<<<<<<< HEAD
-                send(node, topic, topic.ordinal(), msg, plc, false, 0, false, null, false);
-=======
-                send(node, topic, topic.ordinal(), msg, plc, false, 0, false, null, false, null, UNDEFINED_CONNECTION_INDEX);
->>>>>>> 100563a7
+                send(node, topic, topic.ordinal(), msg, plc, false, 0, false, null, false, UNDEFINED_CONNECTION_INDEX);
             }
             catch (IgniteCheckedException e) {
                 if (err == null)
@@ -2144,11 +2107,7 @@
     ) throws IgniteCheckedException {
         assert timeout > 0 || skipOnTimeout;
 
-<<<<<<< HEAD
-        send(node, topic, (byte)-1, msg, plc, true, timeout, skipOnTimeout, ackC, false);
-=======
-        send(node, topic, (byte)-1, msg, plc, true, timeout, skipOnTimeout, ackC, false, null, UNDEFINED_CONNECTION_INDEX);
->>>>>>> 100563a7
+        send(node, topic, (byte)-1, msg, plc, true, timeout, skipOnTimeout, ackC, false, UNDEFINED_CONNECTION_INDEX);
     }
 
     /**
@@ -2223,14 +2182,9 @@
                 0,
                 false,
                 null,
-<<<<<<< HEAD
-                async);
-=======
                 async,
-                null,
                 UNDEFINED_CONNECTION_INDEX
             );
->>>>>>> 100563a7
         }
         else {
             ClusterNode locNode = F.find(nodes, null, F.localNode(locNodeId));
@@ -2253,14 +2207,9 @@
                     0,
                     false,
                     null,
-<<<<<<< HEAD
-                    async);
-=======
                     async,
-                    null,
                     UNDEFINED_CONNECTION_INDEX
                 );
->>>>>>> 100563a7
             }
         }
     }
@@ -3586,7 +3535,6 @@
                         false,
                         null,
                         false,
-                        null,
                         connIdx
                     );
                 }
