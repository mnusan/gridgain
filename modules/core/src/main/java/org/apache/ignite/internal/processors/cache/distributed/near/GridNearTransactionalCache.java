/*
 * Licensed to the Apache Software Foundation (ASF) under one or more
 * contributor license agreements.  See the NOTICE file distributed with
 * this work for additional information regarding copyright ownership.
 * The ASF licenses this file to You under the Apache License, Version 2.0
 * (the "License"); you may not use this file except in compliance with
 * the License.  You may obtain a copy of the License at
 *
 *      http://www.apache.org/licenses/LICENSE-2.0
 *
 * Unless required by applicable law or agreed to in writing, software
 * distributed under the License is distributed on an "AS IS" BASIS,
 * WITHOUT WARRANTIES OR CONDITIONS OF ANY KIND, either express or implied.
 * See the License for the specific language governing permissions and
 * limitations under the License.
 */

package org.apache.ignite.internal.processors.cache.distributed.near;

import org.apache.ignite.*;
import org.apache.ignite.cache.*;
import org.apache.ignite.cluster.*;
import org.apache.ignite.internal.*;
import org.apache.ignite.internal.processors.cache.*;
import org.apache.ignite.internal.processors.cache.distributed.*;
import org.apache.ignite.internal.processors.cache.distributed.dht.*;
import org.apache.ignite.internal.processors.cache.transactions.*;
import org.apache.ignite.internal.processors.cache.version.*;
import org.apache.ignite.internal.transactions.*;
import org.apache.ignite.internal.util.future.*;
import org.apache.ignite.internal.util.typedef.*;
import org.apache.ignite.internal.util.typedef.internal.*;
import org.apache.ignite.lang.*;
import org.apache.ignite.plugin.security.*;
import org.apache.ignite.transactions.*;
import org.jetbrains.annotations.*;

import java.io.*;
import java.util.*;

import static org.apache.ignite.internal.processors.cache.CacheFlag.*;
import static org.apache.ignite.transactions.IgniteTxConcurrency.*;

/**
 * Near cache for transactional cache.
 */
public class GridNearTransactionalCache<K, V> extends GridNearCacheAdapter<K, V> {
    /** */
    private static final long serialVersionUID = 0L;

    /** DHT cache. */
    private GridDhtCache<K, V> dht;

    /**
     * Empty constructor required for {@link Externalizable}.
     */
    public GridNearTransactionalCache() {
        // No-op.
    }

    /**
     * @param ctx Context.
     */
    public GridNearTransactionalCache(GridCacheContext<K, V> ctx) {
        super(ctx);
    }

    /** {@inheritDoc} */
    @Override public void start() throws IgniteCheckedException {
        super.start();

        ctx.io().addHandler(ctx.cacheId(), GridNearGetResponse.class, new CI2<UUID, GridNearGetResponse<K, V>>() {
            @Override public void apply(UUID nodeId, GridNearGetResponse<K, V> res) {
                processGetResponse(nodeId, res);
            }
        });

        ctx.io().addHandler(ctx.cacheId(), GridNearLockResponse.class, new CI2<UUID, GridNearLockResponse<K, V>>() {
            @Override public void apply(UUID nodeId, GridNearLockResponse<K, V> res) {
                processLockResponse(nodeId, res);
            }
        });
    }

    /**
     * @param dht DHT cache.
     */
    public void dht(GridDhtCache<K, V> dht) {
        this.dht = dht;
    }

    /** {@inheritDoc} */
    @Override public GridDhtCache<K, V> dht() {
        return dht;
    }

    /** {@inheritDoc} */
    @Override public IgniteInternalFuture<Map<K, V>> getAllAsync(
        @Nullable final Collection<? extends K> keys,
        boolean forcePrimary,
        boolean skipTx,
        @Nullable final GridCacheEntryEx<K, V> entry,
        @Nullable UUID subjId,
        String taskName,
        final boolean deserializePortable,
        final boolean skipVals
    ) {
        ctx.denyOnFlag(LOCAL);
        ctx.checkSecurity(GridSecurityPermission.CACHE_READ);

        if (F.isEmpty(keys))
            return new GridFinishedFuture<>(ctx.kernalContext(), Collections.<K, V>emptyMap());

        IgniteTxLocalAdapter<K, V> tx = ctx.tm().threadLocalTx();

        if (tx != null && !tx.implicit() && !skipTx) {
            return asyncOp(tx, new AsyncOp<Map<K, V>>(keys) {
<<<<<<< HEAD
                @Override public IgniteFuture<Map<K, V>> op(IgniteTxLocalAdapter<K, V> tx) {
                    return ctx.wrapCloneMap(tx.getAllAsync(ctx, keys, entry, deserializePortable, skipVals));
=======
                @Override public IgniteInternalFuture<Map<K, V>> op(IgniteTxLocalAdapter<K, V> tx) {
                    return ctx.wrapCloneMap(tx.getAllAsync(ctx, keys, entry, deserializePortable, filter));
>>>>>>> ce0c3047
                }
            });
        }

        GridCacheProjectionImpl<K, V> prj = ctx.projectionPerCall();

        subjId = ctx.subjectIdPerCall(subjId, prj);

        return loadAsync(null,
            keys,
            false,
            forcePrimary,
            subjId,
            taskName,
            deserializePortable,
            prj != null ? prj.expiry() : null,
            skipVals);
    }

    /**
     * @param tx Transaction.
     * @param keys Keys to load.
     * @param readThrough Read through flag.
     * @param deserializePortable Deserialize portable flag.
     * @param expiryPlc Expiry policy.
     * @return Future.
     */
    IgniteInternalFuture<Map<K, V>> txLoadAsync(GridNearTxLocal<K, V> tx,
        @Nullable Collection<? extends K> keys,
        boolean readThrough,
        boolean deserializePortable,
        @Nullable IgniteCacheExpiryPolicy expiryPlc,
        boolean skipVals) {
        assert tx != null;

        GridNearGetFuture<K, V> fut = new GridNearGetFuture<>(ctx,
            keys,
            readThrough,
            false,
            false,
            tx,
            CU.subjectId(tx, ctx.shared()),
            tx.resolveTaskName(),
            deserializePortable,
            expiryPlc,
            skipVals);

        // init() will register future for responses if it has remote mappings.
        fut.init();

        return fut;
    }

    /**
     * @param nodeId Node ID.
     * @param req Request.
     */
    @SuppressWarnings({"RedundantTypeArguments"})
    public void clearLocks(UUID nodeId, GridDhtUnlockRequest<K, V> req) {
        assert nodeId != null;

        GridCacheVersion obsoleteVer = ctx.versions().next();

        List<K> keys = req.nearKeys();

        if (keys != null) {
            long topVer = ctx.affinity().affinityTopologyVersion();

            for (K key : keys) {
                while (true) {
                    GridDistributedCacheEntry<K, V> entry = peekExx(key);

                    try {
                        if (entry != null) {
                            entry.doneRemote(
                                req.version(),
                                req.version(),
                                null,
                                req.committedVersions(),
                                req.rolledbackVersions(),
                                /*system invalidate*/false);

                            // Note that we don't reorder completed versions here,
                            // as there is no point to reorder relative to the version
                            // we are about to remove.
                            if (entry.removeLock(req.version())) {
                                if (log.isDebugEnabled())
                                    log.debug("Removed lock [lockId=" + req.version() + ", key=" + key + ']');

                                // Try to evict near entry dht-mapped locally.
                                evictNearEntry(entry, obsoleteVer, topVer);
                            }
                            else {
                                if (log.isDebugEnabled())
                                    log.debug("Received unlock request for unknown candidate " +
                                        "(added to cancelled locks set): " + req);
                            }

                            ctx.evicts().touch(entry, topVer);
                        }
                        else if (log.isDebugEnabled())
                            log.debug("Received unlock request for entry that could not be found: " + req);

                        break;
                    }
                    catch (GridCacheEntryRemovedException ignored) {
                        if (log.isDebugEnabled())
                            log.debug("Received remove lock request for removed entry (will retry) [entry=" + entry +
                                ", req=" + req + ']');
                    }
                }
            }
        }
    }

    /**
     * @param nodeId Primary node ID.
     * @param req Request.
     * @return Remote transaction.
     * @throws IgniteCheckedException If failed.
     * @throws GridDistributedLockCancelledException If lock has been cancelled.
     */
    @SuppressWarnings({"RedundantTypeArguments"})
    @Nullable public GridNearTxRemote<K, V> startRemoteTx(UUID nodeId, GridDhtLockRequest<K, V> req)
        throws IgniteCheckedException, GridDistributedLockCancelledException {
        List<K> nearKeys = req.nearKeys();
        List<byte[]> keyBytes = req.nearKeyBytes();

        assert keyBytes != null;

        GridNearTxRemote<K, V> tx = null;

        ClassLoader ldr = ctx.deploy().globalLoader();

        if (ldr != null) {
            Collection<IgniteTxKey<K>> evicted = null;

            for (int i = 0; i < nearKeys.size(); i++) {
                K key = nearKeys.get(i);

                if (key == null)
                    continue;

                IgniteTxKey<K> txKey = ctx.txKey(key);

                byte[] bytes = !keyBytes.isEmpty() ? keyBytes.get(i) : null;

                Collection<GridCacheMvccCandidate<K>> cands = req.candidatesByIndex(i);
                GridCacheVersion drVer = req.drVersionByIndex(i);

                if (log.isDebugEnabled())
                    log.debug("Unmarshalled key: " + key);

                GridNearCacheEntry<K, V> entry = null;

                while (true) {
                    try {
                        entry = peekExx(key);

                        if (entry != null) {
                            entry.keyBytes(bytes);

                            // Handle implicit locks for pessimistic transactions.
                            if (req.inTx()) {
                                tx = ctx.tm().nearTx(req.version());

                                if (tx == null) {
                                    tx = new GridNearTxRemote<>(
                                        ctx.shared(),
                                        nodeId,
                                        req.nearNodeId(),
                                        req.nearXidVersion(),
                                        req.threadId(),
                                        req.version(),
                                        null,
                                        ctx.system(),
                                        PESSIMISTIC,
                                        req.isolation(),
                                        req.isInvalidate(),
                                        req.timeout(),
                                        req.txSize(),
                                        req.groupLockKey(),
                                        req.subjectId(),
                                        req.taskNameHash()
                                    );

                                    if (req.groupLock())
                                        tx.groupLockKey(txKey);

                                    tx = ctx.tm().onCreated(tx);

                                    if (tx == null || !ctx.tm().onStarted(tx))
                                        throw new IgniteTxRollbackCheckedException("Failed to acquire lock " +
                                            "(transaction has been completed): " + req.version());
                                }

                                tx.addEntry(ctx, txKey, bytes, GridCacheOperation.NOOP, /*Value.*/null,
                                    /*Value byts.*/null, drVer);
                            }

                            // Add remote candidate before reordering.
                            // Owned candidates should be reordered inside entry lock.
                            entry.addRemote(
                                req.nodeId(),
                                nodeId,
                                req.threadId(),
                                req.version(),
                                req.timeout(),
                                tx != null,
                                tx != null && tx.implicitSingle(),
                                req.owned(entry.key())
                            );

                            assert cands.isEmpty() : "Received non-empty candidates in dht lock request: " + cands;

                            if (!req.inTx())
                                ctx.evicts().touch(entry, req.topologyVersion());
                        }
                        else {
                            if (evicted == null)
                                evicted = new LinkedList<>();

                            evicted.add(txKey);
                        }

                        // Double-check in case if sender node left the grid.
                        if (ctx.discovery().node(req.nodeId()) == null) {
                            if (log.isDebugEnabled())
                                log.debug("Node requesting lock left grid (lock request will be ignored): " + req);

                            if (tx != null)
                                tx.rollback();

                            return null;
                        }

                        // Entry is legit.
                        break;
                    }
                    catch (GridCacheEntryRemovedException ignored) {
                        assert entry.obsoleteVersion() != null : "Obsolete flag not set on removed entry: " +
                            entry;

                        if (log.isDebugEnabled())
                            log.debug("Received entry removed exception (will retry on renewed entry): " + entry);

                        if (tx != null) {
                            tx.clearEntry(txKey);

                            if (log.isDebugEnabled())
                                log.debug("Cleared removed entry from remote transaction (will retry) [entry=" +
                                    entry + ", tx=" + tx + ']');
                        }
                    }
                }
            }

            if (tx != null && evicted != null) {
                assert !evicted.isEmpty();

                for (IgniteTxKey<K> evict : evicted)
                    tx.addEvicted(evict);
            }
        }
        else {
            String err = "Failed to acquire deployment class loader for message: " + req;

            U.warn(log, err);

            throw new IgniteCheckedException(err);
        }

        return tx;
    }

    /**
     * @param nodeId Node ID.
     * @param res Response.
     */
    private void processLockResponse(UUID nodeId, GridNearLockResponse<K, V> res) {
        assert nodeId != null;
        assert res != null;

        GridNearLockFuture<K, V> fut = (GridNearLockFuture<K, V>)ctx.mvcc().<Boolean>future(res.version(),
            res.futureId());

        if (fut != null)
            fut.onResult(nodeId, res);
    }

    /** {@inheritDoc} */
    @Override protected IgniteInternalFuture<Boolean> lockAllAsync(Collection<? extends K> keys,
        long timeout,
        IgniteTxLocalEx<K, V> tx,
        boolean isInvalidate,
        boolean isRead,
        boolean retval,
        IgniteTxIsolation isolation,
        long accessTtl,
        IgnitePredicate<CacheEntry<K, V>>[] filter) {
        GridNearLockFuture<K, V> fut = new GridNearLockFuture<>(ctx,
            keys,
            (GridNearTxLocal<K, V>)tx,
            isRead,
            retval,
            timeout,
            accessTtl,
            filter);

        if (!ctx.mvcc().addFuture(fut))
            throw new IllegalStateException("Duplicate future ID: " + fut);

        fut.map();

        return fut;
    }

    /**
     * @param e Transaction entry.
     * @param topVer Topology version.
     * @return {@code True} if entry is locally mapped as a primary or back up node.
     */
    protected boolean isNearLocallyMapped(GridCacheEntryEx<K, V> e, long topVer) {
        return ctx.affinity().belongs(ctx.localNode(), e.key(), topVer);
    }

    /**
     *
     * @param e Entry to evict if it qualifies for eviction.
     * @param obsoleteVer Obsolete version.
     * @param topVer Topology version.
     * @return {@code True} if attempt was made to evict the entry.
     */
    protected boolean evictNearEntry(GridCacheEntryEx<K, V> e, GridCacheVersion obsoleteVer, long topVer) {
        assert e != null;
        assert obsoleteVer != null;

        if (isNearLocallyMapped(e, topVer)) {
            if (log.isDebugEnabled())
                log.debug("Evicting dht-local entry from near cache [entry=" + e + ", tx=" + this + ']');

            if (e.markObsolete(obsoleteVer))
                return true;
        }

        return false;
    }

    /** {@inheritDoc} */
    @Override public void unlockAll(Collection<? extends K> keys, IgnitePredicate<CacheEntry<K, V>>[] filter) {
        if (keys.isEmpty())
            return;

        try {
            GridCacheVersion ver = null;

            int keyCnt = -1;

            Map<ClusterNode, GridNearUnlockRequest<K, V>> map = null;

            Collection<K> locKeys = new LinkedList<>();

            for (K key : keys) {
                while (true) {
                    GridDistributedCacheEntry<K, V> entry = peekExx(key);

                    if (entry == null || !ctx.isAll(entry.wrap(false), filter))
                        break; // While.

                    try {
                        GridCacheMvccCandidate<K> cand = entry.candidate(ctx.nodeId(), Thread.currentThread().getId());

                        long topVer = -1;

                        if (cand != null) {
                            assert cand.nearLocal() : "Got non-near-local candidate in near cache: " + cand;

                            ver = cand.version();

                            if (map == null) {
                                Collection<ClusterNode> affNodes = CU.allNodes(ctx, cand.topologyVersion());

                                if (F.isEmpty(affNodes))
                                    return;

                                keyCnt = (int)Math.ceil((double)keys.size() / affNodes.size());

                                map = U.newHashMap(affNodes.size());
                            }

                            topVer = cand.topologyVersion();

                            // Send request to remove from remote nodes.
                            ClusterNode primary = ctx.affinity().primary(key, topVer);

                            GridNearUnlockRequest<K, V> req = map.get(primary);

                            if (req == null) {
                                map.put(primary, req = new GridNearUnlockRequest<>(ctx.cacheId(), keyCnt));

                                req.version(ver);
                            }

                            // Remove candidate from local node first.
                            GridCacheMvccCandidate<K> rmv = entry.removeLock();

                            if (rmv != null) {
                                if (!rmv.reentry()) {
                                    if (ver != null && !ver.equals(rmv.version()))
                                        throw new IgniteCheckedException("Failed to unlock (if keys were locked separately, " +
                                            "then they need to be unlocked separately): " + keys);

                                    if (!primary.isLocal()) {
                                        assert req != null;

                                        req.addKey(
                                            entry.key(),
                                            entry.getOrMarshalKeyBytes(),
                                            ctx);
                                    }
                                    else
                                        locKeys.add(key);

                                    if (log.isDebugEnabled())
                                        log.debug("Removed lock (will distribute): " + rmv);
                                }
                                else if (log.isDebugEnabled())
                                    log.debug("Current thread still owns lock (or there are no other nodes)" +
                                        " [lock=" + rmv + ", curThreadId=" + Thread.currentThread().getId() + ']');
                            }
                        }

                        assert topVer != -1 || cand == null;

                        if (topVer == -1)
                            topVer = ctx.affinity().affinityTopologyVersion();

                        ctx.evicts().touch(entry, topVer);

                        break;
                    }
                    catch (GridCacheEntryRemovedException ignore) {
                        if (log.isDebugEnabled())
                            log.debug("Attempted to unlock removed entry (will retry): " + entry);
                    }
                }
            }

            if (ver == null)
                return;

            for (Map.Entry<ClusterNode, GridNearUnlockRequest<K, V>> mapping : map.entrySet()) {
                ClusterNode n = mapping.getKey();

                GridDistributedUnlockRequest<K, V> req = mapping.getValue();

                if (n.isLocal())
                    dht.removeLocks(ctx.nodeId(), req.version(), locKeys, true);
                else if (!F.isEmpty(req.keyBytes()) || !F.isEmpty(req.keys()))
                    // We don't wait for reply to this message.
                    ctx.io().send(n, req);
            }
        }
        catch (IgniteCheckedException ex) {
            U.error(log, "Failed to unlock the lock for keys: " + keys, ex);
        }
    }

    /**
     * Removes locks regardless of whether they are owned or not for given
     * version and keys.
     *
     * @param ver Lock version.
     * @param keys Keys.
     */
    @SuppressWarnings({"unchecked"})
    public void removeLocks(GridCacheVersion ver, Collection<? extends K> keys) {
        if (keys.isEmpty())
            return;

        try {
            int keyCnt = -1;

            Map<ClusterNode, GridNearUnlockRequest<K, V>> map = null;

            for (K key : keys) {
                // Send request to remove from remote nodes.
                GridNearUnlockRequest<K, V> req = null;

                while (true) {
                    GridDistributedCacheEntry<K, V> entry = peekExx(key);

                    try {
                        if (entry != null) {
                            GridCacheMvccCandidate<K> cand = entry.candidate(ver);

                            if (cand != null) {
                                if (map == null) {
                                    Collection<ClusterNode> affNodes = CU.allNodes(ctx, cand.topologyVersion());

                                    if (F.isEmpty(affNodes))
                                        return;

                                    keyCnt = (int)Math.ceil((double)keys.size() / affNodes.size());

                                    map = U.newHashMap(affNodes.size());
                                }

                                ClusterNode primary = ctx.affinity().primary(key, cand.topologyVersion());

                                if (!primary.isLocal()) {
                                    req = map.get(primary);

                                    if (req == null) {
                                        map.put(primary, req = new GridNearUnlockRequest<>(ctx.cacheId(), keyCnt));

                                        req.version(ver);
                                    }
                                }

                                // Remove candidate from local node first.
                                if (entry.removeLock(cand.version())) {
                                    if (primary.isLocal()) {
                                        dht.removeLocks(primary.id(), ver, F.asList(key), true);

                                        assert req == null;

                                        continue;
                                    }

                                    req.addKey(
                                        entry.key(),
                                        entry.getOrMarshalKeyBytes(),
                                        ctx);
                                }
                            }
                        }

                        break;
                    }
                    catch (GridCacheEntryRemovedException ignored) {
                        if (log.isDebugEnabled())
                            log.debug("Attempted to remove lock from removed entry (will retry) [rmvVer=" +
                                ver + ", entry=" + entry + ']');
                    }
                }
            }

            if (map == null || map.isEmpty())
                return;

            Collection<GridCacheVersion> committed = ctx.tm().committedVersions(ver);
            Collection<GridCacheVersion> rolledback = ctx.tm().rolledbackVersions(ver);

            for (Map.Entry<ClusterNode, GridNearUnlockRequest<K, V>> mapping : map.entrySet()) {
                ClusterNode n = mapping.getKey();

                GridDistributedUnlockRequest<K, V> req = mapping.getValue();

                if (!F.isEmpty(req.keyBytes()) || !F.isEmpty(req.keys())) {
                    req.completedVersions(committed, rolledback);

                    // We don't wait for reply to this message.
                    ctx.io().send(n, req);
                }
            }
        }
        catch (IgniteCheckedException ex) {
            U.error(log, "Failed to unlock the lock for keys: " + keys, ex);
        }
    }

    /** {@inheritDoc} */
    @Override public void onDeferredDelete(GridCacheEntryEx<K, V> entry, GridCacheVersion ver) {
        assert false : "Should not be called";
    }

    /** {@inheritDoc} */
    @Override public String toString() {
        return S.toString(GridNearTransactionalCache.class, this);
    }
}<|MERGE_RESOLUTION|>--- conflicted
+++ resolved
@@ -115,13 +115,8 @@
 
         if (tx != null && !tx.implicit() && !skipTx) {
             return asyncOp(tx, new AsyncOp<Map<K, V>>(keys) {
-<<<<<<< HEAD
                 @Override public IgniteFuture<Map<K, V>> op(IgniteTxLocalAdapter<K, V> tx) {
                     return ctx.wrapCloneMap(tx.getAllAsync(ctx, keys, entry, deserializePortable, skipVals));
-=======
-                @Override public IgniteInternalFuture<Map<K, V>> op(IgniteTxLocalAdapter<K, V> tx) {
-                    return ctx.wrapCloneMap(tx.getAllAsync(ctx, keys, entry, deserializePortable, filter));
->>>>>>> ce0c3047
                 }
             });
         }
