/*
 * Licensed to the Apache Software Foundation (ASF) under one or more
 * contributor license agreements. See the NOTICE file distributed with
 * this work for additional information regarding copyright ownership.
 * The ASF licenses this file to You under the Apache License, Version 2.0
 * (the "License"); you may not use this file except in compliance with
 * the License. You may obtain a copy of the License at
 *
 * http://www.apache.org/licenses/LICENSE-2.0
 *
 * Unless required by applicable law or agreed to in writing, software
 * distributed under the License is distributed on an "AS IS" BASIS,
 * WITHOUT WARRANTIES OR CONDITIONS OF ANY KIND, either express or implied.
 * See the License for the specific language governing permissions and
 * limitations under the License.
 */

package org.apache.ignite.internal.processors.cluster;

import java.io.Serializable;
import java.util.ArrayList;
import java.util.Collection;
import java.util.HashMap;
import java.util.HashSet;
import java.util.List;
import java.util.Map;
import java.util.Set;
import java.util.UUID;
import java.util.concurrent.ConcurrentHashMap;
import java.util.concurrent.ConcurrentMap;
import java.util.concurrent.atomic.AtomicReference;
import org.apache.ignite.Ignite;
import org.apache.ignite.IgniteCheckedException;
import org.apache.ignite.IgniteCompute;
import org.apache.ignite.IgniteException;
import org.apache.ignite.IgniteLogger;
import org.apache.ignite.cluster.BaselineNode;
import org.apache.ignite.cluster.ClusterNode;
import org.apache.ignite.events.DiscoveryEvent;
import org.apache.ignite.events.Event;
import org.apache.ignite.internal.GridKernalContext;
import org.apache.ignite.internal.IgniteEx;
import org.apache.ignite.internal.IgniteInternalFuture;
import org.apache.ignite.internal.cluster.ClusterGroupAdapter;
import org.apache.ignite.internal.cluster.ClusterTopologyCheckedException;
import org.apache.ignite.internal.managers.discovery.DiscoCache;
import org.apache.ignite.internal.managers.eventstorage.GridLocalEventListener;
import org.apache.ignite.internal.processors.GridProcessorAdapter;
import org.apache.ignite.internal.processors.affinity.AffinityTopologyVersion;
import org.apache.ignite.internal.processors.cache.ExchangeActions;
import org.apache.ignite.internal.processors.cache.GridCacheProcessor;
import org.apache.ignite.internal.processors.cache.GridCacheSharedContext;
import org.apache.ignite.internal.processors.cache.GridChangeGlobalStateMessageResponse;
import org.apache.ignite.internal.processors.cache.StateChangeRequest;
import org.apache.ignite.internal.processors.cache.StoredCacheData;
import org.apache.ignite.internal.processors.cache.persistence.metastorage.MetastorageLifecycleListener;
import org.apache.ignite.internal.processors.cache.persistence.metastorage.ReadOnlyMetastorage;
import org.apache.ignite.internal.processors.cache.persistence.metastorage.ReadWriteMetastorage;
import org.apache.ignite.internal.processors.task.GridInternal;
import org.apache.ignite.internal.util.future.GridFinishedFuture;
import org.apache.ignite.internal.util.future.GridFutureAdapter;
import org.apache.ignite.internal.util.future.IgniteFinishedFutureImpl;
import org.apache.ignite.internal.util.future.IgniteFutureImpl;
import org.apache.ignite.internal.util.tostring.GridToStringExclude;
import org.apache.ignite.internal.util.tostring.GridToStringInclude;
import org.apache.ignite.internal.util.typedef.C1;
import org.apache.ignite.internal.util.typedef.CI1;
import org.apache.ignite.internal.util.typedef.CI2;
import org.apache.ignite.internal.util.typedef.F;
import org.apache.ignite.internal.util.typedef.internal.CU;
import org.apache.ignite.internal.util.typedef.internal.S;
import org.apache.ignite.internal.util.typedef.internal.U;
import org.apache.ignite.lang.IgniteCallable;
import org.apache.ignite.lang.IgniteFuture;
import org.apache.ignite.lang.IgniteInClosure;
import org.apache.ignite.lang.IgniteProductVersion;
import org.apache.ignite.lang.IgniteRunnable;
import org.apache.ignite.lang.IgniteUuid;
import org.apache.ignite.marshaller.jdk.JdkMarshaller;
import org.apache.ignite.resources.IgniteInstanceResource;
import org.apache.ignite.spi.IgniteNodeValidationResult;
import org.apache.ignite.spi.discovery.DiscoveryDataBag;
import org.jetbrains.annotations.Nullable;

import static org.apache.ignite.events.EventType.EVT_NODE_FAILED;
import static org.apache.ignite.events.EventType.EVT_NODE_LEFT;
import static org.apache.ignite.internal.GridComponent.DiscoveryDataExchangeType.STATE_PROC;
import static org.apache.ignite.internal.managers.communication.GridIoPolicy.SYSTEM_POOL;

/**
 *
 */
public class GridClusterStateProcessor extends GridProcessorAdapter implements IGridClusterStateProcessor, MetastorageLifecycleListener {
    /** */
    private static final String METASTORE_CURR_BLT_KEY = "metastoreBltKey";

    /** */
    private boolean inMemoryMode;

    /**
     * Compatibility mode flag. When node detects it runs in heterogeneous cluster (nodes of different versions),
     * it should skip baseline topology operations.
     */
    private volatile boolean compatibilityMode;

    /** */
    private volatile DiscoveryDataClusterState globalState;

    /** */
    private final BaselineTopologyHistory bltHist = new BaselineTopologyHistory();

    /** Local action future. */
    private final AtomicReference<GridChangeGlobalStateFuture> stateChangeFut = new AtomicReference<>();

    /** */
    private final ConcurrentMap<UUID, GridFutureAdapter<Void>> transitionFuts = new ConcurrentHashMap<>();

    /** Future initialized if node joins when cluster state change is in progress. */
    private TransitionOnJoinWaitFuture joinFut;

    /** Process. */
    @GridToStringExclude
    private GridCacheProcessor cacheProc;

    /** Shared context. */
    @GridToStringExclude
    private GridCacheSharedContext<?, ?> sharedCtx;

    /** Fully initialized metastorage. */
    @GridToStringExclude
    private ReadWriteMetastorage metastorage;

    /** */
    private final JdkMarshaller marsh = new JdkMarshaller();

    /** Minimal IgniteProductVersion supporting BaselineTopology */
    private static final IgniteProductVersion MIN_BLT_SUPPORTING_VER = IgniteProductVersion.fromString("2.4.0");

    /** Listener. */
    private final GridLocalEventListener lsr = new GridLocalEventListener() {
        @Override public void onEvent(Event evt) {
            assert evt != null;

            final DiscoveryEvent e = (DiscoveryEvent)evt;

            assert e.type() == EVT_NODE_LEFT || e.type() == EVT_NODE_FAILED : this;

            final GridChangeGlobalStateFuture f = stateChangeFut.get();

            if (f != null) {
                f.initFut.listen(new CI1<IgniteInternalFuture<?>>() {
                    @Override public void apply(IgniteInternalFuture<?> fut) {
                        f.onNodeLeft(e);
                    }
                });
            }
        }
    };

    /**
     * @param ctx Kernal context.
     */
    public GridClusterStateProcessor(GridKernalContext ctx) {
        super(ctx);

        ctx.internalSubscriptionProcessor().registerMetastorageListener(this);
    }

    /**
     * @return {@code True} if {@link IGridClusterStateProcessor} has detected that cluster is working
     * in compatibility mode (nodes of different versions are joined to the cluster).
     */
    public boolean compatibilityMode() {
        return compatibilityMode;
    }

    /** {@inheritDoc} */
    @Override public boolean publicApiActiveState(boolean waitForTransition) {
        return publicApiActiveStateAsync(waitForTransition).get();
    }

    /** {@inheritDoc} */
    @Override public IgniteFuture<Boolean> publicApiActiveStateAsync(boolean asyncWaitForTransition) {
        if (ctx.isDaemon())
            return sendComputeCheckGlobalState();

        DiscoveryDataClusterState globalState = this.globalState;

        assert globalState != null;

        if (globalState.transition() && globalState.active()) {
            Boolean transitionRes = globalState.transitionResult();

            if (transitionRes != null)
                return new IgniteFinishedFutureImpl<>(transitionRes);
            else {
                GridFutureAdapter<Void> fut = transitionFuts.get(globalState.transitionRequestId());
                if (fut != null) {
                    if (asyncWaitForTransition) {
                         return new IgniteFutureImpl<>(fut.chain(new C1<IgniteInternalFuture<Void>, Boolean>() {
                            @Override public Boolean apply(IgniteInternalFuture<Void> fut) {
                                Boolean res = globalState.transitionResult();

                                assert res != null;

                                return res;
                            }
                        }));
                    }
                    else
                        return new IgniteFinishedFutureImpl<>(false);
                }

                transitionRes = globalState.transitionResult();

                assert transitionRes != null;

                return new IgniteFinishedFutureImpl<>(transitionRes);
            }
        }
        else
            return new IgniteFinishedFutureImpl<>(globalState.active());
    }

    /** {@inheritDoc} */
    @Override public void onReadyForRead(ReadOnlyMetastorage metastorage) throws IgniteCheckedException {
        BaselineTopology blt = (BaselineTopology) metastorage.read(METASTORE_CURR_BLT_KEY);

        if (blt != null) {
            if (log.isInfoEnabled())
                U.log(log, "Restoring history for BaselineTopology[id=" + blt.id() + "]");

            bltHist.restoreHistory(metastorage, blt.id());
        }

        onStateRestored(blt);
    }

    /** {@inheritDoc} */
    @Override public void onReadyForReadWrite(ReadWriteMetastorage metastorage) throws IgniteCheckedException {
        this.metastorage = metastorage;

        if (compatibilityMode) {
            if (log.isInfoEnabled())
                log.info("BaselineTopology won't be stored as this node is running in compatibility mode");

            return;
        }

        writeBaselineTopology(globalState.baselineTopology(), null);

        bltHist.flushHistoryItems(metastorage);
    }

    /**
     * Resets branching history on current BaselineTopology.
     *
     * @throws IgniteCheckedException If write to metastore has failed.
     */
    public void resetBranchingHistory(long newBranchingHash) throws IgniteCheckedException {
        if (!compatibilityMode()) {
            globalState.baselineTopology().resetBranchingHistory(newBranchingHash);

            writeBaselineTopology(globalState.baselineTopology(), null);

            U.log(log,
                String.format("Branching history of current BaselineTopology is reset to the value %d", newBranchingHash));
        }
    }

    /**
     * @param blt Blt.
     */
    private void writeBaselineTopology(BaselineTopology blt, BaselineTopologyHistoryItem prevBltHistItem) throws IgniteCheckedException {
        assert metastorage != null;

        if (inMemoryMode)
            return;

        sharedCtx.database().checkpointReadLock();

        try {
            if (blt != null) {
                if (log.isInfoEnabled()) {
                    U.log(log, "Writing BaselineTopology[id=" + blt.id() + "]");

                    if (prevBltHistItem != null)
                        U.log(log, "Writing BaselineTopologyHistoryItem[id=" + prevBltHistItem.id() + "]");
                }

                bltHist.writeHistoryItem(metastorage, prevBltHistItem);

                metastorage.write(METASTORE_CURR_BLT_KEY, blt);
            }
            else {
                if (log.isInfoEnabled())
                    U.log(log, "Removing BaselineTopology and history");

                metastorage.remove(METASTORE_CURR_BLT_KEY);

                bltHist.removeHistory(metastorage);
            }
        }
        finally {
            sharedCtx.database().checkpointReadUnlock();
        }
    }

    /** {@inheritDoc} */
    @Override public void start() throws IgniteCheckedException {
        inMemoryMode = !CU.isPersistenceEnabled(ctx.config());

        // Start first node as inactive if persistence is enabled.
        boolean activeOnStart = inMemoryMode && ctx.config().isActiveOnStart();

        globalState = DiscoveryDataClusterState.createState(activeOnStart, null);

        ctx.event().addLocalEventListener(lsr, EVT_NODE_LEFT, EVT_NODE_FAILED);
    }

    /** {@inheritDoc} */
    @Override public void onKernalStop(boolean cancel) {
        GridChangeGlobalStateFuture fut = this.stateChangeFut.get();

        if (fut != null)
            fut.onDone(new IgniteCheckedException("Failed to wait for cluster state change, node is stopping."));

        super.onKernalStop(cancel);
    }

    /** {@inheritDoc} */
    @Override @Nullable public IgniteInternalFuture<Boolean> onLocalJoin(DiscoCache discoCache) {
        final DiscoveryDataClusterState state = globalState;

        if (state.active())
            checkLocalNodeInBaseline(state.baselineTopology());

        if (state.transition()) {
            joinFut = new TransitionOnJoinWaitFuture(state, discoCache);

            return joinFut;
        }
        else if (!ctx.clientNode()
                && !ctx.isDaemon()
                && ctx.config().isAutoActivationEnabled()
                && !state.active()
                && isBaselineSatisfied(state.baselineTopology(), discoCache.serverNodes()))
                changeGlobalState0(true, state.baselineTopology(), false);

        return null;
    }

    /**
     * Checks whether local node participating in Baseline Topology and warn if not.
     */
    private void checkLocalNodeInBaseline(BaselineTopology blt) {
        if (blt == null || blt.consistentIds() == null || ctx.clientNode() || ctx.isDaemon())
            return;

        if (!CU.isPersistenceEnabled(ctx.config()))
            return;

        if (!blt.consistentIds().contains(ctx.discovery().localNode().consistentId())) {
            U.quietAndInfo(log, "Local node is not included in Baseline Topology and will not be used " +
                "for persistent data storage. Use control.(sh|bat) script or IgniteCluster interface to include " +
                "the node to Baseline Topology.");
        }
    }

    /**
     * Checks whether all conditions to meet BaselineTopology are satisfied.
     */
    private boolean isBaselineSatisfied(BaselineTopology blt, List<ClusterNode> serverNodes) {
        if (blt == null)
            return false;

        if (blt.consistentIds() == null)
            return false;

        if (//only node participating in BaselineTopology is allowed to send activation command...
            blt.consistentIds().contains(ctx.discovery().localNode().consistentId())
                //...and with this node BaselineTopology is reached
                && blt.isSatisfied(serverNodes))
            return true;

        return false;
    }

    /** {@inheritDoc} */
    @Override @Nullable public ChangeGlobalStateFinishMessage onNodeLeft(ClusterNode node) {
        if (globalState.transition()) {
            Set<UUID> nodes = globalState.transitionNodes();

            if (nodes.remove(node.id()) && nodes.isEmpty()) {
                U.warn(log, "Failed to change cluster state, all participating nodes failed. " +
                    "Switching to inactive state.");

                ChangeGlobalStateFinishMessage msg =
                    new ChangeGlobalStateFinishMessage(globalState.transitionRequestId(), false, false);

                onStateFinishMessage(msg);

                return msg;
            }
        }

        return null;
    }

    /** {@inheritDoc} */
    @Override public void onStateFinishMessage(ChangeGlobalStateFinishMessage msg) {
        DiscoveryDataClusterState state = globalState;

        if (msg.requestId().equals(state.transitionRequestId())) {
            log.info("Received state change finish message: " + msg.clusterActive());

            globalState = globalState.finish(msg.success());

            afterStateChangeFinished(msg.id(), msg.success());

            ctx.cache().onStateChangeFinish(msg);

            TransitionOnJoinWaitFuture joinFut = this.joinFut;

            if (joinFut != null)
                joinFut.onDone(false);

            GridFutureAdapter<Void> transitionFut = transitionFuts.remove(state.transitionRequestId());

            if (transitionFut != null) {
                state.setTransitionResult(msg.requestId(), msg.clusterActive());

                transitionFut.onDone();
            }
        }
        else
            U.warn(log, "Received state finish message with unexpected ID: " + msg);
    }

    /** */
    protected void afterStateChangeFinished(IgniteUuid msgId, boolean success) {
        // no-op
    }

    /** {@inheritDoc} */
    @Override public boolean onStateChangeMessage(
        AffinityTopologyVersion topVer,
        ChangeGlobalStateMessage msg,
        DiscoCache discoCache
    ) {
        DiscoveryDataClusterState state = globalState;

        if (log.isInfoEnabled())
            U.log(log, "Received " + prettyStr(msg.activate()) + " request with BaselineTopology" +
                (msg.baselineTopology() == null ? ": null"
                    : "[id=" + msg.baselineTopology().id() + "]"));

        if (msg.baselineTopology() != null)
            compatibilityMode = false;

        if (state.transition()) {
            if (isApplicable(msg, state)) {
                GridChangeGlobalStateFuture fut = changeStateFuture(msg);

                if (fut != null)
                    fut.onDone(concurrentStateChangeError(msg.activate()));
            }
            else {
                final GridChangeGlobalStateFuture stateFut = changeStateFuture(msg);

                GridFutureAdapter<Void> transitionFut = transitionFuts.get(state.transitionRequestId());

                if (stateFut != null && transitionFut != null) {
                    transitionFut.listen(new IgniteInClosure<IgniteInternalFuture<Void>>() {
                        @Override public void apply(IgniteInternalFuture<Void> fut) {
                            try {
                                fut.get();

                                stateFut.onDone();
                            }
                            catch (Exception ex) {
                                stateFut.onDone(ex);
                            }

                        }
                    });
                }
            }
        }
        else {
            if (isApplicable(msg, state)) {
                ExchangeActions exchangeActions;

                try {
                    exchangeActions = ctx.cache().onStateChangeRequest(msg, topVer, state);
                }
                catch (IgniteCheckedException e) {
                    GridChangeGlobalStateFuture fut = changeStateFuture(msg);

                    if (fut != null)
                        fut.onDone(e);

                    return false;
                }

                Set<UUID> nodeIds = U.newHashSet(discoCache.allNodes().size());

                for (ClusterNode node : discoCache.allNodes())
                    nodeIds.add(node.id());

                GridChangeGlobalStateFuture fut = changeStateFuture(msg);

                if (fut != null)
                    fut.setRemaining(nodeIds, topVer.nextMinorVersion());

                if (log.isInfoEnabled())
                    log.info("Started state transition: " + msg.activate());

                BaselineTopologyHistoryItem bltHistItem = BaselineTopologyHistoryItem.fromBaseline(
                    globalState.baselineTopology());

                transitionFuts.put(msg.requestId(), new GridFutureAdapter<Void>());

                DiscoveryDataClusterState prevState = globalState;

                globalState = DiscoveryDataClusterState.createTransitionState(
                    prevState,
                    msg.activate(),
                    msg.activate() ? msg.baselineTopology() : prevState.baselineTopology(),
                    msg.requestId(),
                    topVer,
                    nodeIds
                );

                if (msg.forceChangeBaselineTopology())
                    globalState.setTransitionResult(msg.requestId(), msg.activate());

                AffinityTopologyVersion stateChangeTopVer = topVer.nextMinorVersion();

                StateChangeRequest req = new StateChangeRequest(msg, bltHistItem, msg.activate() != state.active(), stateChangeTopVer);

                exchangeActions.stateChangeRequest(req);

                msg.exchangeActions(exchangeActions);

                return true;
            }
            else {
                // State already changed.
                GridChangeGlobalStateFuture stateFut = changeStateFuture(msg);

                if (stateFut != null)
                    stateFut.onDone();
            }
        }

        return false;
    }

    /**
     * @param msg State change message.
     * @param state Current cluster state.
     * @return {@code True} if state change from message can be applied to the current state.
     */
    protected boolean isApplicable(ChangeGlobalStateMessage msg, DiscoveryDataClusterState state) {
        return !isEquivalent(msg, state);
    }

    /**
     * @param msg State change message.
     * @param state Current cluster state.
     * @return {@code True} if states are equivalent.
     */
    protected static boolean isEquivalent(ChangeGlobalStateMessage msg, DiscoveryDataClusterState state) {
        return (msg.activate() == state.active() && BaselineTopology.equals(msg.baselineTopology(), state.baselineTopology()));
    }

    /** {@inheritDoc} */
    @Override public DiscoveryDataClusterState clusterState() {
        return globalState;
    }

    /** {@inheritDoc} */
    @Override public DiscoveryDataClusterState pendingState(ChangeGlobalStateMessage stateMsg) {
        return DiscoveryDataClusterState.createState(stateMsg.activate() || stateMsg.forceChangeBaselineTopology(),
            stateMsg.baselineTopology());
    }

    /**
     * @param msg State change message.
     * @return Local future for state change process.
     */
    @Nullable private GridChangeGlobalStateFuture changeStateFuture(ChangeGlobalStateMessage msg) {
        return changeStateFuture(msg.initiatorNodeId(), msg.requestId());
    }

    /**
     * @param initiatorNode Node initiated state change process.
     * @param reqId State change request ID.
     * @return Local future for state change process.
     */
    @Nullable private GridChangeGlobalStateFuture changeStateFuture(UUID initiatorNode, UUID reqId) {
        assert initiatorNode != null;
        assert reqId != null;

        if (initiatorNode.equals(ctx.localNodeId())) {
            GridChangeGlobalStateFuture fut = stateChangeFut.get();

            if (fut != null && fut.requestId.equals(reqId))
                return fut;
        }

        return null;
    }

    /**
     * @param activate New state.
     * @return State change error.
     */
    protected IgniteCheckedException concurrentStateChangeError(boolean activate) {
        return new IgniteCheckedException("Failed to " + prettyStr(activate) +
            ", because another state change operation is currently in progress: " + prettyStr(!activate));
    }

    /** {@inheritDoc} */
    @Override public void cacheProcessorStarted() {
        cacheProc = ctx.cache();
        sharedCtx = cacheProc.context();

        sharedCtx.io().addCacheHandler(
            0, GridChangeGlobalStateMessageResponse.class,
            new CI2<UUID, GridChangeGlobalStateMessageResponse>() {
                @Override public void apply(UUID nodeId, GridChangeGlobalStateMessageResponse msg) {
                    processChangeGlobalStateResponse(nodeId, msg);
                }
            });
    }

    /** {@inheritDoc} */
    @Override public void stop(boolean cancel) throws IgniteCheckedException {
        super.stop(cancel);

        if (sharedCtx != null)
            sharedCtx.io().removeHandler(false, 0, GridChangeGlobalStateMessageResponse.class);

        ctx.event().removeLocalEventListener(lsr, EVT_NODE_LEFT, EVT_NODE_FAILED);

        IgniteCheckedException stopErr = new IgniteCheckedException(
            "Node is stopping: " + ctx.igniteInstanceName());

        GridChangeGlobalStateFuture f = stateChangeFut.get();

        if (f != null)
            f.onDone(stopErr);
    }

    /** {@inheritDoc} */
    @Nullable @Override public DiscoveryDataExchangeType discoveryDataType() {
        return DiscoveryDataExchangeType.STATE_PROC;
    }

    /** {@inheritDoc} */
    @Override public void collectJoiningNodeData(DiscoveryDataBag dataBag) {
        try {
            byte[] marshalledState = marsh.marshal(globalState);

            dataBag.addJoiningNodeData(discoveryDataType().ordinal(), marshalledState);
        }
        catch (IgniteCheckedException e) {
            throw new IgniteException(e);
        }
    }

    /** {@inheritDoc} */
    @Override public void collectGridNodeData(DiscoveryDataBag dataBag) {
        DiscoveryDataBag.JoiningNodeDiscoveryData joiningNodeData = dataBag.newJoinerDiscoveryData(STATE_PROC.ordinal());

        if (joiningNodeData != null && !joiningNodeData.hasJoiningNodeData())
            compatibilityMode = true; //compatibility mode: only old nodes don't send any data on join

        if (dataBag.commonDataCollectedFor(STATE_PROC.ordinal()) || joiningNodeData == null)
            return;

        if (!joiningNodeData.hasJoiningNodeData() || compatibilityMode) {
            //compatibility mode: old nodes don't send any data on join, so coordinator of new version
            //doesn't send BaselineTopology history, only its current globalState
            dataBag.addGridCommonData(STATE_PROC.ordinal(), globalState);

            return;
        }

        DiscoveryDataClusterState joiningNodeState = null;

        try {
            if (joiningNodeData.joiningNodeData() != null)
                joiningNodeState = marsh.unmarshal(
                    (byte[])joiningNodeData.joiningNodeData(),
                    U.resolveClassLoader(ctx.config())
                );
        }
        catch (IgniteCheckedException e) {
            U.error(log, "Failed to unmarshal disco data from joining node: " + joiningNodeData.joiningNodeId());

            return;
        }

        BaselineTopologyHistory historyToSend = null;

        if (!bltHist.isEmpty()) {
            if (joiningNodeState != null && joiningNodeState.baselineTopology() != null) {
                int lastId = joiningNodeState.baselineTopology().id();

                historyToSend = bltHist.tailFrom(lastId);
            }
            else
                historyToSend = bltHist;
        }

        dataBag.addGridCommonData(STATE_PROC.ordinal(), new BaselineStateAndHistoryData(globalState, historyToSend));
    }

    /** {@inheritDoc} */
    @Override public void onGridDataReceived(DiscoveryDataBag.GridDiscoveryData data) {
        if (data.commonData() instanceof DiscoveryDataClusterState) {
            if (globalState != null && globalState.baselineTopology() != null)
                //node with BaselineTopology is not allowed to join mixed cluster
                // (where some nodes don't support BaselineTopology)
                throw new IgniteException("Node with BaselineTopology cannot join" +
                    " mixed cluster running in compatibility mode");

            globalState = (DiscoveryDataClusterState) data.commonData();

            compatibilityMode = true;

            return;
        }

        BaselineStateAndHistoryData stateDiscoData = (BaselineStateAndHistoryData)data.commonData();

        if (stateDiscoData != null) {
            DiscoveryDataClusterState state = stateDiscoData.globalState;

            if (state.transition())
                transitionFuts.put(state.transitionRequestId(), new GridFutureAdapter<Void>());

            globalState = state;

            if (stateDiscoData.recentHistory != null) {
                for (BaselineTopologyHistoryItem item : stateDiscoData.recentHistory.history())
                    bltHist.bufferHistoryItemForStore(item);
            }
        }
    }

    /** {@inheritDoc} */
    @Override public IgniteInternalFuture<?> changeGlobalState(
        final boolean activate,
        Collection<? extends BaselineNode> baselineNodes,
        boolean forceChangeBaselineTopology
    ) {
        if (inMemoryMode)
            return changeGlobalState0(activate, null, false);

        BaselineTopology newBlt = (compatibilityMode && !forceChangeBaselineTopology) ? null :
            calculateNewBaselineTopology(activate, baselineNodes, forceChangeBaselineTopology);

        return changeGlobalState0(activate, newBlt, forceChangeBaselineTopology);
    }

    /**
     *
     */
    private BaselineTopology calculateNewBaselineTopology(final boolean activate,
        Collection<? extends BaselineNode> baselineNodes,
        boolean forceChangeBaselineTopology) {
        BaselineTopology newBlt;

        BaselineTopology currentBlt = globalState.baselineTopology();

        int newBltId = 0;

        if (currentBlt != null)
            newBltId = activate ? currentBlt.id() + 1 : currentBlt.id();

        if (baselineNodes != null && !baselineNodes.isEmpty()) {
            List<BaselineNode> baselineNodes0 = new ArrayList<>();

            for (BaselineNode node : baselineNodes) {
                if (node instanceof ClusterNode) {
                    ClusterNode clusterNode = (ClusterNode) node;

                    if (!clusterNode.isClient() && !clusterNode.isDaemon())
                        baselineNodes0.add(node);
                }
                else
                    baselineNodes0.add(node);
            }

            baselineNodes = baselineNodes0;
        }

        if (forceChangeBaselineTopology)
            newBlt = BaselineTopology.build(baselineNodes, newBltId);
        else if (activate) {
            if (baselineNodes == null)
                baselineNodes = baselineNodes();

            if (currentBlt == null)
                newBlt = BaselineTopology.build(baselineNodes, newBltId);
            else {
                newBlt = currentBlt;

                newBlt.updateHistory(baselineNodes);
            }
        }
        else
            newBlt = null;

        return newBlt;
    }

    /** */
    private Collection<BaselineNode> baselineNodes() {
        List<ClusterNode> clNodes = ctx.discovery().serverNodes(AffinityTopologyVersion.NONE);

        ArrayList<BaselineNode> bltNodes = new ArrayList<>(clNodes.size());

        for (ClusterNode clNode : clNodes)
            bltNodes.add(clNode);

        return bltNodes;
    }

    /** */
    private IgniteInternalFuture<?> changeGlobalState0(final boolean activate,
        BaselineTopology blt, boolean forceChangeBaselineTopology) {
        if (ctx.isDaemon() || ctx.clientNode()) {
            GridFutureAdapter<Void> fut = new GridFutureAdapter<>();

            sendComputeChangeGlobalState(activate, blt, forceChangeBaselineTopology, fut);

            return fut;
        }

        if (cacheProc.transactions().tx() != null || sharedCtx.lockedTopologyVersion(null) != null) {
            return new GridFinishedFuture<>(new IgniteCheckedException("Failed to " + prettyStr(activate) +
                " cluster (must invoke the method outside of an active transaction)."));
        }

        DiscoveryDataClusterState curState = globalState;

        if (!curState.transition() && curState.active() == activate && BaselineTopology.equals(curState.baselineTopology(), blt))
            return new GridFinishedFuture<>();

        GridChangeGlobalStateFuture startedFut = null;

        GridChangeGlobalStateFuture fut = stateChangeFut.get();

        while (fut == null || fut.isDone()) {
            fut = new GridChangeGlobalStateFuture(UUID.randomUUID(), activate, ctx);

            if (stateChangeFut.compareAndSet(null, fut)) {
                startedFut = fut;

                break;
            }
            else
                fut = stateChangeFut.get();
        }

        if (startedFut == null) {
            if (fut.activate != activate) {
                return new GridFinishedFuture<>(new IgniteCheckedException("Failed to " + prettyStr(activate) +
                    ", because another state change operation is currently in progress: " + prettyStr(fut.activate)));
            }
            else
                return fut;
        }

        List<StoredCacheData> storedCfgs = null;

        if (activate && CU.isPersistenceEnabled(ctx.config())) {
            try {
                Map<String, StoredCacheData> cfgs = ctx.cache().context().pageStore().readCacheConfigurations();

                if (!F.isEmpty(cfgs))
                    storedCfgs = new ArrayList<>(cfgs.values());
            }
            catch (IgniteCheckedException e) {
                U.error(log, "Failed to read stored cache configurations: " + e, e);

                startedFut.onDone(e);

                return startedFut;
            }
        }

        ChangeGlobalStateMessage msg = new ChangeGlobalStateMessage(startedFut.requestId,
            ctx.localNodeId(),
            storedCfgs,
            activate,
            blt,
            forceChangeBaselineTopology,
            System.currentTimeMillis());

        try {
            if (log.isInfoEnabled())
                U.log(log, "Sending " + prettyStr(activate) + " request with BaselineTopology " + blt);

            ctx.discovery().sendCustomEvent(msg);

            if (ctx.isStopping())
                startedFut.onDone(new IgniteCheckedException("Failed to execute " + prettyStr(activate) + " request, " +
                    "node is stopping."));
        }
        catch (IgniteCheckedException e) {
            U.error(log, "Failed to send global state change request: " + activate, e);

            startedFut.onDone(e);
        }

        return wrapStateChangeFuture(startedFut, msg);
    }

    /** {@inheritDoc} */
    @Nullable @Override public IgniteNodeValidationResult validateNode(ClusterNode node, DiscoveryDataBag.JoiningNodeDiscoveryData discoData) {
        if (node.isClient() || node.isDaemon())
            return null;

        if (discoData.joiningNodeData() == null) {
            if (globalState.baselineTopology() != null) {
                String msg = "Node not supporting BaselineTopology" +
                    " is not allowed to join the cluster with BaselineTopology";

                return new IgniteNodeValidationResult(node.id(), msg, msg);
            }

            return null;
        }

        DiscoveryDataClusterState joiningNodeState;

        try {
            joiningNodeState = marsh.unmarshal((byte[]) discoData.joiningNodeData(), Thread.currentThread().getContextClassLoader());
        } catch (IgniteCheckedException e) {
            String msg = "Error on unmarshalling discovery data " +
                "from node " + node.consistentId() + ": " + e.getMessage() +
                "; node is not allowed to join";

            return new IgniteNodeValidationResult(node.id(), msg , msg);
        }

        if (joiningNodeState == null || joiningNodeState.baselineTopology() == null)
            return null;

        if (globalState == null || globalState.baselineTopology() == null) {
            if (joiningNodeState != null && joiningNodeState.baselineTopology() != null) {
                String msg = "Node with set up BaselineTopology is not allowed to join cluster without one: " + node.consistentId();

                return new IgniteNodeValidationResult(node.id(), msg, msg);
            }
        }

        if (globalState.transition() && globalState.previousBaselineTopology() == null) {
            //case when cluster is activating for the first time and other node with existing baseline topology
            //tries to join

            String msg = "Node with set up BaselineTopology is not allowed " +
                "to join cluster in the process of first activation: " + node.consistentId();

            return new IgniteNodeValidationResult(node.id(), msg, msg);
        }

        BaselineTopology clusterBlt;

        if (globalState.transition())
            clusterBlt = globalState.previousBaselineTopology();
        else
            clusterBlt = globalState.baselineTopology();

        BaselineTopology joiningNodeBlt = joiningNodeState.baselineTopology();

        String recommendation = " Consider cleaning persistent storage of the node and adding it to the cluster again.";

        if (joiningNodeBlt.id() > clusterBlt.id()) {
            String msg = "BaselineTopology of joining node ("
                + node.consistentId()
                + ") is not compatible with BaselineTopology in the cluster."
                + " Joining node BlT id (" + joiningNodeBlt.id()
                + ") is greater than cluster BlT id (" + clusterBlt.id() + ")."
                + " New BaselineTopology was set on joining node with set-baseline command."
                + recommendation;

            return new IgniteNodeValidationResult(node.id(), msg, msg);
        }

        if (joiningNodeBlt.id() == clusterBlt.id()) {
            if (!clusterBlt.isCompatibleWith(joiningNodeBlt)) {
                String msg = "BaselineTopology of joining node ("
                    + node.consistentId()
                    + ") is not compatible with BaselineTopology in the cluster."
                    + " Branching history of cluster BlT (" + clusterBlt.branchingHistory()
                    + ") doesn't contain branching point hash of joining node BlT ("
                    + joiningNodeBlt.branchingPointHash()
                    + ")." + recommendation;

                return new IgniteNodeValidationResult(node.id(), msg, msg);
            }
        }
        else if (joiningNodeBlt.id() < clusterBlt.id()) {
            if (!bltHist.isCompatibleWith(joiningNodeBlt)) {
                String msg = "BaselineTopology of joining node ("
                    + node.consistentId()
                    + ") is not compatible with BaselineTopology in the cluster."
                    + " BlT id of joining node (" + joiningNodeBlt.id()
                    + ") less than BlT id of cluster (" + clusterBlt.id()
                    + ") but cluster's BaselineHistory doesn't contain branching point hash of joining node BlT ("
                    + joiningNodeBlt.branchingPointHash()
                    + ")." + recommendation;

                return new IgniteNodeValidationResult(node.id(), msg, msg);
            }
        }

        return null;
    }

    /**
     * @param fut Original state change future.
     * @param msg State change message.
     * @return Wrapped state change future.
     */
    protected IgniteInternalFuture<?> wrapStateChangeFuture(IgniteInternalFuture fut, ChangeGlobalStateMessage msg) {
        return fut;
    }

    /**
     * @param activate New cluster state.
     * @param resFut State change future.
     */
    private void sendComputeChangeGlobalState(
        boolean activate,
        BaselineTopology blt,
        boolean forceBlt,
        final GridFutureAdapter<Void> resFut
    ) {
        AffinityTopologyVersion topVer = ctx.discovery().topologyVersionEx();

        if (log.isInfoEnabled()) {
            log.info("Sending " + prettyStr(activate) + " request from node [id=" + ctx.localNodeId() +
                ", topVer=" + topVer +
                ", client=" + ctx.clientNode() +
                ", daemon=" + ctx.isDaemon() + "]");
        }

        IgniteCompute comp = ((ClusterGroupAdapter)ctx.cluster().get().forServers()).compute();

        IgniteFuture<Void> fut = comp.runAsync(new ClientChangeGlobalStateComputeRequest(activate, blt, forceBlt));

        fut.listen(new CI1<IgniteFuture>() {
            @Override public void apply(IgniteFuture fut) {
                try {
                    fut.get();

                    resFut.onDone();
                }
                catch (Exception e) {
                    resFut.onDone(e);
                }
            }
        });
    }

    /**
     *  Check cluster state.
     *
     *  @return Cluster state, {@code True} if cluster active, {@code False} if inactive.
     */
    private IgniteFuture<Boolean> sendComputeCheckGlobalState() {
        AffinityTopologyVersion topVer = ctx.discovery().topologyVersionEx();

        if (log.isInfoEnabled()) {
            log.info("Sending check cluster state request from node [id=" + ctx.localNodeId() +
                ", topVer=" + topVer +
                ", client=" + ctx.clientNode() +
                ", daemon" + ctx.isDaemon() + "]");
        }

        ClusterGroupAdapter clusterGroupAdapter = (ClusterGroupAdapter)ctx.cluster().get().forServers();

        if (F.isEmpty(clusterGroupAdapter.nodes()))
            return new IgniteFinishedFutureImpl<>(false);

        IgniteCompute comp = clusterGroupAdapter.compute();

        return comp.callAsync(new IgniteCallable<Boolean>() {
            @IgniteInstanceResource
            private Ignite ig;

            @Override public Boolean call() throws Exception {
                return ig.active();
            }
        });
    }

    /** {@inheritDoc} */
    @Override public void onStateChangeError(Map<UUID, Exception> errs, StateChangeRequest req) {
        assert !F.isEmpty(errs);

        // Revert caches start if activation request fail.
        if (req.activeChanged()) {
            if (req.activate()) {
                try {
                    cacheProc.onKernalStopCaches(true);

                    cacheProc.stopCaches(true);

                    sharedCtx.affinity().clearGroupHoldersAndRegistry();

                    if (!ctx.clientNode())
                        sharedCtx.deactivate();
                }
                catch (Exception e) {
                    U.error(log, "Failed to revert activation request changes", e);
                }
            }
            else {
                //todo https://issues.apache.org/jira/browse/IGNITE-5480
            }
        }

        GridChangeGlobalStateFuture fut = changeStateFuture(req.initiatorNodeId(), req.requestId());

        if (fut != null) {
            IgniteCheckedException e = new IgniteCheckedException(
                "Failed to " + prettyStr(req.activate()) + " cluster",
                null,
                false
            );

            for (Map.Entry<UUID, Exception> entry : errs.entrySet())
                e.addSuppressed(entry.getValue());

            fut.onDone(e);
        }
    }

    /**
     * @param req State change request.
     */
    private void onFinalActivate(final StateChangeRequest req) {
        ctx.dataStructures().onBeforeActivate();

        checkLocalNodeInBaseline(globalState.baselineTopology());

        ctx.closure().runLocalSafe(new Runnable() {
            @Override public void run() {
                boolean client = ctx.clientNode();

                Exception e = null;

                try {
                    ctx.service().onUtilityCacheStarted();

                    ctx.service().onActivate(ctx);

                    ctx.dataStructures().onActivate(ctx);

                    ctx.igfs().onActivate(ctx);

                    ctx.task().onActivate(ctx);

<<<<<<< HEAD
                    ctx.txDr().onActivate(ctx);
=======
                    ctx.encryption().onActivate(ctx);
>>>>>>> b50a9dc1

                    if (log.isInfoEnabled())
                        log.info("Successfully performed final activation steps [nodeId="
                            + ctx.localNodeId() + ", client=" + client + ", topVer=" + req.topologyVersion() + "]");
                }
                catch (Exception ex) {
                    throw new IgniteException(ex);
                }
            }
        });
    }

    /** {@inheritDoc} */
    @Override public void onStateChangeExchangeDone(StateChangeRequest req) {
        try {
            if (req.activeChanged()) {
                if (req.activate())
                    onFinalActivate(req);

                globalState.setTransitionResult(req.requestId(), req.activate());
            }

            sendChangeGlobalStateResponse(req.requestId(), req.initiatorNodeId(), null);
        }
        catch (Exception ex) {
            Exception e = new IgniteCheckedException("Failed to perform final activation steps", ex);

            U.error(log, "Failed to perform final activation steps [nodeId=" + ctx.localNodeId() +
                ", client=" + ctx.clientNode() + ", topVer=" + req.topologyVersion() + "]", ex);

            sendChangeGlobalStateResponse(req.requestId(), req.initiatorNodeId(), e);
        }
    }

    /** {@inheritDoc} */
    @Override public void onBaselineTopologyChanged
    (
        BaselineTopology blt,
        BaselineTopologyHistoryItem prevBltHistItem
    ) throws IgniteCheckedException {
        if (compatibilityMode) {
            if (log.isInfoEnabled())
                log.info("BaselineTopology won't be stored as this node is running in compatibility mode");

            return;
        }

        writeBaselineTopology(blt, prevBltHistItem);
    }

    /**
     * @param reqId Request ID.
     * @param initNodeId Initialize node id.
     * @param ex Exception.
     */
    private void sendChangeGlobalStateResponse(UUID reqId, UUID initNodeId, Exception ex) {
        assert reqId != null;
        assert initNodeId != null;

        GridChangeGlobalStateMessageResponse res = new GridChangeGlobalStateMessageResponse(reqId, ex);

        try {
            if (log.isDebugEnabled())
                log.debug("Sending global state change response [nodeId=" + ctx.localNodeId() +
                    ", topVer=" + ctx.discovery().topologyVersionEx() + ", res=" + res + "]");

            if (ctx.localNodeId().equals(initNodeId))
                processChangeGlobalStateResponse(ctx.localNodeId(), res);
            else
                sharedCtx.io().send(initNodeId, res, SYSTEM_POOL);
        }
        catch (ClusterTopologyCheckedException e) {
            if (log.isDebugEnabled()) {
                log.debug("Failed to send change global state response, node left [node=" + initNodeId +
                    ", res=" + res + ']');
            }
        }
        catch (IgniteCheckedException e) {
            U.error(log, "Failed to send change global state response [node=" + initNodeId + ", res=" + res + ']', e);
        }
    }

    /**
     * @param nodeId Node ID.
     * @param msg Message.
     */
    private void processChangeGlobalStateResponse(final UUID nodeId, final GridChangeGlobalStateMessageResponse msg) {
        assert nodeId != null;
        assert msg != null;

        if (log.isDebugEnabled()) {
            log.debug("Received activation response [requestId=" + msg.getRequestId() +
                ", nodeId=" + nodeId + "]");
        }

        UUID requestId = msg.getRequestId();

        final GridChangeGlobalStateFuture fut = stateChangeFut.get();

        if (fut != null && requestId.equals(fut.requestId)) {
            if (fut.initFut.isDone())
                fut.onResponse(nodeId, msg);
            else {
                fut.initFut.listen(new CI1<IgniteInternalFuture<?>>() {
                    @Override public void apply(IgniteInternalFuture<?> f) {
                        // initFut is completed from discovery thread, process response from other thread.
                        ctx.getSystemExecutorService().execute(new Runnable() {
                            @Override public void run() {
                                fut.onResponse(nodeId, msg);
                            }
                        });
                    }
                });
            }
        }
    }

    /** */
    private void onStateRestored(BaselineTopology blt) {
        DiscoveryDataClusterState state = globalState;

        if (!state.active() && !state.transition() && state.baselineTopology() == null) {
            DiscoveryDataClusterState newState = DiscoveryDataClusterState.createState(false, blt);

            globalState = newState;
        }
    }

    /** {@inheritDoc} */
    @Override public void onExchangeFinishedOnCoordinator(IgniteInternalFuture exchangeFuture, boolean hasMovingPartitions) {
        // no-op
    }

    /** {@inheritDoc} */
    @Override public boolean evictionsAllowed() {
        return true;
    }

    /**
     * @param activate Activate.
     * @return Activate flag string.
     */
    private static String prettyStr(boolean activate) {
        return activate ? "activate" : "deactivate";
    }

    /** {@inheritDoc} */
    @Override public String toString() {
        return S.toString(GridClusterStateProcessor.class, this);
    }

    /**
     *
     */
    private class GridChangeGlobalStateFuture extends GridFutureAdapter<Void> {
        /** Request id. */
        @GridToStringInclude
        private final UUID requestId;

        /** Activate. */
        private final boolean activate;

        /** Nodes. */
        @GridToStringInclude
        private final Set<UUID> remaining = new HashSet<>();

        /** Responses. */
        @GridToStringInclude
        private final Map<UUID, GridChangeGlobalStateMessageResponse> responses = new HashMap<>();

        /** Context. */
        @GridToStringExclude
        private final GridKernalContext ctx;

        /** */
        @GridToStringExclude
        private final Object mux = new Object();

        /** */
        @GridToStringInclude
        private final GridFutureAdapter<?> initFut = new GridFutureAdapter<>();

        /** Grid logger. */
        @GridToStringExclude
        private final IgniteLogger log;

        /**
         * @param requestId State change request ID.
         * @param activate New cluster state.
         * @param ctx Context.
         */
        GridChangeGlobalStateFuture(UUID requestId, boolean activate, GridKernalContext ctx) {
            this.requestId = requestId;
            this.activate = activate;
            this.ctx = ctx;

            log = ctx.log(getClass());
        }

        /**
         * @param event Event.
         */
        void onNodeLeft(DiscoveryEvent event) {
            assert event != null;

            if (isDone())
                return;

            boolean allReceived = false;

            synchronized (mux) {
                if (remaining.remove(event.eventNode().id()))
                    allReceived = remaining.isEmpty();
            }

            if (allReceived)
                onAllReceived();
        }

        /**
         * @param nodesIds Node IDs.
         * @param topVer Current topology version.
         */
        void setRemaining(Set<UUID> nodesIds, AffinityTopologyVersion topVer) {
            if (log.isDebugEnabled()) {
                log.debug("Setup remaining node [id=" + ctx.localNodeId() +
                    ", client=" + ctx.clientNode() +
                    ", topVer=" + topVer +
                    ", nodes=" + nodesIds + "]");
            }

            synchronized (mux) {
                remaining.addAll(nodesIds);
            }

            initFut.onDone();
        }

        /**
         * @param nodeId Sender node ID.
         * @param msg Activation message response.
         */
        public void onResponse(UUID nodeId, GridChangeGlobalStateMessageResponse msg) {
            assert msg != null;

            if (isDone())
                return;

            boolean allReceived = false;

            synchronized (mux) {
                if (remaining.remove(nodeId))
                    allReceived = remaining.isEmpty();

                responses.put(nodeId, msg);
            }

            if (allReceived)
                onAllReceived();
        }

        /**
         *
         */
        private void onAllReceived() {
            IgniteCheckedException e = new IgniteCheckedException();

            boolean fail = false;

            for (Map.Entry<UUID, GridChangeGlobalStateMessageResponse> entry : responses.entrySet()) {
                GridChangeGlobalStateMessageResponse r = entry.getValue();

                if (r.getError() != null) {
                    fail = true;

                    e.addSuppressed(r.getError());
                }
            }

            if (fail)
                onDone(e);
            else
                onDone();
        }

        /** {@inheritDoc} */
        @Override public boolean onDone(@Nullable Void res, @Nullable Throwable err) {
            if (super.onDone(res, err)) {
                stateChangeFut.compareAndSet(this, null);

                return true;
            }

            return false;
        }

        /** {@inheritDoc} */
        @Override public String toString() {
            return S.toString(GridChangeGlobalStateFuture.class, this);
        }
    }

    /**
     *
     */
    @GridInternal
    private static class ClientChangeGlobalStateComputeRequest implements IgniteRunnable {
        /** */
        private static final long serialVersionUID = 0L;

        /** */
        private final boolean activate;

        /** */
        private final BaselineTopology baselineTopology;

        /** */
        private final boolean forceChangeBaselineTopology;

        /** Ignite. */
        @IgniteInstanceResource
        private IgniteEx ig;

        /**
         * @param activate New cluster state.
         */
        private ClientChangeGlobalStateComputeRequest(boolean activate, BaselineTopology blt, boolean forceBlt) {
            this.activate = activate;
            this.baselineTopology = blt;
            this.forceChangeBaselineTopology = forceBlt;
        }

        /** {@inheritDoc} */
        @Override public void run() {
            try {
                ig.context().state().changeGlobalState(
                    activate,
                    baselineTopology != null ? baselineTopology.currentBaseline() : null,
                    forceChangeBaselineTopology
                ).get();
            }
            catch (IgniteCheckedException ex) {
                throw new IgniteException(ex);
            }
        }
    }

    /**
     *
     */
    private static class CheckGlobalStateComputeRequest implements IgniteCallable<Boolean> {
        /** */
        private static final long serialVersionUID = 0L;

        /** Ignite. */
        @IgniteInstanceResource
        private Ignite ig;

        @Override public Boolean call() throws Exception {
            return ig.active();
        }
    }

    /**
     *
     */
    class TransitionOnJoinWaitFuture extends GridFutureAdapter<Boolean> {
        /** */
        private DiscoveryDataClusterState transitionState;

        /** */
        private final Set<UUID> transitionNodes;

        /**
         * @param state Current state.
         * @param discoCache Discovery data cache.
         */
        TransitionOnJoinWaitFuture(DiscoveryDataClusterState state, DiscoCache discoCache) {
            assert state.transition() : state;

            transitionNodes = U.newHashSet(state.transitionNodes().size());

            for (UUID nodeId : state.transitionNodes()) {
                if (discoCache.node(nodeId) != null)
                    transitionNodes.add(nodeId);
            }
        }

        /** {@inheritDoc} */
        @Override public boolean onDone(@Nullable Boolean res, @Nullable Throwable err) {
            if (super.onDone(res, err)) {
                joinFut = null;

                return true;
            }

            return false;
        }
    }

    /** */
    private static class BaselineStateAndHistoryData implements Serializable {
        /** */
        private static final long serialVersionUID = 0L;

        /** */
        private final DiscoveryDataClusterState globalState;

        /** */
        private final BaselineTopologyHistory recentHistory;

        /** */
        BaselineStateAndHistoryData(DiscoveryDataClusterState globalState, BaselineTopologyHistory recentHistory) {
            this.globalState = globalState;
            this.recentHistory = recentHistory;
        }
    }
}<|MERGE_RESOLUTION|>--- conflicted
+++ resolved
@@ -1170,11 +1170,9 @@
 
                     ctx.task().onActivate(ctx);
 
-<<<<<<< HEAD
+                    ctx.encryption().onActivate(ctx);
+
                     ctx.txDr().onActivate(ctx);
-=======
-                    ctx.encryption().onActivate(ctx);
->>>>>>> b50a9dc1
 
                     if (log.isInfoEnabled())
                         log.info("Successfully performed final activation steps [nodeId="
