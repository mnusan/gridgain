--- conflicted
+++ resolved
@@ -148,13 +148,11 @@
     /** Check secondary indexes inline size on join/by control utility request. */
     CHECK_INDEX_INLINE_SIZES(36),
 
-<<<<<<< HEAD
-    /** */
-    METASTORAGE_LONG_KEYS(37);
-=======
     /** Distributed propagation of tx collisions dump interval. */
     DISTRIBUTED_TX_COLLISIONS_DUMP(37),
->>>>>>> 7a757700
+
+    /** */
+    METASTORAGE_LONG_KEYS(38),
 
     /** Remove metadata from cluster for specified type. */
     REMOVE_METADATA(39);
