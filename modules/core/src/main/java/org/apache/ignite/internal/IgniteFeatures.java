/*
 * Copyright 2019 GridGain Systems, Inc. and Contributors.
 *
 * Licensed under the GridGain Community Edition License (the "License");
 * you may not use this file except in compliance with the License.
 * You may obtain a copy of the License at
 *
 *     https://www.gridgain.com/products/software/community-edition/gridgain-community-edition-license
 *
 * Unless required by applicable law or agreed to in writing, software
 * distributed under the License is distributed on an "AS IS" BASIS,
 * WITHOUT WARRANTIES OR CONDITIONS OF ANY KIND, either express or implied.
 * See the License for the specific language governing permissions and
 * limitations under the License.
 */

package org.apache.ignite.internal;

import java.util.BitSet;
import org.apache.ignite.cluster.ClusterNode;
import org.apache.ignite.internal.processors.ru.RollingUpgradeStatus;
import org.apache.ignite.spi.communication.tcp.TcpCommunicationSpi;
import org.apache.ignite.spi.communication.tcp.messages.HandshakeWaitMessage;

import static org.apache.ignite.IgniteSystemProperties.getBoolean;
import static org.apache.ignite.internal.IgniteNodeAttributes.ATTR_IGNITE_FEATURES;

/**
 * Defines supported features and check its on other nodes.
 */
public enum IgniteFeatures {
    /**
     * Support of {@link HandshakeWaitMessage} by {@link TcpCommunicationSpi}.
     */
    TCP_COMMUNICATION_SPI_HANDSHAKE_WAIT_MESSAGE(0),

    /** Cache metrics v2 support. */
    CACHE_METRICS_V2(1),

    /** Data paket compression. */
    DATA_PACKET_COMPRESSION(3),

    /** Support of different rebalance size for nodes.  */
    DIFFERENT_REBALANCE_POOL_SIZE(4),

    /** Support of splitted cache configurations to avoid broken deserialization on non-affinity nodes. */
    SPLITTED_CACHE_CONFIGURATIONS(5),

    /**
     * Support of providing thread dump of thread that started transaction. Used for dumping
     * long running transactions.
     */
    TRANSACTION_OWNER_THREAD_DUMP_PROVIDING(6),

    /** Displaying versbose transaction information: --info option of --tx control script command. */
    TX_INFO_COMMAND(7),

    /** Command which allow to detect and cleanup garbage which could left after destroying caches in shared groups */
    FIND_AND_DELETE_GARBAGE_COMMAND(8),
    
    /** Support of cluster read-only mode. */
    CLUSTER_READ_ONLY_MODE(9),

    /** Distributed metastorage. */
    DISTRIBUTED_METASTORAGE(11),

    /** Supports tracking update counter for transactions. */
    TX_TRACKING_UPDATE_COUNTER(12),

    /** Support new security processor. */
    IGNITE_SECURITY_PROCESSOR(13),

    /** Replacing TcpDiscoveryNode field with nodeId field in discovery messages. */
    TCP_DISCOVERY_MESSAGE_NODE_COMPACT_REPRESENTATION(14),

    /** Indexing enabled. */
    INDEXING(15),

    /** Support of cluster ID and tag. */
    CLUSTER_ID_AND_TAG(16),

    /** LRT system and user time dump settings.  */
    LRT_SYSTEM_USER_TIME_DUMP_SETTINGS(18),

    /**
     * A mode when data nodes throttle update rate regarding to DR sender load
     */
    DR_DATA_NODE_SMART_THROTTLING(19),

    /**
<<<<<<< HEAD
     * Support rolling upgrade status task for Web Console.
     */
    WC_ROLLING_UPGRADE_STATUS(21),

    /**
     * Support for chain parameter in snapshot delete task for Web Console.
     */
    WC_SNAPSHOT_CHAIN_MODE(22)
=======
     * Support enabling DR events from  Web Console.
     */
    WC_DR_EVENTS(20)
>>>>>>> d0633ad0
    ;

    /**
     * Unique feature identifier.
     */
    private final int featureId;

    /**
     * @param featureId Feature ID.
     */
    IgniteFeatures(int featureId) {
        this.featureId = featureId;
    }

    /**
     * @return Feature ID.
     */
    public int getFeatureId() {
        return featureId;
    }

    /**
     * Checks that feature supported by node.
     *
     * @param ctx Kernal context.
     * @param clusterNode Cluster node to check.
     * @param feature Feature to check.
     * @return {@code True} if feature is declared to be supported by remote node.
     */
    public static boolean nodeSupports(GridKernalContext ctx, ClusterNode clusterNode, IgniteFeatures feature) {
        if (ctx != null) {
            RollingUpgradeStatus status = ctx.rollingUpgrade().getStatus();

            if (status.enabled() && !status.forcedModeEnabled())
                return status.supportedFeatures().contains(feature);
        }

        return nodeSupports(clusterNode.attribute(ATTR_IGNITE_FEATURES), feature);
    }

    /**
     * Checks that feature supported by node.
     *
     * @param featuresAttrBytes Byte array value of supported features node attribute.
     * @param feature Feature to check.
     * @return {@code True} if feature is declared to be supported by remote node.
     */
    public static boolean nodeSupports(byte[] featuresAttrBytes, IgniteFeatures feature) {
        if (featuresAttrBytes == null)
            return false;

        int featureId = feature.getFeatureId();

        // Same as "BitSet.valueOf(features).get(featureId)"

        int byteIdx = featureId >>> 3;

        if (byteIdx >= featuresAttrBytes.length)
            return false;

        int bitIdx = featureId & 0x7;

        return (featuresAttrBytes[byteIdx] & (1 << bitIdx)) != 0;
    }

    /**
     * Checks that feature supported by all nodes.
     *
     * @param ctx Kernal context.
     * @param nodes cluster nodes to check their feature support.
     * @return if feature is declared to be supported by all nodes
     */
    public static boolean allNodesSupports(GridKernalContext ctx, Iterable<ClusterNode> nodes, IgniteFeatures feature) {
        if (ctx != null && nodes.iterator().hasNext()) {
            RollingUpgradeStatus status = ctx.rollingUpgrade().getStatus();

            if (status.enabled() && !status.forcedModeEnabled())
                return status.supportedFeatures().contains(feature);
        }

        for (ClusterNode next : nodes) {
            if (!nodeSupports(next.attribute(ATTR_IGNITE_FEATURES), feature))
                return false;
        }

        return true;
    }

    /**
     * Features supported by the current node.
     *
     * @param ctx Kernal context.
     * @return Byte array representing all supported features by current node.
     */
    public static byte[] allFeatures(GridKernalContext ctx) {
        final BitSet set = new BitSet();

        for (IgniteFeatures value : IgniteFeatures.values()) {
            // After rolling upgrade, our security has more strict validation. This may come as a surprise to customers.
            if (IGNITE_SECURITY_PROCESSOR == value && !getBoolean(IGNITE_SECURITY_PROCESSOR.name(), true))
                continue;

            // Add only when indexing is enabled.
            if (INDEXING == value && !ctx.query().moduleEnabled())
                continue;

            final int featureId = value.getFeatureId();

            assert !set.get(featureId) : "Duplicate feature ID found for [" + value + "] having same ID ["
                + featureId + "]";

            set.set(featureId);
        }

        return set.toByteArray();
    }
}<|MERGE_RESOLUTION|>--- conflicted
+++ resolved
@@ -57,7 +57,7 @@
 
     /** Command which allow to detect and cleanup garbage which could left after destroying caches in shared groups */
     FIND_AND_DELETE_GARBAGE_COMMAND(8),
-    
+
     /** Support of cluster read-only mode. */
     CLUSTER_READ_ONLY_MODE(9),
 
@@ -88,7 +88,11 @@
     DR_DATA_NODE_SMART_THROTTLING(19),
 
     /**
-<<<<<<< HEAD
+     * Support enabling DR events from  Web Console.
+     */
+    WC_DR_EVENTS(20),
+
+    /**
      * Support rolling upgrade status task for Web Console.
      */
     WC_ROLLING_UPGRADE_STATUS(21),
@@ -97,11 +101,6 @@
      * Support for chain parameter in snapshot delete task for Web Console.
      */
     WC_SNAPSHOT_CHAIN_MODE(22)
-=======
-     * Support enabling DR events from  Web Console.
-     */
-    WC_DR_EVENTS(20)
->>>>>>> d0633ad0
     ;
 
     /**
