--- conflicted
+++ resolved
@@ -74,24 +74,18 @@
 
     /** {@inheritDoc} */
     @Override protected void init() {
-<<<<<<< HEAD
-        map.setEntryFactory(new GridCacheMapEntryFactory<K, V>() {
-            @Override public GridCacheMapEntry<K, V> create(GridCacheContext<K, V> ctx, AffinityTopologyVersion topVer, K key, int hash,
-                V val, @Nullable GridCacheMapEntry<K, V> next, long ttl, int hdrId) {
-                return new GridLocalCacheEntry<K, V>(ctx, key, hash, val, next, ttl, hdrId);
-=======
         map.setEntryFactory(new GridCacheMapEntryFactory() {
-            @Override public GridCacheMapEntry create(GridCacheContext ctx,
-                long topVer,
+            @Override public GridCacheMapEntry create(
+                GridCacheContext ctx,
+                AffinityTopologyVersion topVer,
                 KeyCacheObject key,
                 int hash,
                 CacheObject val,
                 @Nullable GridCacheMapEntry next,
                 long ttl,
-                int hdrId)
-            {
+                int hdrId
+            ) {
                 return new GridLocalCacheEntry(ctx, key, hash, val, next, ttl, hdrId);
->>>>>>> 6c4282a1
             }
         });
     }
@@ -1262,12 +1256,8 @@
                                 taskName,
                                 null);
 
-<<<<<<< HEAD
-                            val = ctx.config().getInterceptor().onBeforePut(entry.key(), old, (V)val);
-=======
                             Object interceptorVal = ctx.config().getInterceptor().onBeforePut(new CacheLazyEntry(
                                 ctx, entry.key(), old), val);
->>>>>>> 6c4282a1
 
                             if (interceptorVal == null)
                                 continue;
