--- conflicted
+++ resolved
@@ -169,16 +169,10 @@
         assert ctx != null;
 
         this.ctx = ctx;
-<<<<<<< HEAD
         this.cacheObjProc = ctx.cacheObjects();
-=======
-        this.cacheName = cacheName;
-        this.flushQ = flushQ;
-        this.compact = compact;
 
         if (log == null)
             log = U.logger(ctx, logRef, IgniteDataLoaderImpl.class);
->>>>>>> 1ef545a5
 
         ClusterNode node = F.first(ctx.grid().cluster().forCacheNodes(cacheName).nodes());
 
@@ -467,18 +461,13 @@
 
             return new IgniteFutureImpl<>(resFut);
         }
-<<<<<<< HEAD
         catch (Throwable e) {
             resFut.onDone(e);
 
             if (e instanceof Error)
                 throw e;
 
-            return new IgniteFinishedFutureImpl<>(ctx, e);
-=======
-        catch (IgniteException e) {
             return new IgniteFinishedFutureImpl<>(e);
->>>>>>> 1ef545a5
         }
         finally {
             leaveBusy();
