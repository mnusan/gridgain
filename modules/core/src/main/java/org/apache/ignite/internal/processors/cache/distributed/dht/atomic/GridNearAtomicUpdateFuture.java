--- conflicted
+++ resolved
@@ -52,15 +52,8 @@
 /**
  * DHT atomic cache near update future.
  */
-<<<<<<< HEAD
-public class GridNearAtomicUpdateFuture extends GridFutureAdapter<Object> implements GridCacheAtomicFuture<Object> {
-    /** */
-    private static final long serialVersionUID = 0L;
-
-=======
-public class GridNearAtomicUpdateFuture<K, V> extends GridFutureAdapter<Object>
-    implements GridCacheAtomicFuture<K, Object>{
->>>>>>> 1ef545a5
+public class GridNearAtomicUpdateFuture extends GridFutureAdapter<Object>
+    implements GridCacheAtomicFuture<Object>{
     /** Logger reference. */
     private static final AtomicReference<IgniteLogger> logRef = new AtomicReference<>();
 
@@ -179,11 +172,7 @@
         final boolean retval,
         final boolean rawRetval,
         @Nullable ExpiryPolicy expiryPlc,
-<<<<<<< HEAD
         final CacheEntryPredicate[] filter,
-=======
-        final IgnitePredicate<Entry<K, V>>[] filter,
->>>>>>> 1ef545a5
         UUID subjId,
         int taskNameHash
     ) {
