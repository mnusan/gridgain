/*
 * Licensed to the Apache Software Foundation (ASF) under one or more
 * contributor license agreements.  See the NOTICE file distributed with
 * this work for additional information regarding copyright ownership.
 * The ASF licenses this file to You under the Apache License, Version 2.0
 * (the "License"); you may not use this file except in compliance with
 * the License.  You may obtain a copy of the License at
 *
 *      http://www.apache.org/licenses/LICENSE-2.0
 *
 * Unless required by applicable law or agreed to in writing, software
 * distributed under the License is distributed on an "AS IS" BASIS,
 * WITHOUT WARRANTIES OR CONDITIONS OF ANY KIND, either express or implied.
 * See the License for the specific language governing permissions and
 * limitations under the License.
 */

package org.apache.ignite.internal.processors.cache.distributed.dht.atomic;

import java.util.ArrayList;
import java.util.Collection;
import java.util.Collections;
import java.util.Iterator;
import java.util.List;
import java.util.Map;
import java.util.UUID;
import javax.cache.expiry.ExpiryPolicy;
import javax.cache.processor.EntryProcessor;
import org.apache.ignite.IgniteCheckedException;
import org.apache.ignite.cache.CacheWriteSynchronizationMode;
import org.apache.ignite.cluster.ClusterNode;
import org.apache.ignite.internal.IgniteInternalFuture;
import org.apache.ignite.internal.cluster.ClusterTopologyCheckedException;
import org.apache.ignite.internal.cluster.ClusterTopologyServerNotFoundException;
import org.apache.ignite.internal.processors.affinity.AffinityTopologyVersion;
import org.apache.ignite.internal.processors.cache.CacheEntryPredicate;
import org.apache.ignite.internal.processors.cache.CachePartialUpdateCheckedException;
import org.apache.ignite.internal.processors.cache.EntryProcessorResourceInjectorProxy;
import org.apache.ignite.internal.processors.cache.GridCacheContext;
import org.apache.ignite.internal.processors.cache.GridCacheOperation;
import org.apache.ignite.internal.processors.cache.GridCacheReturn;
import org.apache.ignite.internal.processors.cache.GridCacheTryPutFailedException;
import org.apache.ignite.internal.processors.cache.KeyCacheObject;
import org.apache.ignite.internal.processors.cache.distributed.dht.GridDhtTopologyFuture;
import org.apache.ignite.internal.processors.cache.distributed.near.GridNearAtomicCache;
import org.apache.ignite.internal.processors.cache.dr.GridCacheDrInfo;
import org.apache.ignite.internal.processors.cache.version.GridCacheVersion;
import org.apache.ignite.internal.util.future.GridFinishedFuture;
import org.apache.ignite.internal.util.tostring.GridToStringInclude;
import org.apache.ignite.internal.util.typedef.CI1;
import org.apache.ignite.internal.util.typedef.F;
import org.apache.ignite.internal.util.typedef.X;
import org.apache.ignite.internal.util.typedef.internal.CU;
import org.apache.ignite.internal.util.typedef.internal.S;
import org.apache.ignite.internal.util.typedef.internal.U;
import org.jetbrains.annotations.Nullable;

import static org.apache.ignite.cache.CacheWriteSynchronizationMode.FULL_ASYNC;
import static org.apache.ignite.cache.CacheWriteSynchronizationMode.FULL_SYNC;
import static org.apache.ignite.internal.processors.cache.GridCacheOperation.TRANSFORM;

/**
 * DHT atomic cache near update future.
 */
public class GridNearAtomicUpdateFuture extends GridNearAtomicAbstractUpdateFuture {
    /** Keys */
    private Collection<?> keys;

    /** Values. */
    @SuppressWarnings({"FieldAccessedSynchronizedAndUnsynchronized"})
    private Collection<?> vals;

    /** Conflict put values. */
    @SuppressWarnings({"FieldAccessedSynchronizedAndUnsynchronized"})
    private Collection<GridCacheDrInfo> conflictPutVals;

    /** Conflict remove values. */
    @SuppressWarnings({"FieldAccessedSynchronizedAndUnsynchronized"})
    private Collection<GridCacheVersion> conflictRmvVals;

    /** Mappings if operations is mapped to more than one node. */
    @GridToStringInclude
    private Map<UUID, PrimaryRequestState> mappings;

    /** Keys to remap. */
    @GridToStringInclude
    private Collection<KeyCacheObject> remapKeys;

    /** Not null is operation is mapped to single node. */
    @GridToStringInclude
    private PrimaryRequestState singleReq;

    /** */
    private int resCnt;

    /**
     * @param cctx Cache context.
     * @param cache Cache instance.
     * @param syncMode Write synchronization mode.
     * @param op Update operation.
     * @param keys Keys to update.
     * @param vals Values or transform closure.
     * @param invokeArgs Optional arguments for entry processor.
     * @param conflictPutVals Conflict put values (optional).
     * @param conflictRmvVals Conflict remove values (optional).
     * @param retval Return value require flag.
     * @param rawRetval {@code True} if should return {@code GridCacheReturn} as future result.
     * @param expiryPlc Expiry policy explicitly specified for cache operation.
     * @param filter Entry filter.
     * @param subjId Subject ID.
     * @param taskNameHash Task name hash code.
     * @param skipStore Skip store flag.
     * @param keepBinary Keep binary flag.
     * @param remapCnt Maximum number of retries.
     * @param waitTopFut If {@code false} does not wait for affinity change future.
     */
    public GridNearAtomicUpdateFuture(
        GridCacheContext cctx,
        GridDhtAtomicCache cache,
        CacheWriteSynchronizationMode syncMode,
        GridCacheOperation op,
        Collection<?> keys,
        @Nullable Collection<?> vals,
        @Nullable Object[] invokeArgs,
        @Nullable Collection<GridCacheDrInfo> conflictPutVals,
        @Nullable Collection<GridCacheVersion> conflictRmvVals,
        final boolean retval,
        final boolean rawRetval,
        @Nullable ExpiryPolicy expiryPlc,
        final CacheEntryPredicate[] filter,
        UUID subjId,
        int taskNameHash,
        boolean skipStore,
        boolean keepBinary,
        boolean recovery,
        int remapCnt,
        boolean waitTopFut
    ) {
        super(cctx, cache, syncMode, op, invokeArgs, retval, rawRetval, expiryPlc, filter, subjId, taskNameHash,
            skipStore, keepBinary, recovery, remapCnt, waitTopFut);

        assert vals == null || vals.size() == keys.size();
        assert conflictPutVals == null || conflictPutVals.size() == keys.size();
        assert conflictRmvVals == null || conflictRmvVals.size() == keys.size();
        assert subjId != null;

        this.keys = keys;
        this.vals = vals;
        this.conflictPutVals = conflictPutVals;
        this.conflictRmvVals = conflictRmvVals;
    }

    /** {@inheritDoc} */
    @Override public Long id() {
        synchronized (mux) {
            return futId;
        }
    }

    /** {@inheritDoc} */
    @Override public boolean onNodeLeft(UUID nodeId) {
        GridCacheReturn opRes0 = null;
        CachePartialUpdateCheckedException err0 = null;
        AffinityTopologyVersion remapTopVer0 = null;

        boolean rcvAll = false;

        List<GridNearAtomicCheckUpdateRequest> checkReqs = null;

        synchronized (mux) {
            if (futId == null)
                return false;

            if (singleReq != null) {
                if (singleReq.req.nodeId.equals(nodeId)) {
                    GridNearAtomicAbstractUpdateRequest req = singleReq.onPrimaryFail();

                    if (req != null) {
                        rcvAll = true;

                        GridNearAtomicUpdateResponse res = primaryFailedResponse(req);

                        singleReq.onPrimaryResponse(res, cctx);

                        onPrimaryError(req, res);
                    }
                }
                else {
                    DhtLeftResult res = singleReq.onDhtNodeLeft(nodeId);

                    if (res == DhtLeftResult.DONE)
                        rcvAll = true;
                    else if (res == DhtLeftResult.ALL_RCVD_CHECK_PRIMARY)
                        checkReqs = Collections.singletonList(new GridNearAtomicCheckUpdateRequest(singleReq.req));
                }

                if (rcvAll) {
                    opRes0 = opRes;
                    err0 = err;
                    remapTopVer0 = onAllReceived();
                }
            }
            else {
                if (mappings == null)
                    return false;

                for (Map.Entry<UUID, PrimaryRequestState> e : mappings.entrySet()) {
                    assert e.getKey().equals(e.getValue().req.nodeId());

                    PrimaryRequestState reqState = e.getValue();

                    boolean reqDone = false;

                    if (e.getKey().equals(nodeId)) {
                        GridNearAtomicAbstractUpdateRequest req = reqState.onPrimaryFail();

                        if (req != null) {
                            reqDone = true;

                            GridNearAtomicUpdateResponse res = primaryFailedResponse(req);

                            reqState.onPrimaryResponse(res, cctx);

                            onPrimaryError(req, res);
                        }
                    }
                    else {
                        DhtLeftResult res = reqState.onDhtNodeLeft(nodeId);

                        if (res == DhtLeftResult.DONE)
                            reqDone = true;
                        else if (res == DhtLeftResult.ALL_RCVD_CHECK_PRIMARY) {
                            if (checkReqs == null)
                                checkReqs = new ArrayList<>();

                            checkReqs.add(new GridNearAtomicCheckUpdateRequest(reqState.req));
                        }
                    }

                    if (reqDone) {
                        assert mappings.size() > resCnt : "[mappings=" + mappings.size() + ", cnt=" + resCnt + ']';

                        resCnt++;

                        if (mappings.size() == resCnt) {
                            rcvAll = true;

                            opRes0 = opRes;
                            err0 = err;
                            remapTopVer0 = onAllReceived();

                            break;
                        }
                    }
                }
            }
        }

        if (checkReqs != null) {
            assert !rcvAll;

            for (int i = 0; i < checkReqs.size(); i++)
                sendCheckUpdateRequest(checkReqs.get(i));
        }
        else if (rcvAll)
            finishUpdateFuture(opRes0, err0, remapTopVer0);

        return false;
    }

    /** {@inheritDoc} */
    @SuppressWarnings("ConstantConditions")
    @Override public boolean onDone(@Nullable Object res, @Nullable Throwable err) {
        assert res == null || res instanceof GridCacheReturn;

        GridCacheReturn ret = (GridCacheReturn)res;

        Object retval =
            res == null ? null : rawRetval ? ret : (this.retval || op == TRANSFORM) ?
                cctx.unwrapBinaryIfNeeded(ret.value(), keepBinary) : ret.success();

        if (op == TRANSFORM && retval == null)
            retval = Collections.emptyMap();

        if (super.onDone(retval, err)) {
            Long futId = onFutureDone();

            if (futId != null)
                cctx.mvcc().removeAtomicFuture(futId);

            return true;
        }

        return false;
    }

    /** {@inheritDoc} */
    @Override public void onDhtResponse(UUID nodeId, GridDhtAtomicNearResponse res) {
        GridCacheReturn opRes0;
        CachePartialUpdateCheckedException err0;
        AffinityTopologyVersion remapTopVer0;

        synchronized (mux) {
            if (futId == null || futId != res.futureId())
                return;

            PrimaryRequestState reqState;

            if (singleReq != null) {
                assert singleReq.req.nodeId().equals(res.primaryId());

                if (opRes == null && res.hasResult())
                    opRes = res.result();

                if (singleReq.onDhtResponse(nodeId, res)) {
                    opRes0 = opRes;
                    err0 = err;
                    remapTopVer0 = onAllReceived();
                }
                else
                    return;
            }
            else {
                reqState = mappings != null ? mappings.get(res.primaryId()) : null;

                if (reqState != null) {
                    if (opRes == null && res.hasResult())
                        opRes = res.result();

                    if (reqState.onDhtResponse(nodeId, res)) {
                        assert mappings.size() > resCnt : "[mappings=" + mappings.size() + ", cnt=" + resCnt + ']';

                        resCnt++;

                        if (mappings.size() == resCnt) {
                            opRes0 = opRes;
                            err0 = err;
                            remapTopVer0 = onAllReceived();
                        }
                        else
                            return;
                    }
                    else
                        return;
                }
                else
                    return;
            }
        }

        UpdateErrors errors = res.errors();

        if (errors != null) {
            assert errors.error() != null;

            onDone(errors.error());

            return;
        }

        finishUpdateFuture(opRes0, err0, remapTopVer0);
    }

    /** {@inheritDoc} */
    @SuppressWarnings({"unchecked", "ThrowableResultOfMethodCallIgnored"})
    @Override public void onPrimaryResponse(UUID nodeId, GridNearAtomicUpdateResponse res, boolean nodeErr) {
        GridNearAtomicAbstractUpdateRequest req;

        AffinityTopologyVersion remapTopVer0 = null;

        GridCacheReturn opRes0 = null;
        CachePartialUpdateCheckedException err0 = null;

        boolean rcvAll;

        synchronized (mux) {
            if (futId == null || futId != res.futureId())
                return;

            if (singleReq != null) {
                req = singleReq.processPrimaryResponse(nodeId, res);

                if (req == null)
                    return;

                rcvAll = singleReq.onPrimaryResponse(res, cctx);
            }
            else {
                if (mappings == null)
                    return;

                PrimaryRequestState reqState = mappings.get(nodeId);

                if (reqState == null)
                    return;

                req = reqState.processPrimaryResponse(nodeId, res);

                if (req != null) {
                    if (reqState.onPrimaryResponse(res, cctx)) {
                        assert mappings.size() > resCnt : "[mappings=" + mappings.size() + ", cnt=" + resCnt + ']';

                        resCnt++;

                        rcvAll = mappings.size() == resCnt;
                    }
                    else {
                        assert mappings.size() > resCnt : "[mappings=" + mappings.size() + ", cnt=" + resCnt + ']';

                        rcvAll = false;
                    }
                }
                else
                    return;
            }

            assert req.topologyVersion().equals(topVer) : req;

            if (res.remapTopologyVersion() != null) {
                assert !req.topologyVersion().equals(res.remapTopologyVersion());

                if (remapKeys == null)
                    remapKeys = U.newHashSet(req.size());

                remapKeys.addAll(req.keys());

                if (remapTopVer == null || remapTopVer.compareTo(res.remapTopologyVersion()) < 0)
                    remapTopVer = req.topologyVersion();
            }
            else if (res.error() != null)
                onPrimaryError(req, res);
            else {
                GridCacheReturn ret = res.returnValue();

                if (op == TRANSFORM) {
                    if (ret != null) {
                        assert ret.value() == null || ret.value() instanceof Map : ret.value();

                        if (ret.value() != null) {
                            if (opRes != null)
                                opRes.mergeEntryProcessResults(ret);
                            else
                                opRes = ret;
                        }
                    }
                }
                else
                    opRes = ret;
            }

            if (rcvAll) {
                remapTopVer0 = onAllReceived();

                if (remapTopVer0 == null) {
                    err0 = err;
                    opRes0 = opRes;
                }
            }
        }

        if (res.error() != null && res.failedKeys() == null) {
            onDone(res.error());

            return;
        }

        if (rcvAll && nearEnabled) {
            if (mappings != null) {
                for (PrimaryRequestState reqState : mappings.values()) {
                    GridNearAtomicUpdateResponse res0 = reqState.req.response();

                    assert res0 != null : reqState;

                    updateNear(reqState.req, res0);
                }
            }
            else if (!nodeErr)
                updateNear(req, res);
        }

        if (remapTopVer0 != null) {
            waitAndRemap(remapTopVer0);

            return;
        }

        if (rcvAll)
            onDone(opRes0, err0);
    }

    private void waitAndRemap(AffinityTopologyVersion remapTopVer) {
        assert remapTopVer != null;

        if (!waitTopFut) {
            onDone(new GridCacheTryPutFailedException());

            return;
        }

        if (topLocked) {
            assert !F.isEmpty(remapKeys) : remapKeys;

            CachePartialUpdateCheckedException e =
                new CachePartialUpdateCheckedException("Failed to update keys (retry update if possible).");

            ClusterTopologyCheckedException cause = new ClusterTopologyCheckedException(
                "Failed to update keys, topology changed while execute atomic update inside transaction.");

            cause.retryReadyFuture(cctx.affinity().affinityReadyFuture(remapTopVer));

            e.add(remapKeys, cause);

            onDone(e);

            return;
        }

        IgniteInternalFuture<AffinityTopologyVersion> fut = cctx.shared().exchange().affinityReadyFuture(remapTopVer);

        if (fut == null)
            fut = new GridFinishedFuture<>(remapTopVer);

        fut.listen(new CI1<IgniteInternalFuture<AffinityTopologyVersion>>() {
            @Override public void apply(final IgniteInternalFuture<AffinityTopologyVersion> fut) {
                cctx.kernalContext().closure().runLocalSafe(new Runnable() {
                    @Override public void run() {
                        mapOnTopology();
                    }
                });
            }
        });
    }

    /**
     * @return Non null topology version if update should be remapped.
     */
    @Nullable private AffinityTopologyVersion onAllReceived() {
        assert futId != null;

        AffinityTopologyVersion remapTopVer0 = null;

        if (remapKeys != null) {
            assert remapTopVer != null;

            remapTopVer0 = remapTopVer;
        }
        else {
            if (err != null &&
                X.hasCause(err, CachePartialUpdateCheckedException.class) &&
                X.hasCause(err, ClusterTopologyCheckedException.class) &&
                storeFuture() &&
                --remapCnt > 0) {
                ClusterTopologyCheckedException topErr = X.cause(err, ClusterTopologyCheckedException.class);

                if (!(topErr instanceof ClusterTopologyServerNotFoundException)) {
                    CachePartialUpdateCheckedException cause =
                        X.cause(err, CachePartialUpdateCheckedException.class);

                    assert cause != null && cause.topologyVersion() != null : err;
                    assert remapKeys == null;
                    assert remapTopVer == null;

                    remapTopVer = remapTopVer0 =
                        new AffinityTopologyVersion(cause.topologyVersion().topologyVersion() + 1);

                    err = null;

                    Collection<Object> failedKeys = cause.failedKeys();

                    remapKeys = new ArrayList<>(failedKeys.size());

                    for (Object key : failedKeys)
                        remapKeys.add(cctx.toCacheKeyObject(key));
                }
            }
        }

        if (remapTopVer0 != null) {
            cctx.mvcc().removeAtomicFuture(futId);

            futId = null;
            topVer = AffinityTopologyVersion.ZERO;

            remapTopVer = null;
        }

        return remapTopVer0;
    }

    /**
     * @param opRes Operation result.
     * @param err Operation error.
     */
    private void finishUpdateFuture(GridCacheReturn opRes,
        CachePartialUpdateCheckedException err,
        @Nullable AffinityTopologyVersion remapTopVer) {
        if (nearEnabled) {
            if (mappings != null) {
                for (PrimaryRequestState reqState : mappings.values()) {
                    GridNearAtomicUpdateResponse res0 = reqState.req.response();

                    assert res0 != null : reqState;

                    updateNear(reqState.req, res0);
                }
            }
            else {
                assert singleReq != null && singleReq.req.response() != null;

                updateNear(singleReq.req, singleReq.req.response());
            }
        }

        if (remapTopVer != null) {
            assert !F.isEmpty(remapKeys);

            waitAndRemap(remapTopVer);

            return;
        }

        onDone(opRes, err);
    }

    /**
     * Updates near cache.
     *
     * @param req Update request.
     * @param res Update response.
     */
    private void updateNear(GridNearAtomicAbstractUpdateRequest req, GridNearAtomicUpdateResponse res) {
        assert nearEnabled;

        if (res.remapTopologyVersion() != null)
            return;

        GridNearAtomicCache near = (GridNearAtomicCache)cctx.dht().near();

        near.processNearAtomicUpdateResponse(req, res);
    }

    /** {@inheritDoc} */
    @Override protected void mapOnTopology() {
        AffinityTopologyVersion topVer;

        if (cache.topology().stopping()) {
            onDone(new IgniteCheckedException("Failed to perform cache operation (cache is stopped): " +
                cache.name()));

<<<<<<< HEAD
            GridDhtTopologyFuture fut = cache.topology().topologyVersionFuture();

            if (fut.isDone()) {
                Throwable err = fut.validateCache(cctx, recovery, false, null, keys);
=======
            return;
        }
>>>>>>> 48e78a99

        GridDhtTopologyFuture fut = cache.topology().topologyVersionFuture();

        if (fut.isDone()) {
            Throwable err = fut.validateCache(cctx);

            if (err != null) {
                onDone(err);

                return;
            }

            topVer = fut.topologyVersion();
        }
        else {
            if (waitTopFut) {
                assert !topLocked : this;

                fut.listen(new CI1<IgniteInternalFuture<AffinityTopologyVersion>>() {
                    @Override public void apply(IgniteInternalFuture<AffinityTopologyVersion> t) {
                        cctx.kernalContext().closure().runLocalSafe(new Runnable() {
                            @Override public void run() {
                                mapOnTopology();
                            }
                        });
                    }
                });
            }
            else
                onDone(new GridCacheTryPutFailedException());

            return;
        }

        map(topVer, remapKeys);
    }

    /**
     * Sends messages to remote nodes and updates local cache.
     *
     * @param mappings Mappings to send.
     */
    private void sendUpdateRequests(Map<UUID, PrimaryRequestState> mappings) {
        UUID locNodeId = cctx.localNodeId();

        GridNearAtomicAbstractUpdateRequest locUpdate = null;

        // Send messages to remote nodes first, then run local update.
        for (PrimaryRequestState reqState : mappings.values()) {
            GridNearAtomicAbstractUpdateRequest req = reqState.req;

            if (locNodeId.equals(req.nodeId())) {
                assert locUpdate == null : "Cannot have more than one local mapping [locUpdate=" + locUpdate +
                    ", req=" + req + ']';

                locUpdate = req;
            }
            else {
                try {
                    if (req.initMappingLocally() && reqState.dhtNodes.isEmpty()) {
                        reqState.dhtNodes = null;

                        req.needPrimaryResponse(true);
                    }

                    cctx.io().send(req.nodeId(), req, cctx.ioPolicy());

                    if (msgLog.isDebugEnabled()) {
                        msgLog.debug("Near update fut, sent request [futId=" + req.futureId() +
                            ", node=" + req.nodeId() + ']');
                    }
                }
                catch (IgniteCheckedException e) {
                    if (msgLog.isDebugEnabled()) {
                        msgLog.debug("Near update fut, failed to send request [futId=" + req.futureId() +
                            ", node=" + req.nodeId() +
                            ", err=" + e + ']');
                    }

                    onSendError(req, e);
                }
            }
        }

        if (locUpdate != null) {
            cache.updateAllAsyncInternal(cctx.localNodeId(), locUpdate,
                new GridDhtAtomicCache.UpdateReplyClosure() {
                    @Override public void apply(GridNearAtomicAbstractUpdateRequest req, GridNearAtomicUpdateResponse res) {
                        if (syncMode != FULL_ASYNC)
                            onPrimaryResponse(res.nodeId(), res, false);
                        else if (res.remapTopologyVersion() != null)
                            ((GridDhtAtomicCache)cctx.cache()).remapToNewPrimary(req);
                    }
                });
        }

        if (syncMode == FULL_ASYNC)
            onDone(new GridCacheReturn(cctx, true, true, null, true));
    }

    /** {@inheritDoc} */
    @Override protected void map(AffinityTopologyVersion topVer) {
        map(topVer, null);
    }

    /**
     * @param topVer Topology version.
     * @param remapKeys Keys to remap.
     */
    void map(AffinityTopologyVersion topVer, @Nullable Collection<KeyCacheObject> remapKeys) {
        Collection<ClusterNode> topNodes = CU.affinityNodes(cctx, topVer);

        if (F.isEmpty(topNodes)) {
            onDone(new ClusterTopologyServerNotFoundException("Failed to map keys for cache (all partition nodes " +
                "left the grid)."));

            return;
        }

        Long futId = cctx.mvcc().atomicFutureId();

        Exception err = null;
        PrimaryRequestState singleReq0 = null;
        Map<UUID, PrimaryRequestState> mappings0 = null;

        int size = keys.size();

        boolean mappingKnown = cctx.topology().rebalanceFinished(topVer) &&
            !cctx.discovery().hasNearCache(cctx.cacheId(), topVer);

        try {
            if (size == 1) {
                assert remapKeys == null || remapKeys.size() == 1;

                singleReq0 = mapSingleUpdate(topVer, futId, mappingKnown);
            }
            else {
                Map<UUID, PrimaryRequestState> pendingMappings = mapUpdate(topNodes,
                    topVer,
                    futId,
                    remapKeys,
                    mappingKnown);

                if (pendingMappings.size() == 1)
                    singleReq0 = F.firstValue(pendingMappings);
                else {
                    mappings0 = pendingMappings;

                    assert !mappings0.isEmpty() || size == 0 : this;
                }
            }

            synchronized (mux) {
                assert this.futId == null : this;
                assert this.topVer == AffinityTopologyVersion.ZERO : this;

                this.topVer = topVer;
                this.futId = futId;

                resCnt = 0;

                singleReq = singleReq0;
                mappings = mappings0;

                this.remapKeys = null;
            }

            if (storeFuture() && !cctx.mvcc().addAtomicFuture(futId, this)) {
                assert isDone();

                return;
            }
        }
        catch (Exception e) {
            err = e;
        }

        if (err != null) {
            onDone(err);

            return;
        }

        // Optimize mapping for single key.
        if (singleReq0 != null)
            sendSingleRequest(singleReq0.req.nodeId(), singleReq0.req);
        else {
            assert mappings0 != null;

            if (size == 0) {
                onDone(new GridCacheReturn(cctx, true, true, null, true));

                return;
            }
            else
                sendUpdateRequests(mappings0);
        }

        if (syncMode == FULL_ASYNC) {
            onDone(new GridCacheReturn(cctx, true, true, null, true));

            return;
        }

        if (mappingKnown && syncMode == FULL_SYNC && cctx.discovery().topologyVersion() != topVer.topologyVersion())
            checkDhtNodes(futId);
    }

    private void checkDhtNodes(Long futId) {
        GridCacheReturn opRes0 = null;
        CachePartialUpdateCheckedException err0 = null;
        AffinityTopologyVersion remapTopVer0 = null;

        List<GridNearAtomicCheckUpdateRequest> checkReqs = null;

        boolean rcvAll = false;

        synchronized (mux) {
            if (this.futId == null || !this.futId.equals(futId))
                return;

            if (singleReq != null) {
                if (!singleReq.req.initMappingLocally())
                    return;

                DhtLeftResult res = singleReq.checkDhtNodes(cctx);

                if (res == DhtLeftResult.DONE) {
                    opRes0 = opRes;
                    err0 = err;
                    remapTopVer0 = onAllReceived();
                }
                else if (res == DhtLeftResult.ALL_RCVD_CHECK_PRIMARY)
                    checkReqs = Collections.singletonList(new GridNearAtomicCheckUpdateRequest(singleReq.req));
                else
                    return;
            }
            else {
                if (mappings != null) {
                    for (PrimaryRequestState reqState : mappings.values()) {
                        if (!reqState.req.initMappingLocally())
                            continue;

                        DhtLeftResult res = reqState.checkDhtNodes(cctx);

                        if (res == DhtLeftResult.DONE) {
                            assert mappings.size() > resCnt : "[mappings=" + mappings.size() + ", cnt=" + resCnt + ']';

                            resCnt++;

                            if (mappings.size() == resCnt) {
                                rcvAll = true;

                                opRes0 = opRes;
                                err0 = err;
                                remapTopVer0 = onAllReceived();

                                break;
                            }
                        }
                        else if (res == DhtLeftResult.ALL_RCVD_CHECK_PRIMARY) {
                            if (checkReqs == null)
                                checkReqs = new ArrayList<>(mappings.size());

                            checkReqs.add(new GridNearAtomicCheckUpdateRequest(reqState.req));
                        }
                    }
                }
                else
                    return;
            }
        }

        if (checkReqs != null) {
            assert !rcvAll;

            for (int i = 0; i < checkReqs.size(); i++)
                sendCheckUpdateRequest(checkReqs.get(i));
        }
        else if (rcvAll)
            finishUpdateFuture(opRes0, err0, remapTopVer0);
    }

    /**
     * @return Future version.
     */
    private Long onFutureDone() {
        Long id0;

        synchronized (mux) {
            id0 = futId;

            futId = null;
        }

        return id0;
    }

    /**
     * @param topNodes Cache nodes.
     * @param topVer Topology version.
     * @param futId Future ID.
     * @param remapKeys Keys to remap.
     * @return Mapping.
     * @throws Exception If failed.
     */
    @SuppressWarnings("ForLoopReplaceableByForEach")
    private Map<UUID, PrimaryRequestState> mapUpdate(Collection<ClusterNode> topNodes,
        AffinityTopologyVersion topVer,
        Long futId,
        @Nullable Collection<KeyCacheObject> remapKeys,
        boolean mappingKnown) throws Exception {
        Iterator<?> it = null;

        if (vals != null)
            it = vals.iterator();

        Iterator<GridCacheDrInfo> conflictPutValsIt = null;

        if (conflictPutVals != null)
            conflictPutValsIt = conflictPutVals.iterator();

        Iterator<GridCacheVersion> conflictRmvValsIt = null;

        if (conflictRmvVals != null)
            conflictRmvValsIt = conflictRmvVals.iterator();

        Map<UUID, PrimaryRequestState> pendingMappings = U.newHashMap(topNodes.size());

        // Create mappings first, then send messages.
        for (Object key : keys) {
            if (key == null)
                throw new NullPointerException("Null key.");

            Object val;
            GridCacheVersion conflictVer;
            long conflictTtl;
            long conflictExpireTime;

            if (vals != null) {
                val = it.next();
                conflictVer = null;
                conflictTtl = CU.TTL_NOT_CHANGED;
                conflictExpireTime = CU.EXPIRE_TIME_CALCULATE;

                if (val == null)
                    throw new NullPointerException("Null value.");
            }
            else if (conflictPutVals != null) {
                GridCacheDrInfo conflictPutVal = conflictPutValsIt.next();

                val = conflictPutVal.valueEx();
                conflictVer = conflictPutVal.version();
                conflictTtl = conflictPutVal.ttl();
                conflictExpireTime = conflictPutVal.expireTime();
            }
            else if (conflictRmvVals != null) {
                val = null;
                conflictVer = conflictRmvValsIt.next();
                conflictTtl = CU.TTL_NOT_CHANGED;
                conflictExpireTime = CU.EXPIRE_TIME_CALCULATE;
            }
            else {
                val = null;
                conflictVer = null;
                conflictTtl = CU.TTL_NOT_CHANGED;
                conflictExpireTime = CU.EXPIRE_TIME_CALCULATE;
            }

            if (val == null && op != GridCacheOperation.DELETE)
                continue;

            KeyCacheObject cacheKey = cctx.toCacheKeyObject(key);

            if (remapKeys != null && !remapKeys.contains(cacheKey))
                continue;

            if (op != TRANSFORM)
                val = cctx.toCacheObject(val);
            else
                val = EntryProcessorResourceInjectorProxy.wrap(cctx.kernalContext(), (EntryProcessor)val);

            List<ClusterNode> nodes = cctx.affinity().nodesByKey(cacheKey, topVer);

            if (F.isEmpty(nodes))
                throw new ClusterTopologyServerNotFoundException("Failed to map keys for cache " +
                    "(all partition nodes left the grid).");

<<<<<<< HEAD
            int i = 0;

            for (int n = 0; n < affNodes.size(); n++) {
                ClusterNode affNode = affNodes.get(n);

                if (affNode == null)
                    throw new ClusterTopologyServerNotFoundException("Failed to map keys for cache " +
                        "(all partition nodes left the grid).");

                UUID nodeId = affNode.id();

                GridNearAtomicFullUpdateRequest mapped = pendingMappings.get(nodeId);

                if (mapped == null) {
                    mapped = new GridNearAtomicFullUpdateRequest(
                        cctx.cacheId(),
                        nodeId,
                        futVer,
                        fastMap,
                        updVer,
                        topVer,
                        topLocked,
                        syncMode,
                        op,
                        retval,
                        expiryPlc,
                        invokeArgs,
                        filter,
                        subjId,
                        taskNameHash,
                        skipStore,
                        keepBinary,
                        recovery,
                        cctx.kernalContext().clientNode(),
                        cctx.deploymentEnabled(),
                        keys.size());

                    pendingMappings.put(nodeId, mapped);
                }
=======
            ClusterNode primary = nodes.get(0);

            boolean needPrimaryRes = !mappingKnown || primary.isLocal();

            UUID nodeId = primary.id();
>>>>>>> 48e78a99

            PrimaryRequestState mapped = pendingMappings.get(nodeId);

            if (mapped == null) {
                GridNearAtomicFullUpdateRequest req = new GridNearAtomicFullUpdateRequest(
                    cctx.cacheId(),
                    nodeId,
                    futId,
                    topVer,
                    topLocked,
                    syncMode,
                    op,
                    retval,
                    expiryPlc,
                    invokeArgs,
                    filter,
                    subjId,
                    taskNameHash,
                    needPrimaryRes,
                    skipStore,
                    keepBinary,
                    cctx.deploymentEnabled(),
                    keys.size());

                mapped = new PrimaryRequestState(req, nodes, false);

                pendingMappings.put(nodeId, mapped);
            }

            if (mapped.req.initMappingLocally())
                mapped.addMapping(nodes);

            mapped.req.addUpdateEntry(cacheKey, val, conflictTtl, conflictExpireTime, conflictVer);
        }

        return pendingMappings;
    }

    /**
     * @param topVer Topology version.
     * @param futId Future ID.
     * @param mappingKnown {@code True} if update mapping is known locally.
     * @return Request.
     * @throws Exception If failed.
     */
    private PrimaryRequestState mapSingleUpdate(AffinityTopologyVersion topVer, Long futId, boolean mappingKnown)
        throws Exception {
        Object key = F.first(keys);

        Object val;
        GridCacheVersion conflictVer;
        long conflictTtl;
        long conflictExpireTime;

        if (vals != null) {
            // Regular PUT.
            val = F.first(vals);
            conflictVer = null;
            conflictTtl = CU.TTL_NOT_CHANGED;
            conflictExpireTime = CU.EXPIRE_TIME_CALCULATE;
        }
        else if (conflictPutVals != null) {
            // Conflict PUT.
            GridCacheDrInfo conflictPutVal = F.first(conflictPutVals);

            val = conflictPutVal.valueEx();
            conflictVer = conflictPutVal.version();
            conflictTtl = conflictPutVal.ttl();
            conflictExpireTime = conflictPutVal.expireTime();
        }
        else if (conflictRmvVals != null) {
            // Conflict REMOVE.
            val = null;
            conflictVer = F.first(conflictRmvVals);
            conflictTtl = CU.TTL_NOT_CHANGED;
            conflictExpireTime = CU.EXPIRE_TIME_CALCULATE;
        }
        else {
            // Regular REMOVE.
            val = null;
            conflictVer = null;
            conflictTtl = CU.TTL_NOT_CHANGED;
            conflictExpireTime = CU.EXPIRE_TIME_CALCULATE;
        }

        // We still can get here if user pass map with single element.
        if (key == null)
            throw new NullPointerException("Null key.");

        if (val == null && op != GridCacheOperation.DELETE)
            throw new NullPointerException("Null value.");

        KeyCacheObject cacheKey = cctx.toCacheKeyObject(key);

        if (op != TRANSFORM)
            val = cctx.toCacheObject(val);
        else
            val = EntryProcessorResourceInjectorProxy.wrap(cctx.kernalContext(), (EntryProcessor)val);

        List<ClusterNode> nodes = cctx.affinity().nodesByKey(cacheKey, topVer);

        if (F.isEmpty(nodes))
            throw new ClusterTopologyServerNotFoundException("Failed to map keys for cache " +
                    "(all partition nodes left the grid).");

        ClusterNode primary = nodes.get(0);

        boolean needPrimaryRes = !mappingKnown || primary.isLocal() || nodes.size() == 1;

        GridNearAtomicFullUpdateRequest req = new GridNearAtomicFullUpdateRequest(
            cctx.cacheId(),
            primary.id(),
            futId,
            topVer,
            topLocked,
            syncMode,
            op,
            retval,
            expiryPlc,
            invokeArgs,
            filter,
            subjId,
            taskNameHash,
            needPrimaryRes,
            skipStore,
            keepBinary,
<<<<<<< HEAD
            recovery,
            cctx.kernalContext().clientNode(),
=======
>>>>>>> 48e78a99
            cctx.deploymentEnabled(),
            1);

        req.addUpdateEntry(cacheKey,
            val,
            conflictTtl,
            conflictExpireTime,
            conflictVer);

        return new PrimaryRequestState(req, nodes, true);
    }

    /** {@inheritDoc} */
    public String toString() {
        synchronized (mux) {
            return S.toString(GridNearAtomicUpdateFuture.class, this, super.toString());
        }
    }
}<|MERGE_RESOLUTION|>--- conflicted
+++ resolved
@@ -647,20 +647,13 @@
             onDone(new IgniteCheckedException("Failed to perform cache operation (cache is stopped): " +
                 cache.name()));
 
-<<<<<<< HEAD
-            GridDhtTopologyFuture fut = cache.topology().topologyVersionFuture();
-
-            if (fut.isDone()) {
-                Throwable err = fut.validateCache(cctx, recovery, false, null, keys);
-=======
             return;
         }
->>>>>>> 48e78a99
 
         GridDhtTopologyFuture fut = cache.topology().topologyVersionFuture();
 
         if (fut.isDone()) {
-            Throwable err = fut.validateCache(cctx);
+            Throwable err = fut.validateCache(cctx, recovery, false, null, keys);
 
             if (err != null) {
                 onDone(err);
@@ -1044,53 +1037,11 @@
                 throw new ClusterTopologyServerNotFoundException("Failed to map keys for cache " +
                     "(all partition nodes left the grid).");
 
-<<<<<<< HEAD
-            int i = 0;
-
-            for (int n = 0; n < affNodes.size(); n++) {
-                ClusterNode affNode = affNodes.get(n);
-
-                if (affNode == null)
-                    throw new ClusterTopologyServerNotFoundException("Failed to map keys for cache " +
-                        "(all partition nodes left the grid).");
-
-                UUID nodeId = affNode.id();
-
-                GridNearAtomicFullUpdateRequest mapped = pendingMappings.get(nodeId);
-
-                if (mapped == null) {
-                    mapped = new GridNearAtomicFullUpdateRequest(
-                        cctx.cacheId(),
-                        nodeId,
-                        futVer,
-                        fastMap,
-                        updVer,
-                        topVer,
-                        topLocked,
-                        syncMode,
-                        op,
-                        retval,
-                        expiryPlc,
-                        invokeArgs,
-                        filter,
-                        subjId,
-                        taskNameHash,
-                        skipStore,
-                        keepBinary,
-                        recovery,
-                        cctx.kernalContext().clientNode(),
-                        cctx.deploymentEnabled(),
-                        keys.size());
-
-                    pendingMappings.put(nodeId, mapped);
-                }
-=======
             ClusterNode primary = nodes.get(0);
 
             boolean needPrimaryRes = !mappingKnown || primary.isLocal();
 
             UUID nodeId = primary.id();
->>>>>>> 48e78a99
 
             PrimaryRequestState mapped = pendingMappings.get(nodeId);
 
@@ -1112,6 +1063,7 @@
                     needPrimaryRes,
                     skipStore,
                     keepBinary,
+                    recovery,
                     cctx.deploymentEnabled(),
                     keys.size());
 
@@ -1217,11 +1169,7 @@
             needPrimaryRes,
             skipStore,
             keepBinary,
-<<<<<<< HEAD
             recovery,
-            cctx.kernalContext().clientNode(),
-=======
->>>>>>> 48e78a99
             cctx.deploymentEnabled(),
             1);
 
