/*
 * Copyright 2019 GridGain Systems, Inc. and Contributors.
 *
 * Licensed under the GridGain Community Edition License (the "License");
 * you may not use this file except in compliance with the License.
 * You may obtain a copy of the License at
 *
 *     https://www.gridgain.com/products/software/community-edition/gridgain-community-edition-license
 *
 * Unless required by applicable law or agreed to in writing, software
 * distributed under the License is distributed on an "AS IS" BASIS,
 * WITHOUT WARRANTIES OR CONDITIONS OF ANY KIND, either express or implied.
 * See the License for the specific language governing permissions and
 * limitations under the License.
 */

package org.apache.ignite.internal.cluster;

import java.io.Externalizable;
import java.io.File;
import java.io.IOException;
import java.io.ObjectInput;
import java.io.ObjectOutput;
import java.io.ObjectStreamException;
import java.net.InetAddress;
import java.net.UnknownHostException;
import java.util.ArrayList;
import java.util.Collection;
import java.util.Collections;
import java.util.HashMap;
import java.util.Map;
import java.util.UUID;
import java.util.concurrent.ConcurrentLinkedQueue;
import java.util.concurrent.ConcurrentMap;
import java.util.concurrent.atomic.AtomicInteger;
import org.apache.ignite.IgniteCheckedException;
import org.apache.ignite.IgniteCluster;
import org.apache.ignite.IgniteException;
import org.apache.ignite.cluster.BaselineNode;
import org.apache.ignite.cluster.ClusterGroup;
import org.apache.ignite.cluster.ClusterGroupEmptyException;
import org.apache.ignite.cluster.ClusterNode;
import org.apache.ignite.cluster.ClusterStartNodeResult;
import org.apache.ignite.configuration.IgniteConfiguration;
import org.apache.ignite.internal.GridKernalContext;
import org.apache.ignite.internal.IgniteComponentType;
import org.apache.ignite.internal.IgniteInternalFuture;
import org.apache.ignite.internal.processors.cluster.BaselineTopology;
import org.apache.ignite.internal.processors.cluster.baseline.autoadjust.BaselineAutoAdjustStatus;
import org.apache.ignite.internal.util.future.GridCompoundFuture;
import org.apache.ignite.internal.util.future.GridFinishedFuture;
import org.apache.ignite.internal.util.future.IgniteFutureImpl;
import org.apache.ignite.internal.util.nodestart.IgniteRemoteStartSpecification;
import org.apache.ignite.internal.util.nodestart.IgniteSshHelper;
import org.apache.ignite.internal.util.nodestart.StartNodeCallable;
import org.apache.ignite.internal.util.tostring.GridToStringExclude;
import org.apache.ignite.internal.util.typedef.CI1;
import org.apache.ignite.internal.util.typedef.F;
import org.apache.ignite.internal.util.typedef.internal.A;
import org.apache.ignite.internal.util.typedef.internal.CU;
import org.apache.ignite.internal.util.typedef.internal.U;
import org.apache.ignite.lang.IgniteBiTuple;
import org.apache.ignite.lang.IgniteFuture;
import org.apache.ignite.lang.IgnitePredicate;
import org.jetbrains.annotations.Nullable;

import static org.apache.ignite.internal.IgniteNodeAttributes.ATTR_IPS;
import static org.apache.ignite.internal.IgniteNodeAttributes.ATTR_MACS;
import static org.apache.ignite.internal.util.nodestart.IgniteNodeStartUtils.parseFile;
import static org.apache.ignite.internal.util.nodestart.IgniteNodeStartUtils.specifications;

/**
 *
 */
public class IgniteClusterImpl extends ClusterGroupAdapter implements IgniteClusterEx {
    /** */
    private static final long serialVersionUID = 0L;

    /** */
    private IgniteConfiguration cfg;

    /** Node local store. */
    @GridToStringExclude
    private ConcurrentMap nodeLoc;

    /** Client reconnect future. */
    private IgniteFuture<?> reconnecFut;

<<<<<<< HEAD
    /** Minimal IgniteProductVersion supporting BaselineTopology */
    private static final IgniteProductVersion MIN_BLT_SUPPORTING_VER = IgniteProductVersion.fromString("2.4.0");

    /** */
    private UUID id;

    /** */
    private String tag;

=======
>>>>>>> a4bacd8d
    /**
     * Required by {@link Externalizable}.
     */
    public IgniteClusterImpl() {
        // No-op.
    }

    /**
     * @param ctx Kernal context.
     */
    public IgniteClusterImpl(GridKernalContext ctx) {
        super(ctx, null, (IgnitePredicate<ClusterNode>)null);

        cfg = ctx.config();

        nodeLoc = new ClusterNodeLocalMapImpl(ctx);
    }

    /** {@inheritDoc} */
    @Override public ClusterGroup forLocal() {
        guard();

        try {
            return new ClusterGroupAdapter(ctx, null, Collections.singleton(cfg.getNodeId()));
        }
        finally {
            unguard();
        }
    }

    /** {@inheritDoc} */
    @Override public ClusterNode localNode() {
        guard();

        try {
            ClusterNode node = ctx.discovery().localNode();

            assert node != null;

            return node;
        }
        finally {
            unguard();
        }
    }

    /** {@inheritDoc} */
    @SuppressWarnings("unchecked")
    @Override public <K, V> ConcurrentMap<K, V> nodeLocalMap() {
        return nodeLoc;
    }

    /** {@inheritDoc} */
    @Override public boolean pingNode(UUID nodeId) {
        A.notNull(nodeId, "nodeId");

        guard();

        try {
            return ctx.discovery().pingNode(nodeId);
        }
        catch (IgniteCheckedException e) {
            throw U.convertException(e);
        }
        finally {
            unguard();
        }
    }

    /** {@inheritDoc} */
    @Override public long topologyVersion() {
        guard();

        try {
            return ctx.discovery().topologyVersion();
        }
        finally {
            unguard();
        }
    }

    /** {@inheritDoc} */
    @Override public Collection<ClusterNode> topology(long topVer) throws UnsupportedOperationException {
        guard();

        try {
            return ctx.discovery().topology(topVer);
        }
        finally {
            unguard();
        }
    }

    /** {@inheritDoc} */
    @Override public Collection<ClusterStartNodeResult> startNodes(File file,
        boolean restart,
        int timeout,
        int maxConn)
        throws IgniteException {
        try {
            return startNodesAsync0(file, restart, timeout, maxConn).get();
        }
        catch (IgniteCheckedException e) {
            throw U.convertException(e);
        }
    }

    /** {@inheritDoc} */
    @Override public IgniteFuture<Collection<ClusterStartNodeResult>> startNodesAsync(File file, boolean restart,
        int timeout, int maxConn) throws IgniteException {
        return new IgniteFutureImpl<>(startNodesAsync0(file, restart, timeout, maxConn));
    }

    /** {@inheritDoc} */
    @Override public Collection<ClusterStartNodeResult> startNodes(Collection<Map<String, Object>> hosts,
        @Nullable Map<String, Object> dflts,
        boolean restart,
        int timeout,
        int maxConn)
        throws IgniteException {
        try {
            return startNodesAsync0(hosts, dflts, restart, timeout, maxConn).get();
        }
        catch (IgniteCheckedException e) {
            throw U.convertException(e);
        }
    }

    /** {@inheritDoc} */
    @Override public IgniteFuture<Collection<ClusterStartNodeResult>> startNodesAsync(
        Collection<Map<String, Object>> hosts, @Nullable Map<String, Object> dflts,
        boolean restart, int timeout, int maxConn) throws IgniteException {
        return new IgniteFutureImpl<>(startNodesAsync0(hosts, dflts, restart, timeout, maxConn));
    }

    /** {@inheritDoc} */
    @Override public void stopNodes() throws IgniteException {
        guard();

        try {
            compute().execute(IgniteKillTask.class, false);
        }
        finally {
            unguard();
        }
    }

    /** {@inheritDoc} */
    @Override public void stopNodes(Collection<UUID> ids) throws IgniteException {
        guard();

        try {
            ctx.grid().compute(forNodeIds(ids)).execute(IgniteKillTask.class, false);
        }
        finally {
            unguard();
        }
    }

    /** {@inheritDoc} */
    @Override public void restartNodes() throws IgniteException {
        guard();

        try {
            compute().execute(IgniteKillTask.class, true);
        }
        finally {
            unguard();
        }
    }

    /** {@inheritDoc} */
    @Override public void restartNodes(Collection<UUID> ids) throws IgniteException {
        guard();

        try {
            ctx.grid().compute(forNodeIds(ids)).execute(IgniteKillTask.class, true);
        }
        finally {
            unguard();
        }
    }

    /** {@inheritDoc} */
    @Override public void resetMetrics() {
        guard();

        try {
            ctx.jobMetric().reset();
            ctx.io().resetMetrics();
            ctx.task().resetMetrics();
        }
        finally {
            unguard();
        }
    }

    /** {@inheritDoc} */
    @Override public boolean active() {
        guard();

        try {
            return ctx.state().publicApiActiveState(true);
        }
        finally {
            unguard();
        }
    }

    /** {@inheritDoc} */
    @Override public void active(boolean active) {
        guard();

        try {
            ctx.state().changeGlobalState(active, baselineNodes(), false).get();
        }
        catch (IgniteCheckedException e) {
            throw U.convertException(e);
        }
        finally {
            unguard();
        }
    }

    /** */
    private Collection<BaselineNode> baselineNodes() {
        return new ArrayList<>(ctx.cluster().get().forServers().nodes());
    }

    /** {@inheritDoc} */
    @Nullable @Override public Collection<BaselineNode> currentBaselineTopology() {
        guard();

        try {
            BaselineTopology blt = ctx.state().clusterState().baselineTopology();

            return blt != null ? blt.currentBaseline() : null;
        }
        finally {
            unguard();
        }
    }

    /** {@inheritDoc} */
    @Override public void setBaselineTopology(Collection<? extends BaselineNode> baselineTop) {
        guard();

        try {
            ctx.state().validateBeforeBaselineChange(baselineTop);

            ctx.state().changeGlobalState(true, baselineTop, true).get();
        }
        catch (IgniteCheckedException e) {
            throw U.convertException(e);
        }
        finally {
            unguard();
        }
    }

    /**
     * Sets baseline topology constructed from the cluster topology of the given version (the method succeeds only if
     * the cluster topology has not changed). All client and daemon nodes will be filtered out of the resulting
     * baseline.
     *
     * @param topVer Topology version to set.
     */
    public void triggerBaselineAutoAdjust(long topVer) {
        setBaselineTopology(topVer, true);
    }

    /** {@inheritDoc} */
    @Override public void setBaselineTopology(long topVer) {
        setBaselineTopology(topVer, false);
    }

    /**
     * Set baseline topology.
     *
     * @param topVer Topology version.
     * @param isBaselineAutoAdjust Whether this is an automatic update or not.
     */
    private void setBaselineTopology(long topVer, boolean isBaselineAutoAdjust) {
        guard();

        try {
            Collection<ClusterNode> top = topology(topVer);

            if (top == null)
                throw new IgniteException("Topology version does not exist: " + topVer);

            Collection<BaselineNode> target = new ArrayList<>(top.size());

            for (ClusterNode node : top) {
                if (!node.isClient() && !node.isDaemon())
                    target.add(node);
            }

            ctx.state().validateBeforeBaselineChange(target);

            ctx.state().changeGlobalState(true, target, true, isBaselineAutoAdjust).get();
        }
        catch (IgniteCheckedException e) {
            throw U.convertException(e);
        }
        finally {
            unguard();
        }
    }

    /** {@inheritDoc} */
    @Override public void enableStatistics(Collection<String> caches, boolean enabled) {
        guard();

        try {
            ctx.cache().enableStatistics(caches, enabled);
        }
        catch (IgniteCheckedException e) {
            throw U.convertException(e);
        }
        finally {
            unguard();
        }
    }

    /** {@inheritDoc} */
    @Override public void clearStatistics(Collection<String> caches) {
        guard();

        try {
            ctx.cache().clearStatistics(caches);
        }
        catch (IgniteCheckedException e) {
            throw U.convertException(e);
        }
        finally {
            unguard();
        }
    }

    /** {@inheritDoc} */
    @Override public void setTxTimeoutOnPartitionMapExchange(long timeout) {
        guard();

        try {
            ctx.cache().setTxTimeoutOnPartitionMapExchange(timeout);
        }
        catch (IgniteCheckedException e) {
            throw U.convertException(e);
        }
        finally {
            unguard();
        }
    }

    /** {@inheritDoc} */
    @Override public boolean enableWal(String cacheName) throws IgniteException {
        return changeWalMode(cacheName, true);
    }

    /** {@inheritDoc} */
    @Override public boolean disableWal(String cacheName) throws IgniteException {
        return changeWalMode(cacheName, false);
    }

    /**
     * Change WAL mode.
     *
     * @param cacheName Cache name.
     * @param enabled Enabled flag.
     * @return {@code True} if WAL mode was changed as a result of this call.
     */
    private boolean changeWalMode(String cacheName, boolean enabled) {
        A.notNull(cacheName, "cacheName");

        guard();

        try {
            return ctx.cache().changeWalMode(Collections.singleton(cacheName), enabled).get();
        }
        catch (IgniteCheckedException e) {
            throw U.convertException(e);
        }
        finally {
            unguard();
        }
    }

    /** {@inheritDoc} */
    @Override public boolean isWalEnabled(String cacheName) {
        guard();

        try {
            return ctx.cache().walEnabled(cacheName);
        }
        finally {
            unguard();
        }
    }

    /** {@inheritDoc} */
    @Override public UUID id() {
        return id;
    }

    /**
     * Not part of public API. Enables ClusterProcessor to set ID for the first time on node startup.
     *
     * @param id Id.
     */
    public void id(UUID id) {
        this.id = id;
    }

    /** {@inheritDoc} */
    @Override public String tag() {
        return tag;
    }

    /** {@inheritDoc} */
    @Override public void tag(String tag) throws IgniteCheckedException {
        if (!ctx.state().publicApiActiveState(true))
            throw new IgniteCheckedException("Can not change cluster tag on inactive cluster. To activate the cluster call Ignite.active(true).");

        ctx.cluster().updateTag(tag);
    }

    /**
     * Not part of public API. Enables ClusterProcessor to set tag for the first time on node startup.
     *
     * @param tag Tag.
     */
    public void setTag(String tag) {
        this.tag = tag;
    }

    /** {@inheritDoc} */
    @Override public boolean isBaselineAutoAdjustEnabled() {
        return ctx.state().isBaselineAutoAdjustEnabled();
    }

    /** {@inheritDoc} */
    @Override public void baselineAutoAdjustEnabled(boolean baselineAutoAdjustEnabled) {
        baselineAutoAdjustEnabledAsync(baselineAutoAdjustEnabled).get();
    }

    /**
     * @param baselineAutoAdjustEnabled Value of manual baseline control or auto adjusting baseline. {@code True} If
     * cluster in auto-adjust. {@code False} If cluster in manuale.
     * @return Future for await operation completion.
     */
    public IgniteFuture<?> baselineAutoAdjustEnabledAsync(boolean baselineAutoAdjustEnabled) {
        guard();

        try {
            return ctx.state().baselineAutoAdjustEnabledAsync(baselineAutoAdjustEnabled);
        }
        finally {
            unguard();
        }
    }

    /** {@inheritDoc} */
    @Override public long baselineAutoAdjustTimeout() {
        return ctx.state().baselineAutoAdjustTimeout();
    }

    /** {@inheritDoc} */
    @Override public void baselineAutoAdjustTimeout(long baselineAutoAdjustTimeout) {
        baselineAutoAdjustTimeoutAsync(baselineAutoAdjustTimeout).get();
    }

    /**
     * @param baselineAutoAdjustTimeout Value of time which we would wait before the actual topology change since last
     * server topology change (node join/left/fail).
     * @return Future for await operation completion.
     */
    public IgniteFuture<?> baselineAutoAdjustTimeoutAsync(long baselineAutoAdjustTimeout) {
        A.ensure(baselineAutoAdjustTimeout >= 0, "timeout should be positive or zero");

        guard();

        try {
            return ctx.state().baselineAutoAdjustTimeoutAsync(baselineAutoAdjustTimeout);
        }
        finally {
            unguard();
        }
    }

    /** {@inheritDoc} */
    @Override public BaselineAutoAdjustStatus baselineAutoAdjustStatus(){
        return ctx.state().baselineAutoAdjustStatus();
    }

    /**
     * @param file Configuration file.
     * @param restart Whether to stop existing nodes.
     * @param timeout Connection timeout.
     * @param maxConn Number of parallel SSH connections to one host.
     * @return Future with results.
     * @see IgniteCluster#startNodes(java.io.File, boolean, int, int)
     */
    IgniteInternalFuture<Collection<ClusterStartNodeResult>> startNodesAsync0(File file,
        boolean restart,
        int timeout,
        int maxConn) {
        A.notNull(file, "file");
        A.ensure(file.exists(), "file doesn't exist.");
        A.ensure(file.isFile(), "file is a directory.");

        try {
            IgniteBiTuple<Collection<Map<String, Object>>, Map<String, Object>> t = parseFile(file);

            return startNodesAsync0(t.get1(), t.get2(), restart, timeout, maxConn);
        }
        catch (IgniteCheckedException e) {
            return new GridFinishedFuture<>(e);
        }
    }

    /**
     * @param hosts Startup parameters.
     * @param dflts Default values.
     * @param restart Whether to stop existing nodes
     * @param timeout Connection timeout in milliseconds.
     * @param maxConn Number of parallel SSH connections to one host.
     * @return Future with results.
     * @see IgniteCluster#startNodes(java.util.Collection, java.util.Map, boolean, int, int)
     */
    IgniteInternalFuture<Collection<ClusterStartNodeResult>> startNodesAsync0(
        Collection<Map<String, Object>> hosts,
        @Nullable Map<String, Object> dflts,
        boolean restart,
        int timeout,
        int maxConn) {
        A.notNull(hosts, "hosts");

        guard();

        try {
            IgniteSshHelper sshHelper = IgniteComponentType.SSH.create(false);

            Map<String, Collection<IgniteRemoteStartSpecification>> specsMap = specifications(hosts, dflts);

            Map<String, ConcurrentLinkedQueue<StartNodeCallable>> runMap = new HashMap<>();

            int nodeCallCnt = 0;

            for (String host : specsMap.keySet()) {
                InetAddress addr;

                try {
                    addr = InetAddress.getByName(host);
                }
                catch (UnknownHostException e) {
                    throw new IgniteCheckedException("Invalid host name: " + host, e);
                }

                Collection<? extends ClusterNode> neighbors = null;

                if (addr.isLoopbackAddress())
                    neighbors = neighbors();
                else {
                    for (Collection<ClusterNode> p : U.neighborhood(nodes()).values()) {
                        ClusterNode node = F.first(p);

                        if (node.<String>attribute(ATTR_IPS).contains(addr.getHostAddress())) {
                            neighbors = p;

                            break;
                        }
                    }
                }

                int startIdx = 1;

                if (neighbors != null) {
                    if (restart && !neighbors.isEmpty()) {
                        try {
                            ctx.grid().compute(forNodes(neighbors)).execute(IgniteKillTask.class, false);
                        }
                        catch (ClusterGroupEmptyException ignored) {
                            // No-op, nothing to restart.
                        }
                    }
                    else
                        startIdx = neighbors.size() + 1;
                }

                ConcurrentLinkedQueue<StartNodeCallable> nodeRuns = new ConcurrentLinkedQueue<>();

                runMap.put(host, nodeRuns);

                for (IgniteRemoteStartSpecification spec : specsMap.get(host)) {
                    assert spec.host().equals(host);

                    for (int i = startIdx; i <= spec.nodes(); i++) {
                        nodeRuns.add(sshHelper.nodeStartCallable(spec, timeout));

                        nodeCallCnt++;
                    }
                }
            }

            // If there is nothing to start, return finished future with empty result.
            if (nodeCallCnt == 0)
                return new GridFinishedFuture<>(Collections.emptyList());

            // Exceeding max line width for readability.
            GridCompoundFuture<ClusterStartNodeResult, Collection<ClusterStartNodeResult>> fut =
                new GridCompoundFuture<>(CU.<ClusterStartNodeResult>objectsReducer());

            AtomicInteger cnt = new AtomicInteger(nodeCallCnt);

            // Limit maximum simultaneous connection number per host.
            for (ConcurrentLinkedQueue<StartNodeCallable> queue : runMap.values()) {
                for (int i = 0; i < maxConn; i++) {
                    if (!runNextNodeCallable(queue, fut, cnt))
                        break;
                }
            }

            return fut;
        }
        catch (IgniteCheckedException e) {
            return new GridFinishedFuture<>(e);
        }
        finally {
            unguard();
        }
    }

    /**
     * Gets the all grid nodes that reside on the same physical computer as local grid node. Local grid node is
     * excluded. <p> Detection of the same physical computer is based on comparing set of network interface MACs. If two
     * nodes have the same set of MACs, Ignite considers these nodes running on the same physical computer.
     *
     * @return Grid nodes that reside on the same physical computer as local grid node.
     */
    private Collection<ClusterNode> neighbors() {
        Collection<ClusterNode> neighbors = new ArrayList<>(1);

        String macs = localNode().attribute(ATTR_MACS);

        assert macs != null;

        for (ClusterNode n : forOthers(localNode()).nodes()) {
            if (macs.equals(n.attribute(ATTR_MACS)))
                neighbors.add(n);
        }

        return neighbors;
    }

    /**
     * Runs next callable from host node start queue.
     *
     * @param queue Queue of tasks to poll from.
     * @param comp Compound future that comprise all started node tasks.
     * @param cnt Atomic counter to check if all futures are added to compound future.
     * @return {@code True} if task was started, {@code false} if queue was empty.
     */
    private boolean runNextNodeCallable(final ConcurrentLinkedQueue<StartNodeCallable> queue,
        final GridCompoundFuture<ClusterStartNodeResult, Collection<ClusterStartNodeResult>>
            comp,
        final AtomicInteger cnt) {
        StartNodeCallable call = queue.poll();

        if (call == null)
            return false;

        IgniteInternalFuture<ClusterStartNodeResult> fut = ctx.closure().callLocalSafe(call, true);

        comp.add(fut);

        if (cnt.decrementAndGet() == 0)
            comp.markInitialized();

        fut.listen(new CI1<IgniteInternalFuture<ClusterStartNodeResult>>() {
            @Override public void apply(IgniteInternalFuture<ClusterStartNodeResult> f) {
                runNextNodeCallable(queue, comp, cnt);
            }
        });

        return true;
    }

    /**
     * Clears node local map.
     */
    public void clearNodeMap() {
        nodeLoc.clear();
    }

    /**
     * @param reconnecFut Reconnect future.
     */
    public void clientReconnectFuture(IgniteFuture<?> reconnecFut) {
        this.reconnecFut = reconnecFut;
    }

    /** {@inheritDoc} */
    @Nullable @Override public IgniteFuture<?> clientReconnectFuture() {
        return reconnecFut;
    }

    /** {@inheritDoc} */
    @Override public void readExternal(ObjectInput in) throws IOException, ClassNotFoundException {
        ctx = (GridKernalContext)in.readObject();
    }

    /** {@inheritDoc} */
    @Override public void writeExternal(ObjectOutput out) throws IOException {
        out.writeObject(ctx);
    }

    /** {@inheritDoc} */
    @Override protected Object readResolve() throws ObjectStreamException {
        return ctx.grid().cluster();
    }

    /** {@inheritDoc} */
    @Override public String toString() {
        return "IgniteCluster [igniteInstanceName=" + ctx.igniteInstanceName() + ']';
    }
}<|MERGE_RESOLUTION|>--- conflicted
+++ resolved
@@ -86,18 +86,12 @@
     /** Client reconnect future. */
     private IgniteFuture<?> reconnecFut;
 
-<<<<<<< HEAD
-    /** Minimal IgniteProductVersion supporting BaselineTopology */
-    private static final IgniteProductVersion MIN_BLT_SUPPORTING_VER = IgniteProductVersion.fromString("2.4.0");
-
     /** */
     private UUID id;
 
     /** */
     private String tag;
 
-=======
->>>>>>> a4bacd8d
     /**
      * Required by {@link Externalizable}.
      */
