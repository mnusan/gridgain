/*
 * Licensed to the Apache Software Foundation (ASF) under one or more
 * contributor license agreements.  See the NOTICE file distributed with
 * this work for additional information regarding copyright ownership.
 * The ASF licenses this file to You under the Apache License, Version 2.0
 * (the "License"); you may not use this file except in compliance with
 * the License.  You may obtain a copy of the License at
 *
 *      http://www.apache.org/licenses/LICENSE-2.0
 *
 * Unless required by applicable law or agreed to in writing, software
 * distributed under the License is distributed on an "AS IS" BASIS,
 * WITHOUT WARRANTIES OR CONDITIONS OF ANY KIND, either express or implied.
 * See the License for the specific language governing permissions and
 * limitations under the License.
 */

package org.apache.ignite.internal;

import java.io.Externalizable;
import java.io.IOException;
import java.io.ObjectInput;
import java.io.ObjectOutput;
import java.io.Serializable;
import java.nio.charset.Charset;
import java.util.UUID;
import org.apache.ignite.internal.util.typedef.internal.S;
import org.apache.ignite.internal.util.typedef.internal.U;
import org.apache.ignite.lang.IgniteUuid;
import org.jetbrains.annotations.Nullable;

/**
 * Communication topic.
 */
public enum GridTopic {
    /** */
    TOPIC_JOB,

    /** */
    TOPIC_JOB_SIBLINGS,

    /** */
    TOPIC_TASK,

    /** */
    TOPIC_CHECKPOINT,

    /** */
    TOPIC_JOB_CANCEL,

    /** */
    TOPIC_TASK_CANCEL,

    /** */
    TOPIC_CLASSLOAD,

    /** */
    TOPIC_EVENT,

    /** Cache topic. */
    TOPIC_CACHE,

    /** */
    TOPIC_COMM_USER,

    /** */
    TOPIC_REST,

    /** */
    TOPIC_REPLICATION,

    /** */
    TOPIC_IGFS,

    /** */
    TOPIC_DATASTREAM,

    /** */
    TOPIC_STREAM,

    /** */
    TOPIC_CONTINUOUS,

    /** */
    TOPIC_MONGO,

    /** */
    TOPIC_TIME_SYNC,

    /** */
    TOPIC_HADOOP,

    /** */
    TOPIC_HADOOP_MSG,

    /** */
    TOPIC_QUERY,

    /** */
    TOPIC_TX,

    /** */
<<<<<<< HEAD
    TOPIC_BACKUP,

    /** */
=======
>>>>>>> 08606bd4
    TOPIC_IO_TEST;

    /** Enum values. */
    private static final GridTopic[] VALS = values();

    /** Default charset to work with strings. */
    private static final Charset DFLT_CHARSET = Charset.forName("UTF-8");

    /**
     * Efficiently gets enumerated value from its ordinal.
     *
     * @param ord Ordinal value.
     * @return Enumerated value.
     */
    @Nullable public static GridTopic fromOrdinal(int ord) {
        return ord >= 0 && ord < VALS.length ? VALS[ord] : null;
    }

    /**
     * @param id Topic ID.
     * @return Grid message topic with specified ID.
     */
    public Object topic(IgniteUuid id) {
        return new T1(this, id);
    }

    /**
     * @param id1 ID1.
     * @param id2 ID2.
     * @return Grid message topic with specified IDs.
     */
    public Object topic(IgniteUuid id1, UUID id2) {
        return new T2(this, id1, id2);
    }

    /**
     * @param id1 ID1.
     * @param id2 ID2.
     * @return Grid message topic with specified IDs.
     */
    public Object topic(IgniteUuid id1, long id2) {
        return new T8(this, id1, id2);
    }

    /**
     * NOTE: The method should be used only for cases when there is no any other non-string identifier(s)
     * to use to differentiate topics.
     *
     * @param id Topic ID.
     * @return Grid message topic with specified ID.
     */
    public Object topic(String id) {
        return new T3(this, UUID.nameUUIDFromBytes(id.getBytes(DFLT_CHARSET)));
    }

    /**
     * @param id1 ID1.
     * @param id2 ID2.
     * @return Grid message topic with specified IDs.
     */
    public Object topic(String id1, long id2) {
        return new T6(this, UUID.nameUUIDFromBytes(id1.getBytes(DFLT_CHARSET)), id2);
    }

    /**
     * @param id1 ID1.
     * @param id2 ID2.
     * @param id3 ID3.
     * @return Grid message topic with specified IDs.
     */
    public Object topic(String id1, int id2, long id3) {
        return new T5(this, UUID.nameUUIDFromBytes(id1.getBytes(DFLT_CHARSET)), id2, id3);
    }

    /**
     * @param id1 ID1.
     * @param id2 ID2.
     * @param id3 ID3.
     * @return Grid message topic with specified IDs.
     */
    public Object topic(String id1, UUID id2, long id3) {
        return new T4(this, UUID.nameUUIDFromBytes(id1.getBytes(DFLT_CHARSET)), id2, id3);
    }

    /**
     * @param id1 ID1.
     * @param id2 ID2.
     * @param id3 ID3.
     * @param id4 ID4.
     * @return Grid message topic with specified IDs.
     */
    public Object topic(String id1, UUID id2, int id3, long id4) {
        return new T7(this, UUID.nameUUIDFromBytes(id1.getBytes(DFLT_CHARSET)), id2, id3, id4);
    }

    /**
     *
     */
    private static class T1 implements Externalizable {
        /** */
        private static final long serialVersionUID = 0L;

        /** */
        private GridTopic topic;

        /** */
        private IgniteUuid id;

        /**
         * No-arg constructor needed for {@link Serializable}.
         */
        public T1() {
            // No-op.
        }

        /**
         * @param topic Topic.
         * @param id ID.
         */
        private T1(GridTopic topic, IgniteUuid id) {
            this.topic = topic;
            this.id = id;
        }

        /** {@inheritDoc} */
        @Override public int hashCode() {
            return topic.ordinal() + id.hashCode();
        }

        /** {@inheritDoc} */
        @Override public boolean equals(Object obj) {
            if (obj.getClass() == T1.class) {
                T1 that = (T1)obj;

                return topic == that.topic && id.equals(that.id);
            }

            return false;
        }

        /** {@inheritDoc} */
        @Override public void writeExternal(ObjectOutput out) throws IOException {
            out.writeByte(topic.ordinal());
            U.writeGridUuid(out, id);
        }

        /** {@inheritDoc} */
        @Override public void readExternal(ObjectInput in) throws IOException, ClassNotFoundException {
            topic = fromOrdinal(in.readByte());
            id = U.readGridUuid(in);
        }

        /** {@inheritDoc} */
        @Override public String toString() {
            return S.toString(T1.class, this);
        }
    }

    /**
     *
     */
    private static class T2 implements Externalizable {
        /** */
        private static final long serialVersionUID = 0L;

        /** */
        private GridTopic topic;

        /** */
        private IgniteUuid id1;

        /** */
        private UUID id2;

        /**
         * No-arg constructor needed for {@link Serializable}.
         */
        public T2() {
            // No-op.
        }

        /**
         * @param topic Topic.
         * @param id1 ID1.
         * @param id2 ID2.
         */
        private T2(GridTopic topic, IgniteUuid id1, UUID id2) {
            this.topic = topic;
            this.id1 = id1;
            this.id2 = id2;
        }

        /** {@inheritDoc} */
        @Override public int hashCode() {
            return topic.ordinal() + id1.hashCode() + id2.hashCode();
        }

        /** {@inheritDoc} */
        @Override public boolean equals(Object obj) {
            if (obj.getClass() == T2.class) {
                T2 that = (T2)obj;

                return topic == that.topic && id1.equals(that.id1) && id2.equals(that.id2);
            }

            return false;
        }

        /** {@inheritDoc} */
        @Override public void writeExternal(ObjectOutput out) throws IOException {
            out.writeByte(topic.ordinal());
            U.writeGridUuid(out, id1);
            U.writeUuid(out, id2);
        }

        /** {@inheritDoc} */
        @Override public void readExternal(ObjectInput in) throws IOException, ClassNotFoundException {
            topic = fromOrdinal(in.readByte());
            id1 = U.readGridUuid(in);
            id2 = U.readUuid(in);
        }

        /** {@inheritDoc} */
        @Override public String toString() {
            return S.toString(T2.class, this);
        }
    }

    /**
     *
     */
    private static class T3 implements Externalizable {
        /** */
        private static final long serialVersionUID = 0L;

        /** */
        private GridTopic topic;

        /** */
        private UUID id1;

        /**
         * No-arg constructor needed for {@link Serializable}.
         */
        public T3() {
            // No-op.
        }

        /**
         * @param topic Topic.
         * @param id1 ID1.
         */
        private T3(GridTopic topic, UUID id1) {
            this.topic = topic;
            this.id1 = id1;
        }

        /** {@inheritDoc} */
        @Override public int hashCode() {
            return topic.ordinal() + id1.hashCode();
        }

        /** {@inheritDoc} */
        @Override public boolean equals(Object obj) {
            if (obj.getClass() == T3.class) {
                T3 that = (T3)obj;

                return topic == that.topic && id1.equals(that.id1);
            }

            return false;
        }

        /** {@inheritDoc} */
        @Override public void writeExternal(ObjectOutput out) throws IOException {
            out.writeByte(topic.ordinal());
            U.writeUuid(out, id1);
        }

        /** {@inheritDoc} */
        @Override public void readExternal(ObjectInput in) throws IOException, ClassNotFoundException {
            topic = fromOrdinal(in.readByte());
            id1 = U.readUuid(in);
        }

        /** {@inheritDoc} */
        @Override public String toString() {
            return S.toString(T3.class, this);
        }
    }

    /**
     *
     */
    private static class T4 implements Externalizable {
        /** */
        private static final long serialVersionUID = 0L;

        /** */
        private GridTopic topic;

        /** */
        private UUID id1;

        /** */
        private UUID id2;

        /** */
        private long id3;

        /**
         * No-arg constructor needed for {@link Serializable}.
         */
        public T4() {
            // No-op.
        }

        /**
         * @param topic Topic.
         * @param id1 ID1.
         * @param id2 ID2.
         * @param id3 ID3.
         */
        private T4(GridTopic topic, UUID id1, UUID id2, long id3) {
            this.topic = topic;
            this.id1 = id1;
            this.id2 = id2;
            this.id3 = id3;
        }

        /** {@inheritDoc} */
        @Override public int hashCode() {
            return topic.ordinal() + id1.hashCode() + id2.hashCode() + (int)(id3 ^ (id3 >>> 32));
        }

        /** {@inheritDoc} */
        @Override public boolean equals(Object obj) {
            if (obj.getClass() == T4.class) {
                T4 that = (T4)obj;

                return topic == that.topic && id1.equals(that.id1) && id2.equals(that.id2) && id3 == that.id3;
            }

            return false;
        }

        /** {@inheritDoc} */
        @Override public void writeExternal(ObjectOutput out) throws IOException {
            out.writeByte(topic.ordinal());
            U.writeUuid(out, id1);
            U.writeUuid(out, id2);
            out.writeLong(id3);
        }

        /** {@inheritDoc} */
        @Override public void readExternal(ObjectInput in) throws IOException, ClassNotFoundException {
            topic = fromOrdinal(in.readByte());
            id1 = U.readUuid(in);
            id2 = U.readUuid(in);
            id3 = in.readLong();
        }

        /** {@inheritDoc} */
        @Override public String toString() {
            return S.toString(T4.class, this);
        }
    }

    /**
     *
     */
    private static class T5 implements Externalizable {
        /** */
        private static final long serialVersionUID = 0L;

        /** */
        private GridTopic topic;

        /** */
        private UUID id1;

        /** */
        private int id2;

        /** */
        private long id3;

        /**
         * No-arg constructor needed for {@link Serializable}.
         */
        public T5() {
            // No-op.
        }

        /**
         * @param topic Topic.
         * @param id1 ID1.
         * @param id2 ID2.
         * @param id3 ID3.
         */
        private T5(GridTopic topic, UUID id1, int id2, long id3) {
            this.topic = topic;
            this.id1 = id1;
            this.id2 = id2;
            this.id3 = id3;
        }

        /** {@inheritDoc} */
        @Override public int hashCode() {
            return topic.ordinal() + id1.hashCode() + id2 + (int)(id3 ^ (id3 >>> 32));
        }

        /** {@inheritDoc} */
        @Override public boolean equals(Object obj) {
            if (obj.getClass() == T5.class) {
                T5 that = (T5)obj;

                return topic == that.topic && id1.equals(that.id1) && id2 == that.id2 && id3 == that.id3;
            }

            return false;
        }

        /** {@inheritDoc} */
        @Override public void writeExternal(ObjectOutput out) throws IOException {
            out.writeByte(topic.ordinal());
            U.writeUuid(out, id1);
            out.writeInt(id2);
            out.writeLong(id3);
        }

        /** {@inheritDoc} */
        @Override public void readExternal(ObjectInput in) throws IOException, ClassNotFoundException {
            topic = fromOrdinal(in.readByte());
            id1 = U.readUuid(in);
            id2 = in.readInt();
            id3 = in.readLong();
        }

        /** {@inheritDoc} */
        @Override public String toString() {
            return S.toString(T5.class, this);
        }
    }

    /**
     *
     */
    private static class T6 implements Externalizable {
        /** */
        private static final long serialVersionUID = 0L;

        /** */
        private GridTopic topic;

        /** */
        private UUID id1;

        /** */
        private long id2;

        /**
         * No-arg constructor needed for {@link Serializable}.
         */
        public T6() {
            // No-op.
        }

        /**
         * @param topic Topic.
         * @param id1 ID 1.
         * @param id2 ID 2.
         */
        private T6(GridTopic topic, UUID id1, long id2) {
            this.topic = topic;
            this.id1 = id1;
            this.id2 = id2;
        }

        /** {@inheritDoc} */
        @Override public int hashCode() {
            return topic.ordinal() + id1.hashCode () + (int)(id2 ^ (id2 >>> 32));
        }

        /** {@inheritDoc} */
        @Override public boolean equals(Object obj) {
            if (obj.getClass() == T6.class) {
                T6 that = (T6)obj;

                return topic == that.topic && id1.equals(that.id1) && id2 == that.id2;
            }

            return false;
        }

        /** {@inheritDoc} */
        @Override public void writeExternal(ObjectOutput out) throws IOException {
            out.writeByte(topic.ordinal());
            U.writeUuid(out, id1);
            out.writeLong(id2);
        }

        /** {@inheritDoc} */
        @Override public void readExternal(ObjectInput in) throws IOException, ClassNotFoundException {
            topic = fromOrdinal(in.readByte());
            id1 = U.readUuid(in);
            id2 = in.readLong();
        }

        /** {@inheritDoc} */
        @Override public String toString() {
            return S.toString(T6.class, this);
        }
    }

    /**
     *
     */
    private static class T7 implements Externalizable {
        /** */
        private static final long serialVersionUID = 0L;

        /** */
        private GridTopic topic;

        /** */
        private UUID id1;

        /** */
        private UUID id2;

        /** */
        private int id3;

        /** */
        private long id4;

        /**
         * No-arg constructor needed for {@link Serializable}.
         */
        public T7() {
            // No-op.
        }

        /**
         * @param topic Topic.
         * @param id1 ID1.
         * @param id2 ID2.
         * @param id3 ID3.
         * @param id4 ID4.
         */
        private T7(GridTopic topic, UUID id1, UUID id2, int id3, long id4) {
            this.topic = topic;
            this.id1 = id1;
            this.id2 = id2;
            this.id3 = id3;
            this.id4 = id4;
        }

        /** {@inheritDoc} */
        @Override public int hashCode() {
            return topic.ordinal() + id1.hashCode() + id2.hashCode() + id3 + (int)(id4 ^ (id4 >>> 32));
        }

        /** {@inheritDoc} */
        @Override public boolean equals(Object obj) {
            if (obj.getClass() == T7.class) {
                T7 that = (T7)obj;

                return topic == that.topic && id1.equals(that.id1) && id2.equals(that.id2) && id3 == that.id3 &&
                    id4 == that.id4;
            }

            return false;
        }

        /** {@inheritDoc} */
        @Override public void writeExternal(ObjectOutput out) throws IOException {
            out.writeByte(topic.ordinal());
            U.writeUuid(out, id1);
            U.writeUuid(out, id2);
            out.writeInt(id3);
            out.writeLong(id4);
        }

        /** {@inheritDoc} */
        @Override public void readExternal(ObjectInput in) throws IOException, ClassNotFoundException {
            topic = fromOrdinal(in.readByte());
            id1 = U.readUuid(in);
            id2 = U.readUuid(in);
            id3 = in.readInt();
            id4 = in.readLong();
        }

        /** {@inheritDoc} */
        @Override public String toString() {
            return S.toString(T7.class, this);
        }
    }

    /**
     *
     */
    private static class T8 implements Externalizable {
        /** */
        private static final long serialVersionUID = 0L;

        /** */
        private GridTopic topic;

        /** */
        private IgniteUuid id1;

        /** */
        private long id2;

        /**
         * No-arg constructor needed for {@link Serializable}.
         */
        public T8() {
            // No-op.
        }

        /**
         * @param topic Topic.
         * @param id1 ID1.
         * @param id2 ID2.
         */
        private T8(GridTopic topic, IgniteUuid id1, long id2) {
            this.topic = topic;
            this.id1 = id1;
            this.id2 = id2;
        }

        /** {@inheritDoc} */
        @Override public int hashCode() {
            return topic.ordinal() + id1.hashCode() + (int)(id2 ^ (id2 >>> 32));
        }

        /** {@inheritDoc} */
        @Override public boolean equals(Object obj) {
            if (obj.getClass() == T8.class) {
                T8 that = (T8)obj;

                return topic == that.topic && id1.equals(that.id1) && id2 == that.id2;
            }

            return false;
        }

        /** {@inheritDoc} */
        @Override public void writeExternal(ObjectOutput out) throws IOException {
            out.writeByte(topic.ordinal());
            U.writeGridUuid(out, id1);
            out.writeLong(id2);
        }

        /** {@inheritDoc} */
        @Override public void readExternal(ObjectInput in) throws IOException, ClassNotFoundException {
            topic = fromOrdinal(in.readByte());
            id1 = U.readGridUuid(in);
            id2 = in.readLong();
        }

        /** {@inheritDoc} */
        @Override public String toString() {
            return S.toString(T8.class, this);
        }
    }
}<|MERGE_RESOLUTION|>--- conflicted
+++ resolved
@@ -100,13 +100,10 @@
     TOPIC_TX,
 
     /** */
-<<<<<<< HEAD
-    TOPIC_BACKUP,
-
-    /** */
-=======
->>>>>>> 08606bd4
-    TOPIC_IO_TEST;
+    TOPIC_IO_TEST,
+
+    /** */
+    TOPIC_BACKUP;
 
     /** Enum values. */
     private static final GridTopic[] VALS = values();
