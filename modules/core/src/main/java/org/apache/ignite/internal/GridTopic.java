--- conflicted
+++ resolved
@@ -130,11 +130,10 @@
     TOPIC_EXCHANGE,
 
     /** */
-<<<<<<< HEAD
+    TOPIC_CACHE_COORDINATOR,
+
+    /** */
     TOPIC_TXDR;
-=======
-    TOPIC_CACHE_COORDINATOR;
->>>>>>> 7e9fd4e1
 
     /** Enum values. */
     private static final GridTopic[] VALS = values();
