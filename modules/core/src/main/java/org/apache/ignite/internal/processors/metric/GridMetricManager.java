--- conflicted
+++ resolved
@@ -40,11 +40,8 @@
 import org.apache.ignite.IgniteException;
 import org.apache.ignite.internal.GridKernalContext;
 import org.apache.ignite.internal.managers.GridManagerAdapter;
-<<<<<<< HEAD
 import org.apache.ignite.internal.processors.cache.distributed.near.GridNearTxLocal;
-=======
 import org.apache.ignite.internal.processors.metric.impl.AtomicLongMetric;
->>>>>>> 6fc3cef7
 import org.apache.ignite.internal.processors.metric.impl.DoubleMetricImpl;
 import org.apache.ignite.internal.processors.timeout.GridTimeoutProcessor;
 import org.apache.ignite.internal.util.StripedExecutor;
@@ -119,16 +116,14 @@
     /** System metrics prefix. */
     public static final String SYS_METRICS = "sys";
 
-<<<<<<< HEAD
     /** System metrics prefix. */
     public static final String DIAGNOSTIC_METRICS = "diagnostic";
-=======
+
     /** Partition map exchange metrics prefix. */
     public static final String PME_METRICS = "pme";
 
     /** Transaction metrics prefix. */
     public static final String TX_METRICS = "tx";
->>>>>>> 6fc3cef7
 
     /** GC CPU load metric name. */
     public static final String GC_CPU_LOAD = "GcCpuLoad";
@@ -151,10 +146,9 @@
     /** Daemon thread count metric name. */
     public static final String DAEMON_THREAD_CNT = "DaemonThreadCount";
 
-<<<<<<< HEAD
     /** Metric registry name for transaction metrics. */
     public static final String TRANSACTION_METRICS = "transactions";
-=======
+
     /** PME duration metric name. */
     public static final String PME_DURATION = "Duration";
 
@@ -166,7 +160,6 @@
 
     /** Histogram of blocking PME durations metric name. */
     public static final String PME_OPS_BLOCKED_DURATION_HISTOGRAM = "CacheOperationsBlockedDurationHistogram";
->>>>>>> 6fc3cef7
 
     /** JVM interface to memory consumption info */
     private static final MemoryMXBean mem = ManagementFactory.getMemoryMXBean();
@@ -232,9 +225,6 @@
         sysreg.register("CurrentThreadCpuTime", threads::getCurrentThreadCpuTime, null);
         sysreg.register("CurrentThreadUserTime", threads::getCurrentThreadUserTime, null);
 
-<<<<<<< HEAD
-        registerTransactionMetrics();
-=======
         MetricRegistry pmeReg = registry(PME_METRICS);
 
         long[] pmeBounds = new long[] {500, 1000, 5000, 30000};
@@ -244,7 +234,8 @@
 
         pmeReg.histogram(PME_OPS_BLOCKED_DURATION_HISTOGRAM, pmeBounds,
             "Histogram of cache operations blocked PME durations in milliseconds.");
->>>>>>> 6fc3cef7
+
+        registerTransactionMetrics();
     }
 
     /** {@inheritDoc} */
