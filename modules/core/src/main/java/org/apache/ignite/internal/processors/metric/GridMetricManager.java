--- conflicted
+++ resolved
@@ -23,7 +23,11 @@
 import java.lang.management.OperatingSystemMXBean;
 import java.lang.management.RuntimeMXBean;
 import java.lang.management.ThreadMXBean;
-import java.util.*;
+import java.util.Collection;
+import java.util.Iterator;
+import java.util.List;
+import java.util.Map;
+import java.util.concurrent.ConcurrentHashMap;
 import java.util.concurrent.CopyOnWriteArrayList;
 import java.util.concurrent.ExecutorService;
 import java.util.concurrent.RejectedExecutionHandler;
@@ -50,15 +54,11 @@
 
 import static java.util.concurrent.TimeUnit.MILLISECONDS;
 import static org.apache.ignite.internal.IgniteNodeAttributes.ATTR_PHY_RAM;
-<<<<<<< HEAD
-import static org.apache.ignite.internal.managers.communication.GridIoManager.COMM_METRICS;
-import static org.apache.ignite.internal.managers.communication.GridIoManager.OUTBOUND_MSG_QUEUE_CNT;
-import static org.apache.ignite.internal.managers.communication.GridIoManager.RCVD_BYTES_CNT;
-import static org.apache.ignite.internal.managers.communication.GridIoManager.RCVD_MSGS_CNT;
-import static org.apache.ignite.internal.managers.communication.GridIoManager.SENT_BYTES_CNT;
-import static org.apache.ignite.internal.managers.communication.GridIoManager.SENT_MSG_CNT;
-=======
->>>>>>> ae7b7392
+import static org.apache.ignite.internal.processors.cache.transactions.TransactionMetricsAdapter.METRIC_SYSTEM_TIME_HISTOGRAM;
+import static org.apache.ignite.internal.processors.cache.transactions.TransactionMetricsAdapter.METRIC_TIME_BUCKETS;
+import static org.apache.ignite.internal.processors.cache.transactions.TransactionMetricsAdapter.METRIC_TOTAL_SYSTEM_TIME;
+import static org.apache.ignite.internal.processors.cache.transactions.TransactionMetricsAdapter.METRIC_TOTAL_USER_TIME;
+import static org.apache.ignite.internal.processors.cache.transactions.TransactionMetricsAdapter.METRIC_USER_TIME_HISTOGRAM;
 import static org.apache.ignite.internal.processors.metric.impl.MetricUtils.metricName;
 
 /**
@@ -114,9 +114,6 @@
     /** Group for a thread pools. */
     public static final String THREAD_POOLS = "threadPools";
 
-    /** Metric registry type for striped tread pools. */
-    public static final String STRIPED_THREAD_POOLS = "stripedThreadPools";
-
     /** Metrics update frequency. */
     private static final long METRICS_UPDATE_FREQ = 3000;
 
@@ -184,8 +181,7 @@
     private static final Collection<GarbageCollectorMXBean> gc = ManagementFactory.getGarbageCollectorMXBeans();
 
     /** Registered metrics registries. */
-    //TODO: Replace synchronizedMap by copy on write collection
-    private final Map<String, MetricRegistry> registries = Collections.synchronizedMap(new TreeMap<>());
+    private final ConcurrentHashMap<String, MetricRegistry> registries = new ConcurrentHashMap<>();
 
     /** Metric registry creation listeners. */
     private final List<Consumer<MetricRegistry>> metricRegCreationLsnrs = new CopyOnWriteArrayList<>();
@@ -222,13 +218,7 @@
         heap.update(mem.getHeapMemoryUsage());
         nonHeap.update(mem.getNonHeapMemoryUsage());
 
-        MetricRegistry sysreg = get(SYS_METRICS);
-
-        if (sysreg == null) {
-            sysreg = new MetricRegistry(SYS_METRICS, SYS_METRICS, log);
-
-            add(sysreg);
-        }
+        MetricRegistry sysreg = registry(SYS_METRICS);
 
         gcCpuLoad = sysreg.doubleMetric(GC_CPU_LOAD, GC_CPU_LOAD_DESCRIPTION);
         cpuLoad = sysreg.doubleMetric(CPU_LOAD, CPU_LOAD_DESCRIPTION);
@@ -242,9 +232,7 @@
         sysreg.register("CurrentThreadCpuTime", threads::getCurrentThreadCpuTime, null);
         sysreg.register("CurrentThreadUserTime", threads::getCurrentThreadUserTime, null);
 
-        add(sysreg);
-
-        MetricRegistry pmeReg = new MetricRegistry(PME_METRICS, PME_METRICS);
+        MetricRegistry pmeReg = registry(PME_METRICS);
 
         long[] pmeBounds = new long[] {500, 1000, 5000, 30000};
 
@@ -253,27 +241,8 @@
 
         pmeReg.histogram(PME_OPS_BLOCKED_DURATION_HISTOGRAM, pmeBounds,
             "Histogram of cache operations blocked PME durations in milliseconds.");
-<<<<<<< HEAD
-
-        add(pmeReg);
-
-        MetricRegistry ioMetric = new MetricRegistry(COMM_METRICS, COMM_METRICS);
-
-        ioMetric.register(OUTBOUND_MSG_QUEUE_CNT, () -> ctx.config().getCommunicationSpi().getOutboundMessagesQueueSize(),
-                "Outbound messages queue size.");
-
-        ioMetric.register(SENT_MSG_CNT, () -> ctx.config().getCommunicationSpi().getSentMessagesCount(), "Sent messages count.");
-
-        ioMetric.register(SENT_BYTES_CNT, () -> ctx.config().getCommunicationSpi().getSentBytesCount(), "Sent bytes count.");
-
-        ioMetric.register(RCVD_MSGS_CNT, () -> ctx.config().getCommunicationSpi().getReceivedMessagesCount(),
-                "Received messages count.");
-
-        ioMetric.register(RCVD_BYTES_CNT, () -> ctx.config().getCommunicationSpi().getReceivedBytesCount(), "Received bytes count.");
-
-        add(ioMetric);
-=======
->>>>>>> ae7b7392
+
+        registerTransactionMetrics();
     }
 
     /** {@inheritDoc} */
@@ -297,32 +266,20 @@
         U.closeQuiet(metricsUpdateTask);
     }
 
-/*
-    */
-/**
+    /**
      * Gets or creates metric registry.
      *
      * @param name Group name.
      * @return Group of metrics.
-     *//*
-
-    //TODO: can be invoked twice in some cases (e.g. during start cache with near configuration). Must be fixed.
-
+     */
     public MetricRegistry registry(String name) {
-        return registries.get(name);
-    }
-*/
-
-
-    public void add(MetricRegistry reg) {
-        MetricRegistry old = registries.put(reg.name(), reg);
-
-        //TODO: can be invoked twice in some cases (e.g. during start cache with near configuration). Must be fixed.
-        //assert old == null;
-    }
-
-    public MetricRegistry get(String name) {
-        return registries.get(name);
+        return registries.computeIfAbsent(name, n -> {
+            MetricRegistry mreg = new MetricRegistry(name, name, log);
+
+            notifyListeners(mreg, metricRegCreationLsnrs);
+
+            return mreg;
+        });
     }
 
     public Map<String, MetricRegistry> registries() {
@@ -448,7 +405,7 @@
      * @param execSvc Executor to register a bean for.
      */
     private void monitorExecutor(String name, ExecutorService execSvc) {
-        MetricRegistry mreg = new MetricRegistry(THREAD_POOLS, metricName(THREAD_POOLS, name), log);
+        MetricRegistry mreg = registry(metricName(THREAD_POOLS, name));
 
         if (execSvc instanceof ThreadPoolExecutor) {
             ThreadPoolExecutor exec = (ThreadPoolExecutor)execSvc;
@@ -492,8 +449,6 @@
             mreg.objectMetric("RejectedExecutionHandlerClass", String.class, REJ_HND_DESC).value("");
             mreg.objectMetric("ThreadFactoryClass", String.class, THRD_FACTORY_DESC).value("");
         }
-
-        add(mreg);
     }
 
     /**
@@ -502,9 +457,7 @@
      * @param svc Executor.
      */
     private void monitorStripedPool(StripedExecutor svc) {
-        String name = metricName(THREAD_POOLS, "StripedExecutor");
-
-        MetricRegistry mreg = new MetricRegistry(STRIPED_THREAD_POOLS, name, log);
+        MetricRegistry mreg = registry(metricName(THREAD_POOLS, "StripedExecutor"));
 
         mreg.register("DetectStarvation",
             svc::detectStarvation,
@@ -548,8 +501,6 @@
             svc::stripesQueueSizes,
             int[].class,
             "Size of queue per stripe.");
-
-        add(mreg);
     }
 
     /**
@@ -602,6 +553,25 @@
     }
 
     /** */
+    private void registerTransactionMetrics() {
+        MetricRegistry reg = registry(TX_METRICS);
+
+        reg.longAdderMetric(METRIC_TOTAL_SYSTEM_TIME, "Total transactions system time on node.");
+        reg.longAdderMetric(METRIC_TOTAL_USER_TIME, "Total transactions user time on node.");
+
+        reg.histogram(
+            METRIC_SYSTEM_TIME_HISTOGRAM,
+            METRIC_TIME_BUCKETS,
+            "Transactions system times on node represented as histogram."
+        );
+        reg.histogram(
+            METRIC_USER_TIME_HISTOGRAM,
+            METRIC_TIME_BUCKETS,
+            "Transactions user times on node represented as histogram."
+        );
+    }
+
+    /** */
     private class MetricsUpdater implements Runnable {
         /** */
         private long prevGcTime = -1;
@@ -701,24 +671,12 @@
          * @param metricNamePrefix Metric name prefix.
          */
         public MemoryUsageMetrics(String group, String metricNamePrefix) {
-            //MetricRegistry mreg = registry(group);
-
-            //MetricRegistry mreg = new MetricRegistry(SYS_METRICS, group, log);
-
-            MetricRegistry mreg = get(group);
-
-            if (mreg == null) {
-                mreg = new MetricRegistry(SYS_METRICS, group);
-
-                add(mreg);
-            }
+            MetricRegistry mreg = registry(group);
 
             init = mreg.longMetric(metricName(metricNamePrefix, "init"), null);
             used = mreg.longMetric(metricName(metricNamePrefix, "used"), null);
             committed = mreg.longMetric(metricName(metricNamePrefix, "committed"), null);
             max = mreg.longMetric(metricName(metricNamePrefix, "max"), null);
-
-            // add(mreg);
         }
 
         /** Updates metric to the provided values. */
