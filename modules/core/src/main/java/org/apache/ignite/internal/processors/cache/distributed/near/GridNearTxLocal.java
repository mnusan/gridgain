--- conflicted
+++ resolved
@@ -191,14 +191,16 @@
     /** */
     private boolean trackTimeout;
 
-    /** Counts how much time this transaction has spent on system calls, in nanoseconds. */
-    private final AtomicLong sysTime = new AtomicLong(0);
+    /**
+     * Counts how much time this transaction has spent on system calls, in nanoseconds.
+     */
+    private final AtomicLong systemTime = new AtomicLong(0);
 
     /**
      * Stores the nano time value when current system time has started, or <code>0</code> if no system section
      * is running currently.
      */
-    private final AtomicLong sysStartTime = new AtomicLong(0);
+    private final AtomicLong systemStartTime = new AtomicLong(0);
 
     /**
      * Stores the nano time value when prepare step has started, or <code>0</code> if no prepare step
@@ -3799,13 +3801,13 @@
      * @return Amount of time in milliseconds.
      */
     public long systemTimeCurrent() {
-        long sysTime0 = sysTime.get();
-
-        long sysStartTime0 = sysStartTime.get();
-
-        long t = sysStartTime0 == 0 ? 0 : (System.nanoTime() - sysStartTime0);
-
-        return U.nanosToMillis(sysTime0 + t);
+        long systemTime0 = systemTime.get();
+
+        long systemStartTime0 = systemStartTime.get();
+
+        long t = systemStartTime0 == 0 ? 0 : (System.nanoTime() - systemStartTime0);
+
+        return U.nanosToMillis(systemTime0 + t);
     }
 
     /** {@inheritDoc} */
@@ -3819,19 +3821,13 @@
             if (!commitOrRollbackTime.compareAndSet(0, System.nanoTime() - commitOrRollbackStartTime.get()))
                 return res;
 
-            long sysTimeMillis = U.nanosToMillis(sysTime.get());
+            long systemTimeMillis = U.nanosToMillis(this.systemTime.get());
             long totalTimeMillis = System.currentTimeMillis() - startTime();
 
             // In some cases totalTimeMillis can be less than systemTimeMillis, as they are calculated with different precision.
-<<<<<<< HEAD
-            long userTimeMillis = Math.max(totalTimeMillis - sysTimeMillis, 0);
-
-            txManager.writeNearTxMetrics(sysTimeMillis, userTimeMillis);
-=======
             long userTimeMillis = Math.max(totalTimeMillis - systemTimeMillis, 0);
 
             cctx.txMetrics().onNearTxComplete(systemTimeMillis, userTimeMillis);
->>>>>>> ae7b7392
 
             boolean willBeSkipped = txDumpsThrottling == null || txDumpsThrottling.skipCurrent();
 
@@ -3846,7 +3842,7 @@
                     && ThreadLocalRandom.current().nextDouble() <= transactionTimeDumpSamplesCoefficient;
 
                 if (randomlyChosen || isLong) {
-                    String txDump = completedTransactionDump(state, sysTimeMillis, userTimeMillis, isLong);
+                    String txDump = completedTransactionDump(state, systemTimeMillis, userTimeMillis, isLong);
 
                     if (isLong)
                         log.warning(txDump);
@@ -3867,27 +3863,27 @@
      * Builds dump string for completed transaction.
      *
      * @param state Transaction state.
-     * @param sysTimeMillis System time in milliseconds.
+     * @param systemTimeMillis System time in milliseconds.
      * @param userTimeMillis User time in milliseconds.
      * @param isLong Whether the dumped transaction is long running or not.
      * @return Dump string.
      */
     private String completedTransactionDump(
         TransactionState state,
-        long sysTimeMillis,
+        long systemTimeMillis,
         long userTimeMillis,
         boolean isLong
     ) {
         long cacheOperationsTimeMillis =
-            U.nanosToMillis(sysTime.get() - prepareTime.get() - commitOrRollbackTime.get());
+            U.nanosToMillis(systemTime.get() - prepareTime.get() - commitOrRollbackTime.get());
 
         GridStringBuilder warning = new GridStringBuilder(isLong ? "Long transaction time dump " : "Transaction time dump ")
             .a("[startTime=")
             .a(TIME_FORMAT.get().format(new Date(startTime)))
             .a(", totalTime=")
-            .a(sysTimeMillis + userTimeMillis)
+            .a(systemTimeMillis + userTimeMillis)
             .a(", systemTime=")
-            .a(sysTimeMillis)
+            .a(systemTimeMillis)
             .a(", userTime=")
             .a(userTimeMillis)
             .a(", cacheOperationsTime=")
@@ -3909,7 +3905,7 @@
         warning
             .a(", tx=")
             .a(this)
-            .a(']');
+            .a("]");
 
         return warning.toString();
     }
@@ -5063,23 +5059,18 @@
      */
     public void enterSystemSection() {
         // Setting systemStartTime only if it equals 0, otherwise it means that we are already in system section
-<<<<<<< HEAD
-        // and sould do nothing.
-        sysStartTime.compareAndSet(0, System.nanoTime());
-=======
         // and should do nothing.
         systemStartTime.compareAndSet(0, System.nanoTime());
->>>>>>> ae7b7392
     }
 
     /**
      * Leaves the section when system time for this transaction is counted.
      */
     public void leaveSystemSection() {
-        long sysStartTime0 = sysStartTime.getAndSet(0);
-
-        if (sysStartTime0 > 0)
-            sysTime.addAndGet(System.nanoTime() - sysStartTime0);
+        long systemStartTime0 = systemStartTime.getAndSet(0);
+
+        if (systemStartTime0 > 0)
+            systemTime.addAndGet(System.nanoTime() - systemStartTime0);
     }
 
     /**
