--- conflicted
+++ resolved
@@ -1897,13 +1897,8 @@
             initAndStartRegions(kctx.config().getDataStorageConfiguration());
 
             // Restore binary memory for all not WAL disabled cache groups.
-<<<<<<< HEAD
-            WALPointer restored = restoreBinaryMemory(
+            restoreBinaryMemory(
                     g -> !initiallyGlobalWalDisabledGrps.contains(g) && !initiallyLocWalDisabledGrps.contains(g)
-=======
-            restoreBinaryMemory(
-                    g -> !initiallyGlobalWalDisabledGrps.contains(g) && !initiallyLocalWalDisabledGrps.contains(g)
->>>>>>> 44d6c5f8
             );
 
             if (recoveryVerboseLogging && log.isInfoEnabled()) {
@@ -2195,47 +2190,21 @@
     /**
      * Apply update from some iterator and with specific filters.
      *
-<<<<<<< HEAD
      * @param it WAL iterator.
      * @param stopPred WAL record stop predicate.
      * @param entryPred Entry filter.
-     * @param partitionRecoveryStates Partition to restore state.
      */
     public void applyUpdatesOnRecovery(
         @Nullable WALIterator it,
-        IgnitePredicate<WALRecord> stopPred,
-        IgniteBiPredicate<WALRecord, DataEntry> entryPred,
-        Map<GroupPartitionId, PartitionRecoverState> partitionRecoveryStates
-=======
-     * @param it WalIterator.
-     * @param recPredicate Wal record filter.
-     * @param entryPredicate Entry filter.
-     */
-    public void applyUpdatesOnRecovery(
-        @Nullable WALIterator it,
-        IgniteBiPredicate<WALPointer, WALRecord> recPredicate,
-        IgnitePredicate<DataEntry> entryPredicate
->>>>>>> 44d6c5f8
+        IgniteBiPredicate<WALPointer, WALRecord> stopPred,
+        IgniteBiPredicate<WALRecord, DataEntry> entryPred
     ) throws IgniteCheckedException {
         if (it == null)
             return;
 
         cctx.walState().runWithOutWAL(() -> {
-<<<<<<< HEAD
             if (it != null)
                 applyUpdates(it, stopPred, entryPred, false, null);
-
-            checkpointReadLock();
-
-            try {
-                restorePartitionStates(cctx.cache().cacheGroups(), partitionRecoveryStates);
-            }
-            catch (IgniteCheckedException e) {
-                throw new IgniteException(e);
-            }
-            finally {
-                checkpointReadUnlock();
-            }
         });
     }
 
@@ -2249,7 +2218,7 @@
      */
     public void applyUpdates(
         WALIterator it,
-        @Nullable IgnitePredicate<WALRecord> stopPred,
+        @Nullable IgniteBiPredicate<WALPointer, WALRecord> stopPred,
         IgniteBiPredicate<WALRecord, DataEntry> entryPred,
         boolean lockEntries,
         IgniteInClosure<WALPointer> onWalPointerApplied
@@ -2259,7 +2228,7 @@
 
             WALRecord rec = next.get2();
 
-            if (stopPred != null && stopPred.apply(rec))
+            if (stopPred != null && stopPred.apply(next.get1(), rec))
                 break;
 
             switch (rec.type()) {
@@ -2282,41 +2251,6 @@
                                     else if (log != null) {
                                         log.warning("Cache is not started. Updates cannot be applied " +
                                             "[cacheId=" + cacheId + ']');
-=======
-            while (it.hasNext()) {
-                IgniteBiTuple<WALPointer, WALRecord> next = it.next();
-
-                WALRecord rec = next.get2();
-
-                if (!recPredicate.apply(next.get1(), rec))
-                    break;
-
-                switch (rec.type()) {
-                    case MVCC_DATA_RECORD:
-                        case DATA_RECORD:
-                        checkpointReadLock();
-
-                        try {
-                            DataRecord dataRec = (DataRecord)rec;
-
-                            for (DataEntry dataEntry : dataRec.writeEntries()) {
-                                if (entryPredicate.apply(dataEntry)) {
-                                    checkpointReadLock();
-
-                                    try {
-                                        int cacheId = dataEntry.cacheId();
-
-                                        GridCacheContext cacheCtx = cctx.cacheContext(cacheId);
-
-                                        if (cacheCtx != null)
-                                            applyUpdate(cacheCtx, dataEntry);
-                                        else if (log != null)
-                                            log.warning("Cache is not started. Updates cannot be applied " +
-                                                "[cacheId=" + cacheId + ']');
-                                    }
-                                    finally {
-                                        checkpointReadUnlock();
->>>>>>> 44d6c5f8
                                     }
                                 }
                             }
@@ -2327,42 +2261,19 @@
                         finally {
                             checkpointReadUnlock();
                         }
-<<<<<<< HEAD
                     }
 
                     break;
-=======
-
-                        break;
-
-                        case MVCC_TX_RECORD:
-                            checkpointReadLock();
-
-                            try {
-                                MvccTxRecord txRecord = (MvccTxRecord)rec;
->>>>>>> 44d6c5f8
 
                 case MVCC_TX_RECORD:
                     if (entryPred.apply(rec, null)) {
                         checkpointReadLock();
 
-<<<<<<< HEAD
                         try {
                             MvccTxRecord txRecord = (MvccTxRecord)rec;
-=======
-                                cctx.coordinators().updateState(txRecord.mvccVersion(), txState, false);
-                            }
-                            catch (IgniteCheckedException e) {
-                                throw new IgniteException(e);
-                            }
-                            finally {
-                                checkpointReadUnlock();
-                            }
->>>>>>> 44d6c5f8
 
                             byte txState = convertToTxState(txRecord.state());
 
-<<<<<<< HEAD
                             cctx.coordinators().updateState(txRecord.mvccVersion(), txState, false);
                         }
                         catch (IgniteCheckedException e) {
@@ -2382,13 +2293,6 @@
             if (onWalPointerApplied != null)
                 onWalPointerApplied.apply(rec.position());
         }
-=======
-                    default:
-                        // Skip other records.
-                }
-            }
-        });
->>>>>>> 44d6c5f8
     }
 
     /**
