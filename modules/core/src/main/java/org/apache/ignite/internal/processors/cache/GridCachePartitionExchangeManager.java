/*
 * Licensed to the Apache Software Foundation (ASF) under one or more
 * contributor license agreements.  See the NOTICE file distributed with
 * this work for additional information regarding copyright ownership.
 * The ASF licenses this file to You under the Apache License, Version 2.0
 * (the "License"); you may not use this file except in compliance with
 * the License.  You may obtain a copy of the License at
 *
 *      http://www.apache.org/licenses/LICENSE-2.0
 *
 * Unless required by applicable law or agreed to in writing, software
 * distributed under the License is distributed on an "AS IS" BASIS,
 * WITHOUT WARRANTIES OR CONDITIONS OF ANY KIND, either express or implied.
 * See the License for the specific language governing permissions and
 * limitations under the License.
 */

package org.apache.ignite.internal.processors.cache;

import java.text.DateFormat;
import java.text.SimpleDateFormat;
import java.util.ArrayList;
import java.util.Collection;
import java.util.Collections;
import java.util.Date;
import java.util.HashMap;
import java.util.HashSet;
import java.util.LinkedList;
import java.util.List;
import java.util.Map;
import java.util.NavigableMap;
import java.util.Objects;
import java.util.TreeMap;
import java.util.UUID;
import java.util.concurrent.ConcurrentHashMap;
import java.util.concurrent.ConcurrentMap;
import java.util.concurrent.ConcurrentNavigableMap;
import java.util.concurrent.ConcurrentSkipListMap;
import java.util.concurrent.LinkedBlockingDeque;
import java.util.concurrent.TimeUnit;
import java.util.concurrent.atomic.AtomicBoolean;
import java.util.concurrent.atomic.AtomicLong;
import java.util.concurrent.atomic.AtomicReference;
import java.util.concurrent.locks.ReadWriteLock;
import java.util.concurrent.locks.ReentrantReadWriteLock;
import org.apache.ignite.IgniteCheckedException;
import org.apache.ignite.IgniteLogger;
import org.apache.ignite.IgniteSystemProperties;
import org.apache.ignite.cache.affinity.AffinityFunction;
import org.apache.ignite.cluster.ClusterNode;
import org.apache.ignite.configuration.CacheConfiguration;
import org.apache.ignite.configuration.IgniteConfiguration;
import org.apache.ignite.events.DiscoveryEvent;
import org.apache.ignite.failure.FailureContext;
import org.apache.ignite.internal.IgniteClientDisconnectedCheckedException;
import org.apache.ignite.internal.IgniteDiagnosticAware;
import org.apache.ignite.internal.IgniteDiagnosticPrepareContext;
import org.apache.ignite.internal.IgniteFutureTimeoutCheckedException;
import org.apache.ignite.internal.IgniteInternalFuture;
import org.apache.ignite.internal.IgniteInterruptedCheckedException;
import org.apache.ignite.internal.IgniteNeedReconnectException;
import org.apache.ignite.internal.NodeStoppingException;
import org.apache.ignite.internal.cluster.ClusterTopologyCheckedException;
import org.apache.ignite.internal.events.DiscoveryCustomEvent;
import org.apache.ignite.internal.managers.discovery.DiscoCache;
import org.apache.ignite.internal.managers.discovery.DiscoveryCustomMessage;
import org.apache.ignite.internal.managers.discovery.DiscoveryLocalJoinData;
import org.apache.ignite.internal.managers.eventstorage.DiscoveryEventListener;
import org.apache.ignite.internal.processors.affinity.AffinityTopologyVersion;
import org.apache.ignite.internal.processors.affinity.GridAffinityAssignmentCache;
import org.apache.ignite.internal.processors.cache.distributed.dht.GridDhtTopologyFuture;
import org.apache.ignite.internal.processors.cache.distributed.dht.preloader.CachePartitionFullCountersMap;
import org.apache.ignite.internal.processors.cache.distributed.dht.preloader.CachePartitionPartialCountersMap;
import org.apache.ignite.internal.processors.cache.distributed.dht.preloader.ForceRebalanceExchangeTask;
import org.apache.ignite.internal.processors.cache.distributed.dht.preloader.GridDhtPartitionDemandLegacyMessage;
import org.apache.ignite.internal.processors.cache.distributed.dht.preloader.GridDhtPartitionDemandMessage;
import org.apache.ignite.internal.processors.cache.distributed.dht.preloader.GridDhtPartitionExchangeId;
import org.apache.ignite.internal.processors.cache.distributed.dht.preloader.GridDhtPartitionFullMap;
import org.apache.ignite.internal.processors.cache.distributed.dht.preloader.GridDhtPartitionMap;
import org.apache.ignite.internal.processors.cache.distributed.dht.preloader.GridDhtPartitionSupplyMessage;
import org.apache.ignite.internal.processors.cache.distributed.dht.preloader.GridDhtPartitionsExchangeFuture;
import org.apache.ignite.internal.processors.cache.distributed.dht.preloader.GridDhtPartitionsFullMessage;
import org.apache.ignite.internal.processors.cache.distributed.dht.preloader.GridDhtPartitionsSingleMessage;
import org.apache.ignite.internal.processors.cache.distributed.dht.preloader.GridDhtPartitionsSingleRequest;
import org.apache.ignite.internal.processors.cache.distributed.dht.preloader.GridDhtPreloaderAssignments;
import org.apache.ignite.internal.processors.cache.distributed.dht.preloader.IgniteDhtPartitionHistorySuppliersMap;
import org.apache.ignite.internal.processors.cache.distributed.dht.preloader.IgniteDhtPartitionsToReloadMap;
import org.apache.ignite.internal.processors.cache.distributed.dht.preloader.PartitionsExchangeAware;
import org.apache.ignite.internal.processors.cache.distributed.dht.preloader.RebalanceReassignExchangeTask;
import org.apache.ignite.internal.processors.cache.distributed.dht.preloader.StopCachesOnClientReconnectExchangeTask;
import org.apache.ignite.internal.processors.cache.distributed.dht.preloader.latch.ExchangeLatchManager;
import org.apache.ignite.internal.processors.cache.distributed.dht.topology.GridClientPartitionTopology;
import org.apache.ignite.internal.processors.cache.distributed.dht.topology.GridDhtPartitionTopology;
import org.apache.ignite.internal.processors.cache.persistence.snapshot.IgniteCacheSnapshotManager;
import org.apache.ignite.internal.processors.cache.persistence.snapshot.SnapshotDiscoveryMessage;
import org.apache.ignite.internal.processors.cache.transactions.IgniteInternalTx;
import org.apache.ignite.internal.processors.cache.transactions.IgniteTxManager;
import org.apache.ignite.internal.processors.cache.version.GridCacheVersion;
import org.apache.ignite.internal.processors.cluster.ChangeGlobalStateFinishMessage;
import org.apache.ignite.internal.processors.cluster.ChangeGlobalStateMessage;
import org.apache.ignite.internal.processors.query.schema.SchemaNodeLeaveExchangeWorkerTask;
import org.apache.ignite.internal.processors.timeout.GridTimeoutObject;
import org.apache.ignite.internal.util.GridListSet;
import org.apache.ignite.internal.util.GridPartitionStateMap;
import org.apache.ignite.internal.util.IgniteUtils;
import org.apache.ignite.internal.util.future.GridCompoundFuture;
import org.apache.ignite.internal.util.future.GridFinishedFuture;
import org.apache.ignite.internal.util.future.GridFutureAdapter;
import org.apache.ignite.internal.util.tostring.GridToStringExclude;
import org.apache.ignite.internal.util.tostring.GridToStringInclude;
import org.apache.ignite.internal.util.typedef.CI1;
import org.apache.ignite.internal.util.typedef.CI2;
import org.apache.ignite.internal.util.typedef.F;
import org.apache.ignite.internal.util.typedef.T2;
import org.apache.ignite.internal.util.typedef.X;
import org.apache.ignite.internal.util.typedef.internal.CU;
import org.apache.ignite.internal.util.typedef.internal.S;
import org.apache.ignite.internal.util.typedef.internal.U;
import org.apache.ignite.internal.util.worker.GridWorker;
import org.apache.ignite.lang.IgniteBiInClosure;
import org.apache.ignite.lang.IgniteProductVersion;
import org.apache.ignite.lang.IgniteUuid;
import org.apache.ignite.thread.IgniteThread;
import org.jetbrains.annotations.NotNull;
import org.jetbrains.annotations.Nullable;

import static java.util.concurrent.TimeUnit.MILLISECONDS;
import static org.apache.ignite.IgniteSystemProperties.IGNITE_DIAGNOSTIC_WARN_LIMIT;
import static org.apache.ignite.IgniteSystemProperties.IGNITE_IO_DUMP_ON_TIMEOUT;
import static org.apache.ignite.IgniteSystemProperties.IGNITE_PRELOAD_RESEND_TIMEOUT;
import static org.apache.ignite.IgniteSystemProperties.IGNITE_THREAD_DUMP_ON_EXCHANGE_TIMEOUT;
import static org.apache.ignite.IgniteSystemProperties.getLong;
import static org.apache.ignite.events.EventType.EVT_NODE_FAILED;
import static org.apache.ignite.events.EventType.EVT_NODE_JOINED;
import static org.apache.ignite.events.EventType.EVT_NODE_LEFT;
import static org.apache.ignite.failure.FailureType.CRITICAL_ERROR;
import static org.apache.ignite.failure.FailureType.SYSTEM_WORKER_TERMINATION;
import static org.apache.ignite.internal.GridTopic.TOPIC_CACHE;
import static org.apache.ignite.internal.events.DiscoveryCustomEvent.EVT_DISCOVERY_CUSTOM_EVT;
import static org.apache.ignite.internal.managers.communication.GridIoPolicy.SYSTEM_POOL;
import static org.apache.ignite.internal.processors.affinity.AffinityTopologyVersion.NONE;
import static org.apache.ignite.internal.processors.cache.distributed.dht.preloader.CachePartitionPartialCountersMap.PARTIAL_COUNTERS_MAP_SINCE;
import static org.apache.ignite.internal.processors.cache.distributed.dht.preloader.GridDhtPartitionsExchangeFuture.nextDumpTimeout;
import static org.apache.ignite.internal.processors.cache.distributed.dht.preloader.GridDhtPreloader.DFLT_PRELOAD_RESEND_TIMEOUT;

/**
 * Partition exchange manager.
 */
public class GridCachePartitionExchangeManager<K, V> extends GridCacheSharedManagerAdapter<K, V> {
    /** Exchange history size. */
    private final int EXCHANGE_HISTORY_SIZE =
        IgniteSystemProperties.getInteger(IgniteSystemProperties.IGNITE_EXCHANGE_HISTORY_SIZE, 1_000);

    /** */
    private final long IGNITE_EXCHANGE_MERGE_DELAY =
        IgniteSystemProperties.getLong(IgniteSystemProperties.IGNITE_EXCHANGE_MERGE_DELAY, 0);

    /** */
    private final int DIAGNOSTIC_WARN_LIMIT = IgniteSystemProperties.getInteger(IGNITE_DIAGNOSTIC_WARN_LIMIT, 10);

    /** */
    private static final IgniteProductVersion EXCHANGE_PROTOCOL_2_SINCE = IgniteProductVersion.fromString("2.1.4");

    /** Atomic reference for pending partition resend timeout object. */
    private AtomicReference<ResendTimeoutObject> pendingResend = new AtomicReference<>();

    /** Partition resend timeout after eviction. */
    private final long partResendTimeout = getLong(IGNITE_PRELOAD_RESEND_TIMEOUT, DFLT_PRELOAD_RESEND_TIMEOUT);

    /** */
    private final ReadWriteLock busyLock = new ReentrantReadWriteLock();

    /** Last partition refresh. */
    private final AtomicLong lastRefresh = new AtomicLong(-1);

    /** */
    @GridToStringInclude
    private ExchangeWorker exchWorker;

    /** */
    @GridToStringExclude
    private final ConcurrentMap<Integer, GridClientPartitionTopology> clientTops = new ConcurrentHashMap<>();

    /** */
    @Nullable private volatile GridDhtPartitionsExchangeFuture lastInitializedFut;

    /** */
    private final AtomicReference<GridDhtPartitionsExchangeFuture> lastFinishedFut = new AtomicReference<>();

    /** */
    private final ConcurrentMap<AffinityTopologyVersion, AffinityReadyFuture> readyFuts =
        new ConcurrentSkipListMap<>();

    /** */
    private final ConcurrentNavigableMap<AffinityTopologyVersion, AffinityTopologyVersion> lastAffTopVers =
        new ConcurrentSkipListMap<>();

    /**
     * Latest started rebalance topology version but possibly not finished yet. Value {@code NONE}
     * means that previous rebalance is undefined and the new one should be initiated.
     *
     * Should not be used to determine latest rebalanced topology.
     */
    private volatile AffinityTopologyVersion rebTopVer = NONE;

    /** */
    private GridFutureAdapter<?> reconnectExchangeFut;

    /**
     * Partition map futures.
     * This set also contains already completed exchange futures to address race conditions when coordinator
     * leaves grid and new coordinator sends full partition message to a node which has not yet received
     * discovery event. In case if remote node will retry partition exchange, completed future will indicate
     * that full partition map should be sent to requesting node right away.
     */
    private ExchangeFutureSet exchFuts = new ExchangeFutureSet(EXCHANGE_HISTORY_SIZE);

    /** */
    private volatile IgniteCheckedException stopErr;

    /** */
    private long nextLongRunningOpsDumpTime;

    /** */
    private int longRunningOpsDumpStep;

    /** */
    private DateFormat dateFormat = new SimpleDateFormat("HH:mm:ss.SSS");

    /** Events received while cluster state transition was in progress. */
    private final List<PendingDiscoveryEvent> pendingEvts = new ArrayList<>();

    /** */
    private final GridFutureAdapter<?> crdInitFut = new GridFutureAdapter();

    /** For tests only. */
    private volatile AffinityTopologyVersion exchMergeTestWaitVer;

    /** For tests only. */
    private volatile List mergedEvtsForTest;

    /** Distributed latch manager. */
    private ExchangeLatchManager latchMgr;

    /** List of exchange aware components. */
    private final List<PartitionsExchangeAware> exchangeAwareComps = new ArrayList<>();

    /** Discovery listener. */
    private final DiscoveryEventListener discoLsnr = new DiscoveryEventListener() {
        @Override public void onEvent(DiscoveryEvent evt, DiscoCache cache) {
            if (!enterBusy())
                return;

            try {
                if (evt.type() == EVT_DISCOVERY_CUSTOM_EVT &&
                    (((DiscoveryCustomEvent)evt).customMessage() instanceof ChangeGlobalStateMessage)) {
                    ChangeGlobalStateMessage stateChangeMsg =
                        (ChangeGlobalStateMessage)((DiscoveryCustomEvent)evt).customMessage();

                    if (stateChangeMsg.exchangeActions() == null)
                        return;

                    onDiscoveryEvent(evt, cache);

                    return;
                }
                if (evt.type() == EVT_DISCOVERY_CUSTOM_EVT &&
                    (((DiscoveryCustomEvent)evt).customMessage() instanceof ChangeGlobalStateFinishMessage)) {
                    ChangeGlobalStateFinishMessage stateFinishMsg =
                        (ChangeGlobalStateFinishMessage)((DiscoveryCustomEvent)evt).customMessage();

                    if (stateFinishMsg.clusterActive()) {
                        for (PendingDiscoveryEvent pendingEvt : pendingEvts) {
                            if (log.isDebugEnabled())
                                log.debug("Process pending event: " + pendingEvt.event());

                            onDiscoveryEvent(pendingEvt.event(), pendingEvt.discoCache());
                        }
                    }
                    else {
                        for (PendingDiscoveryEvent pendingEvt : pendingEvts)
                            processEventInactive(pendingEvt.event(), pendingEvt.discoCache());
                    }

                    pendingEvts.clear();

                    return;
                }

                if (cache.state().transition()) {
                    if (log.isDebugEnabled())
                        log.debug("Adding pending event: " + evt);

                    pendingEvts.add(new PendingDiscoveryEvent(evt, cache));
                }
                else if (cache.state().active())
                    onDiscoveryEvent(evt, cache);
                else
                    processEventInactive(evt, cache);

                notifyNodeFail(evt);
            }
            finally {
                leaveBusy();
            }
        }
    };

    /**
     * @param evt Event.
     */
    private void notifyNodeFail(DiscoveryEvent evt) {
        if (evt.type() == EVT_NODE_LEFT || evt.type() == EVT_NODE_FAILED) {
            final ClusterNode n = evt.eventNode();

            assert cctx.discovery().node(n.id()) == null;

            for (GridDhtPartitionsExchangeFuture f : exchFuts.values())
                f.onNodeLeft(n);
        }
    }

    /**
     * @param evt Event.
     * @param cache Discovery data cache.
     */
    private void processEventInactive(DiscoveryEvent evt, DiscoCache cache) {
        // Clear local join caches context.
        cctx.cache().localJoinCachesContext();

        if (log.isDebugEnabled())
            log.debug("Ignore event, cluster is inactive: " + evt);
   }

    /** {@inheritDoc} */
    @Override protected void start0() throws IgniteCheckedException {
        super.start0();

        exchWorker = new ExchangeWorker();

        latchMgr = new ExchangeLatchManager(cctx.kernalContext());

        cctx.gridEvents().addDiscoveryEventListener(discoLsnr, EVT_NODE_JOINED, EVT_NODE_LEFT, EVT_NODE_FAILED,
            EVT_DISCOVERY_CUSTOM_EVT);

        cctx.io().addCacheHandler(0, GridDhtPartitionsSingleMessage.class,
            new MessageHandler<GridDhtPartitionsSingleMessage>() {
                @Override public void onMessage(final ClusterNode node, final GridDhtPartitionsSingleMessage msg) {
                    GridDhtPartitionExchangeId exchangeId = msg.exchangeId();

                    if (exchangeId != null) {
                        GridDhtPartitionsExchangeFuture fut = exchangeFuture(exchangeId);

                        boolean fastReplied = fut.fastReplyOnSingleMessage(node, msg);

                        if (fastReplied) {
                            if (log.isInfoEnabled())
                                log.info("Fast replied to single message " +
                                    "[exchId=" + exchangeId + ", nodeId=" + node.id() + "]");

                            return;
                        }
                    }
                    else if (exchangeInProgress()) {
                        if (log.isInfoEnabled())
                            log.info("Ignore single message without exchange id (there is exchange in progress) [nodeId=" + node.id() + "]");

                        return;
                    }

                    if (!crdInitFut.isDone() && !msg.restoreState()) {
                        GridDhtPartitionExchangeId exchId = msg.exchangeId();

                        if (log.isInfoEnabled()) {
                            log.info("Waiting for coordinator initialization [node=" + node.id() +
                                ", nodeOrder=" + node.order() +
                                ", ver=" + (exchId != null ? exchId.topologyVersion() : null) + ']');
                        }

                        crdInitFut.listen(new CI1<IgniteInternalFuture>() {
                            @Override public void apply(IgniteInternalFuture fut) {
                                processSinglePartitionUpdate(node, msg);
                            }
                        });

                        return;
                    }

                    processSinglePartitionUpdate(node, msg);
                }
            });

        cctx.io().addCacheHandler(0, GridDhtPartitionsFullMessage.class,
            new MessageHandler<GridDhtPartitionsFullMessage>() {
                @Override public void onMessage(ClusterNode node, GridDhtPartitionsFullMessage msg) {
                    if (msg.exchangeId() == null) {
                        GridDhtPartitionsExchangeFuture currentExchange = lastTopologyFuture();

                        if (currentExchange != null && currentExchange.addOrMergeDelayedFullMessage(node, msg)) {
                            if (log.isInfoEnabled())
                                log.info("Delay process full message without exchange id (there is exchange in progress) [nodeId=" + node.id() + "]");

                            return;
                        }
                    }

                    processFullPartitionUpdate(node, msg);
                }
            });

        cctx.io().addCacheHandler(0, GridDhtPartitionsSingleRequest.class,
            new MessageHandler<GridDhtPartitionsSingleRequest>() {
                @Override public void onMessage(ClusterNode node, GridDhtPartitionsSingleRequest msg) {
                    processSinglePartitionRequest(node, msg);
                }
            });

        if (!cctx.kernalContext().clientNode()) {
            for (int cnt = 0; cnt < cctx.gridConfig().getRebalanceThreadPoolSize(); cnt++) {
                final int idx = cnt;

                cctx.io().addOrderedCacheGroupHandler(cctx, rebalanceTopic(cnt), new CI2<UUID, GridCacheGroupIdMessage>() {
                    @Override public void apply(final UUID id, final GridCacheGroupIdMessage m) {
                        if (!enterBusy())
                            return;

                        try {
                            CacheGroupContext grp = cctx.cache().cacheGroup(m.groupId());

                            if (grp != null) {
                                if (m instanceof GridDhtPartitionSupplyMessage) {
                                    grp.preloader().handleSupplyMessage(idx, id, (GridDhtPartitionSupplyMessage) m);

                                    return;
                                }
                                else if (m instanceof GridDhtPartitionDemandMessage) {
                                    grp.preloader().handleDemandMessage(idx, id, (GridDhtPartitionDemandMessage) m);

                                    return;
                                }
                                else if (m instanceof GridDhtPartitionDemandLegacyMessage) {
                                    grp.preloader().handleDemandMessage(idx, id,
                                        new GridDhtPartitionDemandMessage((GridDhtPartitionDemandLegacyMessage) m));

                                    return;
                                }
                                else
                                    U.error(log, "Unsupported message type: " + m.getClass().getName());
                            }

                            U.warn(log, "Cache group with id=" + m.groupId() + " is stopped or absent");
                        }
                        finally {
                            leaveBusy();
                        }
                    }
                });
            }
        }
    }

    /**
     *
     */
    public void onCoordinatorInitialized() {
        crdInitFut.onDone();
    }

    /**
     * Callback for local join event (needed since regular event for local join is not generated).
     *
     * @param evt Event.
     * @param cache Cache.
     */
    public void onLocalJoin(DiscoveryEvent evt, DiscoCache cache) {
        discoLsnr.onEvent(evt, cache);
    }

    /**
     * @param evt Event.
     * @param cache Discovery data cache.
     */
    private void onDiscoveryEvent(DiscoveryEvent evt, DiscoCache cache) {
        ClusterNode loc = cctx.localNode();

        assert evt.type() == EVT_NODE_JOINED || evt.type() == EVT_NODE_LEFT || evt.type() == EVT_NODE_FAILED ||
            evt.type() == EVT_DISCOVERY_CUSTOM_EVT;

        final ClusterNode n = evt.eventNode();

        GridDhtPartitionExchangeId exchId = null;
        GridDhtPartitionsExchangeFuture exchFut = null;

        if (evt.type() != EVT_DISCOVERY_CUSTOM_EVT) {
            assert evt.type() != EVT_NODE_JOINED || n.isLocal() || n.order() > loc.order() :
                "Node joined with smaller-than-local " +
                    "order [newOrder=" + n.order() + ", locOrder=" + loc.order() + ", evt=" + evt + ']';

            exchId = exchangeId(n.id(), affinityTopologyVersion(evt), evt);

            ExchangeActions exchActs = null;

            if (evt.type() == EVT_NODE_JOINED && evt.eventNode().isLocal()) {
                LocalJoinCachesContext locJoinCtx = cctx.cache().localJoinCachesContext();

                if (locJoinCtx != null) {
                    exchActs = new ExchangeActions();

                    exchActs.localJoinContext(locJoinCtx);
                }
            }

            exchFut = exchangeFuture(exchId, evt, cache, exchActs, null);
        }
        else {
            DiscoveryCustomMessage customMsg = ((DiscoveryCustomEvent)evt).customMessage();

            if (customMsg instanceof ChangeGlobalStateMessage) {
                ChangeGlobalStateMessage stateChangeMsg = (ChangeGlobalStateMessage)customMsg;

                ExchangeActions exchActions = stateChangeMsg.exchangeActions();

                if (exchActions != null) {
                    exchId = exchangeId(n.id(), affinityTopologyVersion(evt), evt);

                    exchFut = exchangeFuture(exchId, evt, cache, exchActions, null);
                }
            }
            else if (customMsg instanceof DynamicCacheChangeBatch) {
                DynamicCacheChangeBatch batch = (DynamicCacheChangeBatch)customMsg;

                ExchangeActions exchActions = batch.exchangeActions();

                if (exchActions != null) {
                    exchId = exchangeId(n.id(), affinityTopologyVersion(evt), evt);

                    exchFut = exchangeFuture(exchId, evt, cache, exchActions, null);
                }
            }
            else if (customMsg instanceof CacheAffinityChangeMessage) {
                CacheAffinityChangeMessage msg = (CacheAffinityChangeMessage)customMsg;

                if (msg.exchangeId() == null) {
                    if (msg.exchangeNeeded()) {
                        exchId = exchangeId(n.id(), affinityTopologyVersion(evt), evt);

                        exchFut = exchangeFuture(exchId, evt, cache, null, msg);
                    }
                }
                else if (msg.exchangeId().topologyVersion().topologyVersion() >= cctx.discovery().localJoinEvent().topologyVersion())
                    exchangeFuture(msg.exchangeId(), null, null, null, null)
                        .onAffinityChangeMessage(evt.eventNode(), msg);
            }
            else if (customMsg instanceof DynamicCacheChangeFailureMessage) {
                DynamicCacheChangeFailureMessage msg = (DynamicCacheChangeFailureMessage) customMsg;

                if (msg.exchangeId().topologyVersion().topologyVersion() >=
                    affinityTopologyVersion(cctx.discovery().localJoinEvent()).topologyVersion())
                    exchangeFuture(msg.exchangeId(), null, null, null, null)
                        .onDynamicCacheChangeFail(evt.eventNode(), msg);
            }
            else if (customMsg instanceof SnapshotDiscoveryMessage
                && ((SnapshotDiscoveryMessage) customMsg).needExchange()) {
                exchId = exchangeId(n.id(), affinityTopologyVersion(evt), evt);

                exchFut = exchangeFuture(exchId, evt, null, null, null);
            }
            else if (customMsg instanceof WalStateAbstractMessage
                && ((WalStateAbstractMessage)customMsg).needExchange()) {
                exchId = exchangeId(n.id(), affinityTopologyVersion(evt), evt);

                exchFut = exchangeFuture(exchId, evt, null, null, null);
            }
            else {
                // Process event as custom discovery task if needed.
                CachePartitionExchangeWorkerTask task =
                    cctx.cache().exchangeTaskForCustomDiscoveryMessage(customMsg);

                if (task != null)
                    exchWorker.addCustomTask(task);
            }
        }

        if (exchId != null) {
            if (log.isDebugEnabled())
                log.debug("Discovery event (will start exchange): " + exchId);

            // Event callback - without this callback future will never complete.
            exchFut.onEvent(exchId, evt, cache);

            // Start exchange process.
            addFuture(exchFut);
        }
        else {
            if (log.isDebugEnabled())
                log.debug("Do not start exchange for discovery event: " + evt);
        }

        notifyNodeFail(evt);

        // Notify indexing engine about node leave so that we can re-map coordinator accordingly.
        if (evt.type() == EVT_NODE_LEFT || evt.type() == EVT_NODE_FAILED) {
            exchWorker.addCustomTask(new SchemaNodeLeaveExchangeWorkerTask(evt.eventNode()));
            exchWorker.addCustomTask(new WalStateNodeLeaveExchangeTask(evt.eventNode()));
        }
    }

    /**
     * @param task Task to run in exchange worker thread.
     */
    void addCustomTask(CachePartitionExchangeWorkerTask task) {
        assert task != null;

        exchWorker.addCustomTask(task);
    }

    /**
     * @return Reconnect partition exchange future.
     */
    public IgniteInternalFuture<?> reconnectExchangeFuture() {
        return reconnectExchangeFut;
    }

    /**
     * @return Initial exchange ID.
     */
    private GridDhtPartitionExchangeId initialExchangeId() {
        DiscoveryEvent discoEvt = cctx.discovery().localJoinEvent();

        assert discoEvt != null;

        final AffinityTopologyVersion startTopVer = affinityTopologyVersion(discoEvt);

        assert discoEvt.topologyVersion() == startTopVer.topologyVersion();

        return exchangeId(cctx.localNode().id(), startTopVer, discoEvt);
    }

    /**
     * @param active Cluster state.
     * @param reconnect Reconnect flag.
     * @throws IgniteCheckedException If failed.
     */
    public void onKernalStart(boolean active, boolean reconnect) throws IgniteCheckedException {
        for (ClusterNode n : cctx.discovery().remoteNodes())
            cctx.versions().onReceived(n.id(), n.metrics().getLastDataVersion());

        DiscoveryLocalJoinData locJoin = cctx.discovery().localJoin();

        GridDhtPartitionsExchangeFuture fut = null;

        if (reconnect)
            reconnectExchangeFut = new GridFutureAdapter<>();

        if (active) {
            DiscoveryEvent discoEvt = locJoin.event();
            DiscoCache discoCache = locJoin.discoCache();

            GridDhtPartitionExchangeId exchId = initialExchangeId();

            fut = exchangeFuture(
                exchId,
                reconnect ? null : discoEvt,
                reconnect ? null : discoCache,
                null,
                null);
        }
        else if (reconnect)
            reconnectExchangeFut.onDone();

        new IgniteThread(cctx.igniteInstanceName(), "exchange-worker", exchWorker).start();

        if (reconnect) {
            if (fut != null) {
                fut.listen(new CI1<IgniteInternalFuture<AffinityTopologyVersion>>() {
                    @Override public void apply(IgniteInternalFuture<AffinityTopologyVersion> fut) {
                        try {
                            fut.get();

                            for (CacheGroupContext grp : cctx.cache().cacheGroups())
                                grp.preloader().onInitialExchangeComplete(null);

                            reconnectExchangeFut.onDone();
                        }
                        catch (IgniteCheckedException e) {
                            for (CacheGroupContext grp : cctx.cache().cacheGroups())
                                grp.preloader().onInitialExchangeComplete(e);

                            reconnectExchangeFut.onDone(e);
                        }
                    }
                });
            }
        }
        else if (fut != null) {
            if (log.isDebugEnabled())
                log.debug("Beginning to wait on local exchange future: " + fut);

            boolean first = true;

            while (true) {
                try {
                    fut.get(cctx.preloadExchangeTimeout());

                    break;
                }
                catch (IgniteFutureTimeoutCheckedException ignored) {
                    if (first) {
                        U.warn(log, "Failed to wait for initial partition map exchange. " +
                            "Possible reasons are: " + U.nl() +
                            "  ^-- Transactions in deadlock." + U.nl() +
                            "  ^-- Long running transactions (ignore if this is the case)." + U.nl() +
                            "  ^-- Unreleased explicit locks.");

                        first = false;
                    }
                    else
                        U.warn(log, "Still waiting for initial partition map exchange [fut=" + fut + ']');
                }
                catch (IgniteNeedReconnectException e) {
                    throw e;
                }
                catch (Exception e) {
                    if (fut.reconnectOnError(e))
                        throw new IgniteNeedReconnectException(cctx.localNode(), e);

                    throw e;
                }
            }

            for (CacheGroupContext grp : cctx.cache().cacheGroups()) {
                if (locJoin.joinTopologyVersion().equals(grp.localStartVersion()))
                    grp.preloader().onInitialExchangeComplete(null);
            }

            if (log.isDebugEnabled())
                log.debug("Finished waiting for initial exchange: " + fut.exchangeId());
        }
    }

    /**
     * @param ver Node version.
     * @return Supported exchange protocol version.
     */
    public static int exchangeProtocolVersion(IgniteProductVersion ver) {
        if (ver.compareToIgnoreTimestamp(EXCHANGE_PROTOCOL_2_SINCE) >= 0)
            return 2;

        return 1;
    }

    /**
     * @param idx Index.
     * @return Topic for index.
     */
    public static Object rebalanceTopic(int idx) {
        return TOPIC_CACHE.topic("Rebalance", idx);
    }

    /** {@inheritDoc} */
    @Override protected void onKernalStop0(boolean cancel) {
        exchWorker.onKernalStop();

        cctx.gridEvents().removeDiscoveryEventListener(discoLsnr);

        cctx.io().removeHandler(false, 0, GridDhtPartitionsSingleMessage.class);
        cctx.io().removeHandler(false, 0, GridDhtPartitionsFullMessage.class);
        cctx.io().removeHandler(false, 0, GridDhtPartitionsSingleRequest.class);

        stopErr = cctx.kernalContext().clientDisconnected() ?
            new IgniteClientDisconnectedCheckedException(cctx.kernalContext().cluster().clientReconnectFuture(),
                "Client node disconnected: " + cctx.igniteInstanceName()) :
            new NodeStoppingException("Node is stopping: " + cctx.igniteInstanceName());

        // Stop exchange worker
        U.cancel(exchWorker);

        if (log.isDebugEnabled())
            log.debug("Before joining on exchange worker: " + exchWorker);

        U.join(exchWorker, log);

        // Finish all exchange futures.
        ExchangeFutureSet exchFuts0 = exchFuts;

        for (CachePartitionExchangeWorkerTask task : exchWorker.futQ) {
            if (task instanceof GridDhtPartitionsExchangeFuture)
                ((GridDhtPartitionsExchangeFuture)task).onDone(stopErr);
        }

        if (exchFuts0 != null) {
            for (GridDhtPartitionsExchangeFuture f : exchFuts.values())
                f.onDone(stopErr);
        }

        for (AffinityReadyFuture f : readyFuts.values())
            f.onDone(stopErr);

        GridDhtPartitionsExchangeFuture lastFut = lastInitializedFut;

        if (lastFut != null)
            lastFut.onDone(stopErr);

        if (!cctx.kernalContext().clientNode()) {
            for (int cnt = 0; cnt < cctx.gridConfig().getRebalanceThreadPoolSize(); cnt++)
                cctx.io().removeOrderedHandler(true, rebalanceTopic(cnt));
        }

        ResendTimeoutObject resendTimeoutObj = pendingResend.getAndSet(null);

        if (resendTimeoutObj != null)
            cctx.time().removeTimeoutObject(resendTimeoutObj);
    }

    /** {@inheritDoc} */
    @SuppressWarnings("LockAcquiredButNotSafelyReleased")
    @Override protected void stop0(boolean cancel) {
        super.stop0(cancel);

        // Do not allow any activity in exchange manager after stop.
        busyLock.writeLock().lock();

        exchFuts.clear();
    }

    /**
     * @param grpId Cache group ID.
     * @return Topology.
     */
    @Nullable public GridDhtPartitionTopology clientTopologyIfExists(int grpId) {
        return clientTops.get(grpId);
    }

    /**
     * @param grpId Cache group ID.
     * @param discoCache Discovery data cache.
     * @return Topology.
     */
    public GridDhtPartitionTopology clientTopology(int grpId, DiscoCache discoCache) {
        GridClientPartitionTopology top = clientTops.get(grpId);

        if (top != null)
            return top;

        CacheGroupDescriptor grpDesc = cctx.affinity().cacheGroups().get(grpId);

        assert grpDesc != null : grpId;

        CacheConfiguration<?, ?> ccfg = grpDesc.config();

        AffinityFunction aff = ccfg.getAffinity();

        Object affKey = cctx.kernalContext().affinity().similaryAffinityKey(aff,
            ccfg.getNodeFilter(),
            ccfg.getBackups(),
            aff.partitions());

        GridClientPartitionTopology old = clientTops.putIfAbsent(grpId,
            top = new GridClientPartitionTopology(cctx, discoCache, grpId, aff.partitions(), affKey));

        return old != null ? old : top;
    }

    /**
     * @return Collection of client topologies.
     */
    public Collection<GridClientPartitionTopology> clientTopologies() {
        return clientTops.values();
    }

    /**
     * @param grpId Cache group ID.
     * @return Client partition topology.
     */
    public GridClientPartitionTopology clearClientTopology(int grpId) {
        return clientTops.remove(grpId);
    }

    /**
     * @return Topology version of latest completed partition exchange.
     */
    public AffinityTopologyVersion readyAffinityVersion() {
        return exchFuts.readyTopVer();
    }

    /**
     * @return Latest rebalance topology version or {@code NONE} if there is no info.
     */
    public AffinityTopologyVersion rebalanceTopologyVersion() {
        return rebTopVer;
    }

    /**
     * @return Last initialized topology future.
     */
    public GridDhtPartitionsExchangeFuture lastTopologyFuture() {
        return lastInitializedFut;
    }

    /**
     * @return Last finished topology future.
     */
    @Nullable public GridDhtPartitionsExchangeFuture lastFinishedFuture() {
        return lastFinishedFut.get();
    }

    /**
     * @param fut Finished future.
     */
    public void lastFinishedFuture(GridDhtPartitionsExchangeFuture fut) {
        assert fut != null && fut.isDone() : fut;

        while (true) {
            GridDhtPartitionsExchangeFuture cur = lastFinishedFut.get();

            if (fut.topologyVersion() != null && (cur == null || fut.topologyVersion().compareTo(cur.topologyVersion()) > 0)) {
                if (lastFinishedFut.compareAndSet(cur, fut))
                    break;
            }
            else
                break;
        }
    }

    /**
     * @param ver Topology version.
     * @return Future or {@code null} is future is already completed.
     */
    @NotNull public IgniteInternalFuture<AffinityTopologyVersion> affinityReadyFuture(AffinityTopologyVersion ver) {
        GridDhtPartitionsExchangeFuture lastInitializedFut0 = lastInitializedFut;

        if (lastInitializedFut0 != null && lastInitializedFut0.initialVersion().compareTo(ver) == 0
            && lastInitializedFut0.changedAffinity()) {
            if (log.isTraceEnabled())
                log.trace("Return lastInitializedFut for topology ready future " +
                    "[ver=" + ver + ", fut=" + lastInitializedFut0 + ']');

            return lastInitializedFut0;
        }

        AffinityTopologyVersion topVer = exchFuts.readyTopVer();

        if (topVer.compareTo(ver) >= 0) {
            if (log.isTraceEnabled())
                log.trace("Return finished future for topology ready future [ver=" + ver + ", topVer=" + topVer + ']');

            return new GridFinishedFuture<>(topVer);
        }

        GridFutureAdapter<AffinityTopologyVersion> fut = F.addIfAbsent(readyFuts, ver,
            new AffinityReadyFuture(ver));

        if (log.isDebugEnabled())
            log.debug("Created topology ready future [ver=" + ver + ", fut=" + fut + ']');

        topVer = exchFuts.readyTopVer();

        if (topVer.compareTo(ver) >= 0) {
            if (log.isTraceEnabled())
                log.trace("Completing created topology ready future " +
                    "[ver=" + topVer + ", topVer=" + topVer + ", fut=" + fut + ']');

            fut.onDone(topVer);
        }
        else if (stopErr != null)
            fut.onDone(stopErr);

        return fut;
    }

    /**
     * @return {@code true} if entered to busy state.
     */
    private boolean enterBusy() {
        if (busyLock.readLock().tryLock())
            return true;

        if (log.isDebugEnabled())
            log.debug("Failed to enter to busy state (exchange manager is stopping): " + cctx.localNodeId());

        return false;
    }

    /**
     *
     */
    private void leaveBusy() {
        busyLock.readLock().unlock();
    }

    /**
     * @return Exchange futures.
     */
    public List<GridDhtPartitionsExchangeFuture> exchangeFutures() {
        return exchFuts.values();
    }

    /**
     * @return {@code True} if pending future queue contains exchange task.
     */
    public boolean hasPendingExchange() {
        return exchWorker.hasPendingExchange();
    }

    /**
     *
     * @param topVer Topology version.
     * @return Last topology version before the provided one when affinity was modified.
     */
    public AffinityTopologyVersion lastAffinityChangedTopologyVersion(AffinityTopologyVersion topVer) {
        if (topVer.topologyVersion() <= 0)
            return topVer;

        AffinityTopologyVersion lastAffTopVer = lastAffTopVers.get(topVer);

        return lastAffTopVer != null ? lastAffTopVer : topVer;
    }

    /**
     *
     * @param topVer Topology version.
     * @param lastAffTopVer Last topology version before the provided one when affinity was modified.
     * @return {@code True} if data was modified.
     */
    public boolean lastAffinityChangedTopologyVersion(AffinityTopologyVersion topVer, AffinityTopologyVersion lastAffTopVer) {
        assert lastAffTopVer.compareTo(topVer) <= 0;

        if (lastAffTopVer.topologyVersion() <= 0 || lastAffTopVer.equals(topVer))
            return false;

        while (true) {
            AffinityTopologyVersion old = lastAffTopVers.putIfAbsent(topVer, lastAffTopVer);

            if (old == null)
                return true;

            if (lastAffTopVer.compareTo(old) < 0) {
                if (lastAffTopVers.replace(topVer, old, lastAffTopVer))
                    return true;
            }
            else
                return false;
        }

    }

    /**
     * @param evt Discovery event.
     * @return Affinity topology version.
     */
    private AffinityTopologyVersion affinityTopologyVersion(DiscoveryEvent evt) {
        if (evt.type() == DiscoveryCustomEvent.EVT_DISCOVERY_CUSTOM_EVT)
            return ((DiscoveryCustomEvent)evt).affinityTopologyVersion();

        return new AffinityTopologyVersion(evt.topologyVersion());
    }

    /**
     * @param exchId Exchange ID.
     */
    public void forceReassign(GridDhtPartitionExchangeId exchId) {
        exchWorker.forceReassign(exchId);
    }

    /**
     * @param exchId Exchange ID.
     * @return Rebalance future.
     */
    public IgniteInternalFuture<Boolean> forceRebalance(GridDhtPartitionExchangeId exchId) {
        return exchWorker.forceRebalance(exchId);
    }

    /**
     * @param caches Caches to stop.
     * @return Future that will be completed when caches are stopped from the exchange thread.
     */
    public IgniteInternalFuture<Void> deferStopCachesOnClientReconnect(Collection<GridCacheAdapter> caches) {
        assert cctx.discovery().localNode().isClient();

        return exchWorker.deferStopCachesOnClientReconnect(caches);
    }

    /**
     * Schedules next full partitions update.
     */
    public void scheduleResendPartitions() {
        ResendTimeoutObject timeout = pendingResend.get();

        if (timeout == null || timeout.started()) {
            ResendTimeoutObject update = new ResendTimeoutObject();

            if (pendingResend.compareAndSet(timeout, update))
                cctx.time().addTimeoutObject(update);
        }
    }

    /**
     * Registers component that will be notified on every partition map exchange.
     *
     * @param comp Component to be registered.
     */
    public void registerExchangeAwareComponent(PartitionsExchangeAware comp) {
        exchangeAwareComps.add(new PartitionsExchangeAwareWrapper(comp));
    }

    /**
     * Removes exchange aware component from list of listeners.
     *
     * @param comp Component to be registered.
     */
    public void unregisterExchangeAwareComponent(PartitionsExchangeAware comp) {
        exchangeAwareComps.remove(new PartitionsExchangeAwareWrapper(comp));
    }

    /**
     * @return List of registered exchange listeners.
     */
    public List<PartitionsExchangeAware> exchangeAwareComponents() {
        return U.sealList(exchangeAwareComps);
    }

    /**
     * Partition refresh callback for selected cache groups.
     * For coordinator causes {@link GridDhtPartitionsFullMessage FullMessages} send,
     * for non coordinator -  {@link GridDhtPartitionsSingleMessage SingleMessages} send
     *
     * @param grps Cache groups for partitions refresh.
     */
    public void refreshPartitions(@NotNull Collection<CacheGroupContext> grps) {
        // TODO https://issues.apache.org/jira/browse/IGNITE-6857
        if (cctx.snapshot().snapshotOperationInProgress()) {
            if (log.isDebugEnabled())
                log.debug("Schedule resend parititions due to snapshot in progress");

            scheduleResendPartitions();

            return;
        }

        if (grps.isEmpty()) {
            if (log.isDebugEnabled())
                log.debug("Skip partitions refresh, there are no cache groups for partition refresh.");

            return;
        }

        ClusterNode oldest = cctx.discovery().oldestAliveServerNode(NONE);

        if (oldest == null) {
            if (log.isDebugEnabled())
                log.debug("Skip partitions refresh, there are no server nodes [loc=" + cctx.localNodeId() + ']');

            return;
        }

        if (log.isDebugEnabled()) {
            log.debug("Refreshing partitions [oldest=" + oldest.id() + ", loc=" + cctx.localNodeId() +
                ", cacheGroups= " + grps + ']');
        }

        // If this is the oldest node.
        if (oldest.id().equals(cctx.localNodeId())) {
            // Check rebalance state & send CacheAffinityChangeMessage if need.
            for (CacheGroupContext grp : cctx.cache().cacheGroups()) {
                if (!grp.isLocal()) {
                    GridDhtPartitionTopology top = grp.topology();

                    if (top != null)
                        cctx.affinity().checkRebalanceState(top, grp.groupId());
                }
            }

            GridDhtPartitionsExchangeFuture lastFut = lastInitializedFut;

            // No need to send to nodes which did not finish their first exchange.
            AffinityTopologyVersion rmtTopVer =
                lastFut != null ?
                    (lastFut.isDone() ? lastFut.topologyVersion() : lastFut.initialVersion())
                    : AffinityTopologyVersion.NONE;

            Collection<ClusterNode> rmts = cctx.discovery().remoteAliveNodesWithCaches(rmtTopVer);

            if (log.isDebugEnabled())
                log.debug("Refreshing partitions from oldest node: " + cctx.localNodeId());

            sendAllPartitions(rmts, rmtTopVer, grps);
        }
        else {
            if (log.isDebugEnabled())
                log.debug("Refreshing local partitions from non-oldest node: " +
                    cctx.localNodeId());

            sendLocalPartitions(oldest, null, grps);
        }
    }

    /**
     * Partition refresh callback.
     * For coordinator causes {@link GridDhtPartitionsFullMessage FullMessages} send,
     * for non coordinator -  {@link GridDhtPartitionsSingleMessage SingleMessages} send
     */
    public void refreshPartitions() { refreshPartitions(cctx.cache().cacheGroups()); }

    /**
     * @param nodes Nodes.
     * @param msgTopVer Topology version. Will be added to full message.
     * @param grps Selected cache groups.
     */
    private void sendAllPartitions(
        Collection<ClusterNode> nodes,
        AffinityTopologyVersion msgTopVer,
        Collection<CacheGroupContext> grps
    ) {
        long time = System.currentTimeMillis();

        GridDhtPartitionsFullMessage m = createPartitionsFullMessage(true, false, null,
            msgTopVer, null, null, null, grps);

        if (log.isInfoEnabled()) {
            long latency = System.currentTimeMillis() - time;

            if (latency > 50 || log.isDebugEnabled()) {
                log.info("Finished full message creation [msgTopVer=" + msgTopVer + ", groups=" + grps +
                    ", latency=" + latency + "ms]");
            }
        }

        if (log.isTraceEnabled())
            log.trace("Sending all partitions [nodeIds=" + U.nodeIds(nodes) + ", cacheGroups=" + grps +
                ", msg=" + m + ']');

        time = System.currentTimeMillis();

        Collection<ClusterNode> failedNodes = U.newHashSet(nodes.size());

        for (ClusterNode node : nodes) {
            try {
                assert !node.equals(cctx.localNode());

                cctx.io().sendNoRetry(node, m, SYSTEM_POOL);
            }
            catch (ClusterTopologyCheckedException ignore) {
                if (log.isDebugEnabled()) {
                    log.debug("Failed to send partition update to node because it left grid (will ignore) " +
                        "[node=" + node.id() + ", msg=" + m + ']');
                }
            }
            catch (IgniteCheckedException e) {
                failedNodes.add(node);

                U.warn(log, "Failed to send partitions full message [node=" + node + ", err=" + e + ']', e);
            }
        }

        if (log.isInfoEnabled()) {
            long latency = System.currentTimeMillis() - time;

            if (latency > 50 || log.isDebugEnabled()) {
                log.info("Finished sending full message [msgTopVer=" + msgTopVer + ", groups=" + grps +
                    (failedNodes.isEmpty() ? "" : (", skipped=" + U.nodeIds(failedNodes))) +
                    ", latency=" + latency + "ms]");
            }
        }
    }

    /**
     * Creates partitions full message for all cache groups.
     *
     * @param compress {@code True} if possible to compress message (properly work only if prepareMarshall/
     * finishUnmarshall methods are called).
     * @param newCntrMap {@code True} if possible to use {@link CachePartitionFullCountersMap}.
     * @param exchId Non-null exchange ID if message is created for exchange.
     * @param lastVer Last version.
     * @param partHistSuppliers Partition history suppliers map.
     * @param partsToReload Partitions to reload map.
     * @return Message.
     */
    public GridDhtPartitionsFullMessage createPartitionsFullMessage(
        boolean compress,
        boolean newCntrMap,
        @Nullable final GridDhtPartitionExchangeId exchId,
        @Nullable AffinityTopologyVersion msgTopVer,
        @Nullable GridCacheVersion lastVer,
        @Nullable IgniteDhtPartitionHistorySuppliersMap partHistSuppliers,
        @Nullable IgniteDhtPartitionsToReloadMap partsToReload
    ) {
        Collection<CacheGroupContext> grps = cctx.cache().cacheGroups();

        return createPartitionsFullMessage(compress, newCntrMap, exchId, msgTopVer, lastVer, partHistSuppliers, partsToReload, grps);
    }

    /**
     * Creates partitions full message for selected cache groups.
     *
     * @param compress {@code True} if possible to compress message (properly work only if prepareMarshall/
     *     finishUnmarshall methods are called).
     * @param newCntrMap {@code True} if possible to use {@link CachePartitionFullCountersMap}.
     * @param exchId Non-null exchange ID if message is created for exchange.
     * @param lastVer Last version.
     * @param partHistSuppliers Partition history suppliers map.
     * @param partsToReload Partitions to reload map.
     * @param grps Selected cache groups.
     * @return Message.
     */
    public GridDhtPartitionsFullMessage createPartitionsFullMessage(
        boolean compress,
        boolean newCntrMap,
        @Nullable final GridDhtPartitionExchangeId exchId,
        @Nullable AffinityTopologyVersion msgTopVer,
        @Nullable GridCacheVersion lastVer,
        @Nullable IgniteDhtPartitionHistorySuppliersMap partHistSuppliers,
        @Nullable IgniteDhtPartitionsToReloadMap partsToReload,
        Collection<CacheGroupContext> grps
    ) {
        assert (exchId != null) ^ (msgTopVer != null): "Topology version of full map message must be specified" +
            " either via exchangeId=[" + exchId + "], or via msgTopVer=[" + msgTopVer + "].";

        final GridDhtPartitionsFullMessage m = new GridDhtPartitionsFullMessage(exchId,
            lastVer,
            exchId != null ? exchId.topologyVersion() : msgTopVer,
            partHistSuppliers,
            partsToReload
            );

        m.compress(compress);

        final Map<Object, T2<Integer, GridDhtPartitionFullMap>> dupData = new HashMap<>();

        for (CacheGroupContext grp : grps) {
            if (!grp.isLocal()) {
                if (exchId != null) {
                    AffinityTopologyVersion startTopVer = grp.localStartVersion();

                    if (startTopVer.compareTo(exchId.topologyVersion()) > 0)
                        continue;
                }

                GridAffinityAssignmentCache affCache = grp.affinity();

                GridDhtPartitionFullMap locMap = grp.topology().partitionMap(true);

                if (locMap != null)
                    addFullPartitionsMap(m, dupData, compress, grp.groupId(), locMap, affCache.similarAffinityKey());

                m.addPartitionSizes(grp.groupId(), grp.topology().globalPartSizes());

                if (exchId != null) {
                    CachePartitionFullCountersMap cntrsMap = grp.topology().fullUpdateCounters();

                    if (newCntrMap)
                        m.addPartitionUpdateCounters(grp.groupId(), cntrsMap);
                    else {
                        m.addPartitionUpdateCounters(grp.groupId(),
                            CachePartitionFullCountersMap.toCountersMap(cntrsMap));
                    }
                }
            }
        }

        // It is important that client topologies be added after contexts.
        for (GridClientPartitionTopology top : cctx.exchange().clientTopologies()) {
            GridDhtPartitionFullMap map = top.partitionMap(true);

            if (map != null)
                addFullPartitionsMap(m, dupData, compress, top.groupId(), map, top.similarAffinityKey());

            if (exchId != null) {
                CachePartitionFullCountersMap cntrsMap = top.fullUpdateCounters();

                if (newCntrMap)
                    m.addPartitionUpdateCounters(top.groupId(), cntrsMap);
                else
                    m.addPartitionUpdateCounters(top.groupId(), CachePartitionFullCountersMap.toCountersMap(cntrsMap));

                m.addPartitionSizes(top.groupId(), top.globalPartSizes());
            }
        }

        cctx.kernalContext().txDr().onPartitionsFullMessagePrepared(exchId, m);

        return m;
    }

    /**
     * @param m Message.
     * @param dupData Duplicated data map.
     * @param compress {@code True} if need check for duplicated partition state data.
     * @param grpId Cache group ID.
     * @param map Map to add.
     * @param affKey Cache affinity key.
     */
    private void addFullPartitionsMap(GridDhtPartitionsFullMessage m,
        Map<Object, T2<Integer, GridDhtPartitionFullMap>> dupData,
        boolean compress,
        Integer grpId,
        GridDhtPartitionFullMap map,
        Object affKey) {
        assert map != null;

        Integer dupDataCache = null;

        if (compress && affKey != null && !m.containsGroup(grpId)) {
            T2<Integer, GridDhtPartitionFullMap> state0 = dupData.get(affKey);

            if (state0 != null && state0.get2().partitionStateEquals(map)) {
                GridDhtPartitionFullMap map0 = new GridDhtPartitionFullMap(map.nodeId(),
                    map.nodeOrder(),
                    map.updateSequence());

                for (Map.Entry<UUID, GridDhtPartitionMap> e : map.entrySet())
                    map0.put(e.getKey(), e.getValue().emptyCopy());

                map = map0;

                dupDataCache = state0.get1();
            }
            else
                dupData.put(affKey, new T2<>(grpId, map));
        }

        m.addFullPartitionsMap(grpId, map, dupDataCache);
    }

    /**
     * @param node Destination cluster node.
     * @param id Exchange ID.
     * @param grps Cache groups for send partitions.
     */
    private void sendLocalPartitions(
        ClusterNode node,
        @Nullable GridDhtPartitionExchangeId id,
        @NotNull Collection<CacheGroupContext> grps
    ) {
        GridDhtPartitionsSingleMessage m =
            createPartitionsSingleMessage(id,
                cctx.kernalContext().clientNode(),
                false,
                node.version().compareToIgnoreTimestamp(PARTIAL_COUNTERS_MAP_SINCE) >= 0,
                null,
                grps);

        if (log.isTraceEnabled())
            log.trace("Sending local partitions [nodeId=" + node.id() + ", msg=" + m + ']');

        try {
            cctx.io().sendNoRetry(node, m, SYSTEM_POOL);
        }
        catch (ClusterTopologyCheckedException ignore) {
            if (log.isDebugEnabled())
                log.debug("Failed to send partition update to node because it left grid (will ignore) [node=" +
                    node.id() + ", msg=" + m + ']');
        }
        catch (IgniteCheckedException e) {
            U.error(log, "Failed to send local partition map to node [node=" + node + ", exchId=" + id + ']', e);
        }
    }

    /**
     * Creates partitions single message for all cache groups.
     *
     * @param exchangeId Exchange ID.
     * @param clientOnlyExchange Client exchange flag.
     * @param sndCounters {@code True} if need send partition update counters.
     * @param newCntrMap {@code True} if possible to use {@link CachePartitionPartialCountersMap}.
     * @return Message.
     */
    public GridDhtPartitionsSingleMessage createPartitionsSingleMessage(
        @Nullable GridDhtPartitionExchangeId exchangeId,
        boolean clientOnlyExchange,
        boolean sndCounters,
        boolean newCntrMap,
        ExchangeActions exchActions
    ) {
        Collection<CacheGroupContext> grps = cctx.cache().cacheGroups();

        return createPartitionsSingleMessage(exchangeId, clientOnlyExchange, sndCounters, newCntrMap, exchActions, grps);
    }

    /**
     * Creates partitions single message for selected cache groups.
     *
     * @param exchangeId Exchange ID.
     * @param clientOnlyExchange Client exchange flag.
     * @param sndCounters {@code True} if need send partition update counters.
     * @param newCntrMap {@code True} if possible to use {@link CachePartitionPartialCountersMap}.
     * @param grps Selected cache groups.
     * @return Message.
     */
    public GridDhtPartitionsSingleMessage createPartitionsSingleMessage(
        @Nullable GridDhtPartitionExchangeId exchangeId,
        boolean clientOnlyExchange,
        boolean sndCounters,
        boolean newCntrMap,
        ExchangeActions exchActions,
        Collection<CacheGroupContext> grps
    ) {
        GridDhtPartitionsSingleMessage m = new GridDhtPartitionsSingleMessage(exchangeId,
            clientOnlyExchange,
            cctx.versions().last(),
            true);

        Map<Object, T2<Integer, GridPartitionStateMap>> dupData = new HashMap<>();

        for (CacheGroupContext grp : grps) {
            if (!grp.isLocal() && (exchActions == null || !exchActions.cacheGroupStopping(grp.groupId()))) {
                GridDhtPartitionMap locMap = grp.topology().localPartitionMap();

                addPartitionMap(m,
                    dupData,
                    true,
                    grp.groupId(),
                    locMap,
                    grp.affinity().similarAffinityKey());

                if (sndCounters) {
                    CachePartitionPartialCountersMap cntrsMap = grp.topology().localUpdateCounters(true);

                    m.addPartitionUpdateCounters(grp.groupId(),
                        newCntrMap ? cntrsMap : CachePartitionPartialCountersMap.toCountersMap(cntrsMap));
                }

                m.addPartitionSizes(grp.groupId(), grp.topology().partitionSizes());
            }
        }

        for (GridClientPartitionTopology top : clientTops.values()) {
            if (m.partitions() != null && m.partitions().containsKey(top.groupId()))
                continue;

            GridDhtPartitionMap locMap = top.localPartitionMap();

            addPartitionMap(m,
                dupData,
                true,
                top.groupId(),
                locMap,
                top.similarAffinityKey());

            if (sndCounters) {
                CachePartitionPartialCountersMap cntrsMap = top.localUpdateCounters(true);

                m.addPartitionUpdateCounters(top.groupId(),
                    newCntrMap ? cntrsMap : CachePartitionPartialCountersMap.toCountersMap(cntrsMap));
            }

            m.addPartitionSizes(top.groupId(), top.partitionSizes());
        }

        return m;
    }

    /**
     * @param m Message.
     * @param dupData Duplicated data map.
     * @param compress {@code True} if need check for duplicated partition state data.
     * @param cacheId Cache ID.
     * @param map Map to add.
     * @param affKey Cache affinity key.
     */
    private void addPartitionMap(GridDhtPartitionsSingleMessage m,
        Map<Object, T2<Integer, GridPartitionStateMap>> dupData,
        boolean compress,
        Integer cacheId,
        GridDhtPartitionMap map,
        Object affKey) {
        Integer dupDataCache = null;

        if (compress) {
            T2<Integer, GridPartitionStateMap> state0 = dupData.get(affKey);

            if (state0 != null && state0.get2().equals(map.map())) {
                dupDataCache = state0.get1();

                map = map.emptyCopy();
            }
            else
                dupData.put(affKey, new T2<>(cacheId, map.map()));
        }

        m.addLocalPartitionMap(cacheId, map, dupDataCache);
    }

    /**
     * @param nodeId Cause node ID.
     * @param topVer Topology version.
     * @param evt Event.
     * @return Exchange ID instance.
     */
    private GridDhtPartitionExchangeId exchangeId(UUID nodeId, AffinityTopologyVersion topVer, DiscoveryEvent evt) {
        return new GridDhtPartitionExchangeId(nodeId, evt, topVer);
    }

    /**
     * Gets exchange future by exchange id.
     *
     * @param exchId Exchange id.
     */
    private GridDhtPartitionsExchangeFuture exchangeFuture(@NotNull GridDhtPartitionExchangeId exchId) {
        return exchangeFuture(exchId, null, null, null, null);
    }

    /**
     * @param exchId Exchange ID.
     * @param discoEvt Discovery event.
     * @param cache Discovery data cache.
     * @param exchActions Cache change actions.
     * @param affChangeMsg Affinity change message.
     * @return Exchange future.
     */
    private GridDhtPartitionsExchangeFuture exchangeFuture(
        @NotNull GridDhtPartitionExchangeId exchId,
        @Nullable DiscoveryEvent discoEvt,
        @Nullable DiscoCache cache,
        @Nullable ExchangeActions exchActions,
        @Nullable CacheAffinityChangeMessage affChangeMsg
    ) {
        GridDhtPartitionsExchangeFuture fut;

        GridDhtPartitionsExchangeFuture old = exchFuts.addx(
            fut = new GridDhtPartitionsExchangeFuture(cctx, busyLock, exchId, exchActions, affChangeMsg));

        if (old != null) {
            fut = old;

            if (exchActions != null)
                fut.exchangeActions(exchActions);

            if (affChangeMsg != null)
                fut.affinityChangeMessage(affChangeMsg);
        }

        if (discoEvt != null)
            fut.onEvent(exchId, discoEvt, cache);

        if (stopErr != null)
            fut.onDone(stopErr);

        return fut;
    }

    /**
     * @param topVer Exchange result topology version.
     * @param initTopVer Exchange initial version.
     * @param err Error.
     */
    public void onExchangeDone(AffinityTopologyVersion topVer, AffinityTopologyVersion initTopVer, @Nullable Throwable err) {
        assert topVer != null || err != null;
        assert initTopVer != null;

        if (log.isDebugEnabled())
            log.debug("Exchange done [topVer=" + topVer + ", err=" + err + ']');

        if (err == null)
            exchFuts.readyTopVer(topVer);

        completeAffReadyFuts(err == null ? topVer : initTopVer, err);

        ExchangeFutureSet exchFuts0 = exchFuts;

        if (exchFuts0 != null) {
            int skipped = 0;

            for (GridDhtPartitionsExchangeFuture fut : exchFuts0.values()) {
                if (initTopVer.compareTo(fut.exchangeId().topologyVersion()) < 0)
                    continue;

                skipped++;

                if (skipped > 10)
                    fut.cleanUp();
            }
        }
    }

    /** */
    private void completeAffReadyFuts(AffinityTopologyVersion topVer, @Nullable Throwable err) {
        for (Map.Entry<AffinityTopologyVersion, AffinityReadyFuture> entry : readyFuts.entrySet()) {
            if (entry.getKey().compareTo(topVer) <= 0) {
                if (err == null) {
                    if (log.isDebugEnabled())
                        log.debug("Completing created topology ready future " +
                            "[ver=" + topVer + ", fut=" + entry.getValue() + ']');

                    entry.getValue().onDone(topVer);
                }
                else {
                    if (log.isDebugEnabled())
                        log.debug("Completing created topology ready future with error " +
                            "[ver=" + entry.getKey() + ", fut=" + entry.getValue() + ']');

                    entry.getValue().onDone(err);
                }
            }
        }
    }

    /**
     * @param fut Future.
     * @return {@code True} if added.
     */
    private boolean addFuture(GridDhtPartitionsExchangeFuture fut) {
        if (fut.onAdded()) {
            exchWorker.addExchangeFuture(fut);

            return true;
        }

        return false;
    }

    /**
     * @param node Sender cluster node.
     * @param msg Message.
     */
    public void processFullPartitionUpdate(ClusterNode node, GridDhtPartitionsFullMessage msg) {
        if (!enterBusy())
            return;

        try {
            if (msg.exchangeId() == null) {
                if (log.isDebugEnabled())
                    log.debug("Received full partition update [node=" + node.id() + ", msg=" + msg + ']');

                boolean updated = false;

                for (Map.Entry<Integer, GridDhtPartitionFullMap> entry : msg.partitions().entrySet()) {
                    Integer grpId = entry.getKey();

                    CacheGroupContext grp = cctx.cache().cacheGroup(grpId);

                    GridDhtPartitionTopology top = null;

                    if (grp == null)
                        top = clientTops.get(grpId);
                    else if (!grp.isLocal())
                        top = grp.topology();

                    if (top != null) {
                        updated |= top.update(null,
                            entry.getValue(),
                            null,
                            msg.partsToReload(cctx.localNodeId(), grpId),
                            msg.partitionSizes(grpId),
                            msg.topologyVersion());
                    }
                }

                if (!cctx.kernalContext().clientNode() && updated) {
                    if (log.isDebugEnabled())
                        log.debug("Refresh partitions due to topology update");

                    refreshPartitions();
                }

                boolean hasMovingParts = false;

                for (CacheGroupContext grp : cctx.cache().cacheGroups()) {
                    if (!grp.isLocal() && grp.topology().hasMovingPartitions()) {
                        hasMovingParts = true;

                        break;
                    }
                }

                if (!hasMovingParts)
                    cctx.database().releaseHistoryForPreloading();
            }
            else
                exchangeFuture(msg.exchangeId(), null, null, null, null).onReceiveFullMessage(node, msg);
        }
        finally {
            leaveBusy();
        }
    }

    /**
     * @param node Sender cluster node.
     * @param msg Message.
     */
    private void processSinglePartitionUpdate(final ClusterNode node, final GridDhtPartitionsSingleMessage msg) {
        if (!enterBusy())
            return;

        try {
            if (msg.exchangeId() == null) {
                if (log.isTraceEnabled())
                    log.trace("Received local partition update [nodeId=" + node.id() + ", parts=" +
                        msg + ']');

                boolean updated = false;

                for (Map.Entry<Integer, GridDhtPartitionMap> entry : msg.partitions().entrySet()) {
                    Integer grpId = entry.getKey();

                    CacheGroupContext grp = cctx.cache().cacheGroup(grpId);

                    if (grp != null &&
                        grp.localStartVersion().compareTo(entry.getValue().topologyVersion()) > 0)
                        continue;

                    GridDhtPartitionTopology top = null;

                    if (grp == null)
                        top = clientTops.get(grpId);
                    else if (!grp.isLocal())
                        top = grp.topology();

                    if (top != null) {
                        updated |= top.update(null, entry.getValue(), false);

                        cctx.affinity().checkRebalanceState(top, grpId);
                    }
                }

                if (updated) {
                    if (log.isDebugEnabled())
                        log.debug("Partitions have been scheduled to resend [reason=Single update from " + node.id() + "]");

                    scheduleResendPartitions();
                }
            }
            else {
                GridDhtPartitionsExchangeFuture exchFut = exchangeFuture(msg.exchangeId());

                if (log.isTraceEnabled())
                    log.trace("Notifying exchange future about single message: " + exchFut);

                if (msg.client()) {
                    AffinityTopologyVersion initVer = exchFut.initialVersion();
                    AffinityTopologyVersion readyVer = readyAffinityVersion();

                    if (initVer.compareTo(readyVer) < 0 && !exchFut.isDone()) {
                        U.warn(log, "Client node tries to connect but its exchange " +
                            "info is cleaned up from exchange history. " +
                            "Consider increasing 'IGNITE_EXCHANGE_HISTORY_SIZE' property " +
                            "or start clients in  smaller batches. " +
                            "Current settings and versions: " +
                            "[IGNITE_EXCHANGE_HISTORY_SIZE=" + EXCHANGE_HISTORY_SIZE + ", " +
                            "initVer=" + initVer + ", " +
                            "readyVer=" + readyVer + "]."
                        );

                        exchFut.forceClientReconnect(node, msg);

                        return;
                    }
                }

                exchFut.onReceiveSingleMessage(node, msg);
            }
        }
        finally {
            leaveBusy();
        }
    }

    /**
     * @param node Sender cluster node.
     * @param msg Message.
     */
    private void processSinglePartitionRequest(ClusterNode node, GridDhtPartitionsSingleRequest msg) {
        if (!enterBusy())
            return;

        try {
            final GridDhtPartitionsExchangeFuture exchFut = exchangeFuture(msg.exchangeId(),
                null,
                null,
                null,
                null);

            exchFut.onReceivePartitionRequest(node, msg);
        }
        finally {
            leaveBusy();
        }
    }

    /**
     * @return Latch manager instance.
     */
    public ExchangeLatchManager latch() {
        return latchMgr;
    }

    /**
     * @param exchFut Optional current exchange future.
     * @throws Exception If failed.
     */
    public void dumpDebugInfo(@Nullable GridDhtPartitionsExchangeFuture exchFut) throws Exception {
        AffinityTopologyVersion exchTopVer = exchFut != null ? exchFut.initialVersion() : null;

        U.warn(diagnosticLog, "Ready affinity version: " + exchFuts.readyTopVer());

        U.warn(diagnosticLog, "Last exchange future: " + lastInitializedFut);

        exchWorker.dumpExchangeDebugInfo();

        if (!readyFuts.isEmpty()) {
            int warningsLimit = IgniteSystemProperties.getInteger(IGNITE_DIAGNOSTIC_WARN_LIMIT, 5);

            U.warn(diagnosticLog, "First " + warningsLimit + " pending affinity ready futures [total=" +
                readyFuts.size() + ']');

            if (warningsLimit > 0) {
                int cnt = 0;

                for (AffinityReadyFuture fut : readyFuts.values()) {
                    U.warn(diagnosticLog, ">>> " + fut);

                    if (++cnt == warningsLimit)
                        break;
                }
            }
        }

        IgniteDiagnosticPrepareContext diagCtx = cctx.kernalContext().cluster().diagnosticEnabled() ?
            new IgniteDiagnosticPrepareContext(cctx.localNodeId()) : null;

        if (diagCtx != null && exchFut != null)
            exchFut.addDiagnosticRequest(diagCtx);

        ExchangeFutureSet exchFuts = this.exchFuts;

        if (exchFuts != null) {
            U.warn(diagnosticLog, "Last " + DIAGNOSTIC_WARN_LIMIT + " exchange futures (total: " +
                exchFuts.size() + "):");

            if (DIAGNOSTIC_WARN_LIMIT > 0) {
                int cnt = 0;

                for (GridDhtPartitionsExchangeFuture fut : exchFuts.values()) {
                    U.warn(diagnosticLog, ">>> " + fut.shortInfo());

                    if (++cnt == DIAGNOSTIC_WARN_LIMIT)
                        break;
                }
            }
        }

        U.warn(diagnosticLog, "Latch manager state: " + latchMgr);

        dumpPendingObjects(exchTopVer, diagCtx);

        for (CacheGroupContext grp : cctx.cache().cacheGroups()) {
            GridCachePreloader preloader = grp.preloader();

            if (preloader != null)
                preloader.dumpDebugInfo();
        }

        cctx.affinity().dumpDebugInfo();

        StringBuilder pendingMsgs = new StringBuilder();

        cctx.io().dumpPendingMessages(pendingMsgs);

        if (pendingMsgs.length() > 0 && diagnosticLog.isInfoEnabled())
            diagnosticLog.info(pendingMsgs.toString());

        if (IgniteSystemProperties.getBoolean(IGNITE_IO_DUMP_ON_TIMEOUT, false))
            cctx.gridIO().dumpStats();

        if (IgniteSystemProperties.getBoolean(IGNITE_THREAD_DUMP_ON_EXCHANGE_TIMEOUT, false))
            U.dumpThreads(diagnosticLog);

        if (diagCtx != null)
            diagCtx.send(cctx.kernalContext(), null);
    }

    /**
     * @param timeout Operation timeout.
     * @return {@code True} if found long running operations.
     */
    private boolean dumpLongRunningOperations0(long timeout) {
        long curTime = U.currentTimeMillis();

        boolean found = false;

        IgniteTxManager tm = cctx.tm();

        GridCacheMvccManager mvcc = cctx.mvcc();

        final IgniteDiagnosticPrepareContext diagCtx = cctx.kernalContext().cluster().diagnosticEnabled() ?
            new IgniteDiagnosticPrepareContext(cctx.localNodeId()) : null;

        if (tm != null) {
            WarningsGroup warnings = new WarningsGroup("First %d long running transactions [total=%d]",
                diagnosticLog, DIAGNOSTIC_WARN_LIMIT);

            for (IgniteInternalTx tx : tm.activeTransactions()) {
                if (curTime - tx.startTime() > timeout) {
                    found = true;

                    if (warnings.canAddMessage()) {
                        warnings.add(">>> Transaction [startTime=" + formatTime(tx.startTime()) +
                            ", curTime=" + formatTime(curTime) + ", tx=" + tx + ']');
                    }
                    else
                        warnings.incTotal();
                }
            }

            warnings.printToLog();
        }

        if (mvcc != null) {
            WarningsGroup activeWarnings = new WarningsGroup("First %d long running cache futures [total=%d]",
                diagnosticLog, DIAGNOSTIC_WARN_LIMIT);

            for (GridCacheFuture<?> fut : mvcc.activeFutures()) {
                if (curTime - fut.startTime() > timeout) {
                    found = true;

                    if (activeWarnings.canAddMessage()) {
                        activeWarnings.add(">>> Future [startTime=" + formatTime(fut.startTime()) +
                            ", curTime=" + formatTime(curTime) + ", fut=" + fut + ']');
                    }
                    else
                        activeWarnings.incTotal();

                    if (diagCtx != null && fut instanceof IgniteDiagnosticAware)
                        ((IgniteDiagnosticAware)fut).addDiagnosticRequest(diagCtx);
                }
            }

            activeWarnings.printToLog();

            WarningsGroup atomicWarnings = new WarningsGroup("First %d long running cache futures [total=%d]",
                diagnosticLog, DIAGNOSTIC_WARN_LIMIT);

            for (GridCacheFuture<?> fut : mvcc.atomicFutures()) {
                if (curTime - fut.startTime() > timeout) {
                    found = true;

                    if (atomicWarnings.canAddMessage()) {
                        atomicWarnings.add(">>> Future [startTime=" + formatTime(fut.startTime()) +
                            ", curTime=" + formatTime(curTime) + ", fut=" + fut + ']');
                    }
                    else
                        atomicWarnings.incTotal();

                    if (diagCtx != null && fut instanceof IgniteDiagnosticAware)
                        ((IgniteDiagnosticAware)fut).addDiagnosticRequest(diagCtx);
                }
            }

            atomicWarnings.printToLog();
        }

        if (diagCtx != null && !diagCtx.empty()) {
            try {
                cctx.kernalContext().closure().runLocal(new Runnable() {
                    @Override public void run() {
                        diagCtx.send(cctx.kernalContext(), null);
                    }
                }, SYSTEM_POOL);
            }
            catch (IgniteCheckedException e) {
                U.error(diagnosticLog, "Failed to submit diagnostic closure: " + e, e);
            }
        }

        return found;
    }

    /**
     * @param timeout Operation timeout.
     */
    public void dumpLongRunningOperations(long timeout) {
        try {
            GridDhtPartitionsExchangeFuture lastFut = lastInitializedFut;

            // If exchange is in progress it will dump all hanging operations if any.
            if (lastFut != null && !lastFut.isDone())
                return;

            if (U.currentTimeMillis() < nextLongRunningOpsDumpTime)
                return;

            if (dumpLongRunningOperations0(timeout)) {
                nextLongRunningOpsDumpTime = U.currentTimeMillis() + nextDumpTimeout(longRunningOpsDumpStep++, timeout);

                if (IgniteSystemProperties.getBoolean(IGNITE_THREAD_DUMP_ON_EXCHANGE_TIMEOUT, false)) {
                    U.warn(diagnosticLog, "Found long running cache operations, dump threads.");

                    U.dumpThreads(diagnosticLog);
                }

                if (IgniteSystemProperties.getBoolean(IGNITE_IO_DUMP_ON_TIMEOUT, false)) {
                    U.warn(diagnosticLog, "Found long running cache operations, dump IO statistics.");

                // Dump IO manager statistics.
                if (IgniteSystemProperties.getBoolean(IgniteSystemProperties.IGNITE_IO_DUMP_ON_TIMEOUT, false))
                    cctx.gridIO().dumpStats();}
            }
            else {
                nextLongRunningOpsDumpTime = 0;
                longRunningOpsDumpStep = 0;
            }
        }
        catch (Exception e) {
            U.error(diagnosticLog, "Failed to dump debug information: " + e, e);
        }
    }

    /**
     * @param time Time.
     * @return Time string.
     */
    private String formatTime(long time) {
        return dateFormat.format(new Date(time));
    }

    /**
     * Check if provided task from exchange queue is exchange task.
     *
     * @param task Task.
     * @return {@code True} if this is exchange task.
     */
    private static boolean isExchangeTask(CachePartitionExchangeWorkerTask task) {
        return task instanceof GridDhtPartitionsExchangeFuture ||
            task instanceof RebalanceReassignExchangeTask ||
            task instanceof ForceRebalanceExchangeTask;
    }

    /**
     * @param exchTopVer Exchange topology version.
     * @param diagCtx Diagnostic request.
     */
    private void dumpPendingObjects(@Nullable AffinityTopologyVersion exchTopVer,
        @Nullable IgniteDiagnosticPrepareContext diagCtx) {
        IgniteTxManager tm = cctx.tm();

        if (tm != null) {
            boolean first = true;

            for (IgniteInternalTx tx : tm.activeTransactions()) {
                if (first) {
                    U.warn(diagnosticLog, "Pending transactions:");

                    first = false;
                }

                if (exchTopVer != null) {
                    U.warn(diagnosticLog, ">>> [txVer=" + tx.topologyVersionSnapshot() +
                        ", exchWait=" + tm.needWaitTransaction(tx, exchTopVer) +
                        ", tx=" + tx + ']');
                }
                else
                    U.warn(diagnosticLog, ">>> [txVer=" + tx.topologyVersionSnapshot() + ", tx=" + tx + ']');
            }
        }

        GridCacheMvccManager mvcc = cctx.mvcc();

        if (mvcc != null) {
            boolean first = true;

            for (GridCacheExplicitLockSpan lockSpan : mvcc.activeExplicitLocks()) {
                if (first) {
                    U.warn(diagnosticLog, "Pending explicit locks:");

                    first = false;
                }

                U.warn(diagnosticLog, ">>> " + lockSpan);
            }

            first = true;

            for (GridCacheFuture<?> fut : mvcc.activeFutures()) {
                if (first) {
                    U.warn(diagnosticLog, "Pending cache futures:");

                    first = false;
                }

                dumpDiagnosticInfo(fut, diagCtx);
            }

            first = true;

            for (GridCacheFuture<?> fut : mvcc.atomicFutures()) {
                if (first) {
                    U.warn(diagnosticLog, "Pending atomic cache futures:");

                    first = false;
                }

                dumpDiagnosticInfo(fut, diagCtx);
            }

            first = true;

            for (IgniteInternalFuture<?> fut : mvcc.dataStreamerFutures()) {
                if (first) {
                    U.warn(diagnosticLog, "Pending data streamer futures:");

                    first = false;
                }

                dumpDiagnosticInfo(fut, diagCtx);
            }

            if (tm != null) {
                first = true;

                for (IgniteInternalFuture<?> fut : tm.deadlockDetectionFutures()) {
                    if (first) {
                        U.warn(diagnosticLog, "Pending transaction deadlock detection futures:");

                        first = false;
                    }

                    dumpDiagnosticInfo(fut, diagCtx);
                }
            }
        }

        int affDumpCnt = 0;

        for (CacheGroupContext grp : cctx.cache().cacheGroups()) {
            if (grp.isLocal())
                continue;

            GridCachePreloader preloader = grp.preloader();

            if (preloader != null)
                preloader.dumpDebugInfo();

            GridAffinityAssignmentCache aff = grp.affinity();

            if (aff != null && affDumpCnt < 5) {
                if (aff.dumpDebugInfo())
                    affDumpCnt++;
            }
        }

        cctx.kernalContext().coordinators().dumpDebugInfo(diagnosticLog, diagCtx);
    }

    /**
     * Logs the future and add diagnostic info closure.
     *
     * @param fut Future.
     * @param ctx Diagnostic prepare context.
     */
    private void dumpDiagnosticInfo(IgniteInternalFuture<?> fut,
        @Nullable IgniteDiagnosticPrepareContext ctx) {
        U.warn(diagnosticLog, ">>> " + fut);

        if (ctx != null && fut instanceof IgniteDiagnosticAware)
            ((IgniteDiagnosticAware)fut).addDiagnosticRequest(ctx);
    }

    /**
     * For testing only.
     *
     * @param exchMergeTestWaitVer Version to wait for.
     * @param mergedEvtsForTest List to collect discovery events with merged exchanges.
     */
    public void mergeExchangesTestWaitVersion(
        AffinityTopologyVersion exchMergeTestWaitVer,
        @Nullable List mergedEvtsForTest
    ) {
        this.exchMergeTestWaitVer = exchMergeTestWaitVer;
        this.mergedEvtsForTest = mergedEvtsForTest;
    }

    /**
     * For testing only.
     *
     * @return Current version to wait for.
     */
    public AffinityTopologyVersion mergeExchangesTestWaitVersion() {
        return exchMergeTestWaitVer;
    }

    /**
     * @param curFut Current exchange future.
     * @param msg Message.
     * @return {@code True} if node is stopping.
     * @throws IgniteInterruptedCheckedException If interrupted.
     */
    public boolean mergeExchanges(final GridDhtPartitionsExchangeFuture curFut, GridDhtPartitionsFullMessage msg)
        throws IgniteInterruptedCheckedException {
        AffinityTopologyVersion resVer = msg.resultTopologyVersion();

        if (exchWorker.waitForExchangeFuture(resVer))
            return true;

        for (CachePartitionExchangeWorkerTask task : exchWorker.futQ) {
            if (task instanceof GridDhtPartitionsExchangeFuture) {
                GridDhtPartitionsExchangeFuture fut = (GridDhtPartitionsExchangeFuture) task;

                if (fut.initialVersion().compareTo(resVer) > 0) {
                    if (log.isInfoEnabled()) {
                        log.info("Merge exchange future on finish stop [curFut=" + curFut.initialVersion() +
                            ", resVer=" + resVer +
                            ", nextFutVer=" + fut.initialVersion() + ']');
                    }

                    break;
                }

                if (log.isInfoEnabled()) {
                    log.info("Merge exchange future on finish [curFut=" + curFut.initialVersion() +
                        ", mergedFut=" + fut.initialVersion() +
                        ", evt=" + IgniteUtils.gridEventName(fut.firstEvent().type()) +
                        ", evtNode=" + fut.firstEvent().eventNode().id()+
                        ", evtNodeClient=" + fut.firstEvent().eventNode().isClient() + ']');
                }

                DiscoveryEvent evt = fut.firstEvent();

                curFut.context().events().addEvent(fut.initialVersion(),
                    fut.firstEvent(),
                    fut.firstEventCache());

                if (evt.type() == EVT_NODE_JOINED) {
                    final GridDhtPartitionsSingleMessage pendingMsg = fut.mergeJoinExchangeOnDone(curFut);

                    if (pendingMsg != null) {
                        if (log.isInfoEnabled()) {
                            log.info("Merged join exchange future on finish, will reply to node [" +
                                "curFut=" + curFut.initialVersion() +
                                ", mergedFut=" + fut.initialVersion() +
                                ", evtNode=" + evt.eventNode().id() + ']');
                        }

                        curFut.waitAndReplyToNode(evt.eventNode().id(), pendingMsg);
                    }
                }
            }
        }

        ExchangeDiscoveryEvents evts = curFut.context().events();

        assert evts.topologyVersion().equals(resVer) : "Invalid exchange merge result [ver=" + evts.topologyVersion()
            + ", expVer=" + resVer + ']';

        return false;
    }

    /**
     * @param curFut Current active exchange future.
     * @return {@code False} if need wait messages for merged exchanges.
     */
    public boolean mergeExchangesOnCoordinator(GridDhtPartitionsExchangeFuture curFut) {
        if (IGNITE_EXCHANGE_MERGE_DELAY > 0) {
            try {
                U.sleep(IGNITE_EXCHANGE_MERGE_DELAY);
            }
            catch (IgniteInterruptedCheckedException e) {
                U.warn(log, "Failed to wait for exchange merge, thread interrupted: " + e);

                return true;
            }
        }

        AffinityTopologyVersion exchMergeTestWaitVer = this.exchMergeTestWaitVer;

        if (exchMergeTestWaitVer != null)
            waitForTestVersion(exchMergeTestWaitVer, curFut);

        synchronized (curFut.mutex()) {
            int awaited = 0;

            for (CachePartitionExchangeWorkerTask task : exchWorker.futQ) {
                if (task instanceof GridDhtPartitionsExchangeFuture) {
                    GridDhtPartitionsExchangeFuture fut = (GridDhtPartitionsExchangeFuture)task;

                    DiscoveryEvent evt = fut.firstEvent();

                    if (evt.type() == EVT_DISCOVERY_CUSTOM_EVT) {
                        if (log.isInfoEnabled())
                            log.info("Stop merge, custom event found: " + evt);

                        break;
                    }

                    if (!fut.changedAffinity()) {
                        if (log.isInfoEnabled())
                            log.info("Stop merge, no-affinity exchange found: " + evt);

                        break;
                    }

                    ClusterNode node = evt.eventNode();

                    if (!curFut.context().supportsMergeExchanges(node)) {
                        if (log.isInfoEnabled())
                            log.info("Stop merge, node does not support merge: " + node);

                        break;
                    }

                    if (evt.type() == EVT_NODE_JOINED && cctx.cache().hasCachesReceivedFromJoin(node)) {
                        if (log.isInfoEnabled())
                            log.info("Stop merge, received caches from node: " + node);

                        break;
                    }

                    if (log.isInfoEnabled()) {
                        log.info("Merge exchange future [curFut=" + curFut.initialVersion() +
                            ", mergedFut=" + fut.initialVersion() +
                            ", evt=" + IgniteUtils.gridEventName(fut.firstEvent().type()) +
                            ", evtNode=" + fut.firstEvent().eventNode().id() +
                            ", evtNodeClient=" + fut.firstEvent().eventNode().isClient() + ']');
                    }

                    addDiscoEvtForTest(fut.firstEvent());

                    curFut.context().events().addEvent(fut.initialVersion(),
                        fut.firstEvent(),
                        fut.firstEventCache());

                    if (evt.type() == EVT_NODE_JOINED) {
                        if (fut.mergeJoinExchange(curFut))
                            awaited++;
                    }
                }
                else {
                    if (!task.skipForExchangeMerge()) {
                        if (log.isInfoEnabled())
                            log.info("Stop merge, custom task found: " + task);

                        break;
                    }
                }
            }

            return awaited == 0;
        }
    }


    /**
     * For testing purposes. Stores discovery events with merged exchanges to enable examining them later.
     *
     * @param discoEvt Discovery event.
     */
    private void addDiscoEvtForTest(DiscoveryEvent discoEvt) {
        List mergedEvtsForTest = this.mergedEvtsForTest;

        if (mergedEvtsForTest != null)
            mergedEvtsForTest.add(discoEvt);
    }

    /**
     * For testing purposes. Method allows to wait for an exchange future of specific version
     * to appear in exchange worker queue.
     *
     * @param exchMergeTestWaitVer Topology Version to wait for.
     * @param curFut Current Exchange Future.
     */
    private void waitForTestVersion(AffinityTopologyVersion exchMergeTestWaitVer, GridDhtPartitionsExchangeFuture curFut) {
        if (log.isInfoEnabled()) {
            log.info("Exchange merge test, waiting for version [exch=" + curFut.initialVersion() +
                ", waitVer=" + exchMergeTestWaitVer + ']');
        }

        long end = U.currentTimeMillis() + 10_000;

        while (U.currentTimeMillis() < end) {
            boolean found = false;

            for (CachePartitionExchangeWorkerTask task : exchWorker.futQ) {
                if (task instanceof GridDhtPartitionsExchangeFuture) {
                    GridDhtPartitionsExchangeFuture fut = (GridDhtPartitionsExchangeFuture)task;

                    if (exchMergeTestWaitVer.equals(fut.initialVersion())) {
                        if (log.isInfoEnabled())
                            log.info("Exchange merge test, found awaited version: " + exchMergeTestWaitVer);

                        found = true;

                        break;
                    }
                }
            }

            if (found)
                break;
            else {
                try {
                    U.sleep(100);
                }
                catch (IgniteInterruptedCheckedException e) {
                    break;
                }
            }
        }

        this.exchMergeTestWaitVer = null;
    }

    /**
     * Invokes {@link GridWorker#updateHeartbeat()} for exchange worker.
     */
    public void exchangerUpdateHeartbeat() {
        exchWorker.updateHeartbeat();
    }

    /**
     * Invokes {@link GridWorker#blockingSectionBegin()} for exchange worker.
     * Should be called from exchange worker thread.
     */
    public void exchangerBlockingSectionBegin() {
        if (currentThreadIsExchanger())
            exchWorker.blockingSectionBegin();
    }

    /**
     * Invokes {@link GridWorker#blockingSectionEnd()} for exchange worker.
     * Should be called from exchange worker thread.
     */
    public void exchangerBlockingSectionEnd() {
        if (currentThreadIsExchanger())
            exchWorker.blockingSectionEnd();
    }

    /** */
    private boolean currentThreadIsExchanger() {
        return exchWorker != null && Thread.currentThread() == exchWorker.runner();
    }

    /**
     * @return {@code True} If there is any exchange future in progress.
     */
    private boolean exchangeInProgress() {
        if (exchWorker.hasPendingServerExchange())
            return true;

        GridDhtPartitionsExchangeFuture current = lastTopologyFuture();

        if (current == null)
            return false;

        GridDhtTopologyFuture finished = lastFinishedFut.get();

        if (finished == null || finished.result().compareTo(current.initialVersion()) < 0) {
            ClusterNode triggeredBy = current.firstEvent().eventNode();

            if (current.partitionChangesInProgress() && !triggeredBy.isClient())
                return true;
       }

        return false;
    }

    /** */
    public boolean affinityChanged(AffinityTopologyVersion from, AffinityTopologyVersion to) {
        if (lastAffinityChangedTopologyVersion(to).compareTo(from) >= 0)
            return false;

        Collection<GridDhtPartitionsExchangeFuture> history = exchFuts.values();

        boolean fromFound = false;

        for (GridDhtPartitionsExchangeFuture fut : history) {
            if (!fromFound) {
                int cmp = fut.initialVersion().compareTo(from);

                if (cmp > 0) // We don't have history, so return true for safety
                    return true;
                else if (cmp == 0)
                    fromFound = true;
                else if (fut.isDone() && fut.topologyVersion().compareTo(from) >= 0)
                    return true; // Temporary solution for merge exchange case
            }
            else {
                if (fut.changedAffinity())
                    return true;

                if (fut.initialVersion().compareTo(to) >= 0)
                    return false;
            }
        }

        return true;
    }

    /**
     * Exchange future thread. All exchanges happen only by one thread and next
     * exchange will not start until previous one completes.
     */
    private class ExchangeWorker extends GridWorker {
        /** Future queue. */
        private final LinkedBlockingDeque<CachePartitionExchangeWorkerTask> futQ =
            new LinkedBlockingDeque<>();

        /** */
        private AffinityTopologyVersion lastFutVer;

        /** Busy flag used as performance optimization to stop current preloading. */
        private volatile boolean busy;

        /** */
        private boolean crd;

        /** */
        private boolean stop;

        /** Indicates that worker terminates because the node needs to reconnect to the cluster. */
        private boolean reconnectNeeded;

        /**
         * Constructor.
         */
        private ExchangeWorker() {
            super(cctx.igniteInstanceName(), "partition-exchanger", GridCachePartitionExchangeManager.this.log,
                cctx.kernalContext().workersRegistry());
        }

        /**
         * @param exchId Exchange ID.
         */
        void forceReassign(GridDhtPartitionExchangeId exchId) {
            if (!hasPendingExchange() && !busy)
                futQ.add(new RebalanceReassignExchangeTask(exchId));
        }

        /**
         * @param exchId Exchange ID.
         * @return Rebalance future.
         */
        IgniteInternalFuture<Boolean> forceRebalance(GridDhtPartitionExchangeId exchId) {
            GridCompoundFuture<Boolean, Boolean> fut = new GridCompoundFuture<>(CU.boolReducer());

            futQ.add(new ForceRebalanceExchangeTask(exchId, fut));

            return fut;
        }

        /**
         * @param caches Caches to stop.
         */
        IgniteInternalFuture<Void> deferStopCachesOnClientReconnect(Collection<GridCacheAdapter> caches) {
            StopCachesOnClientReconnectExchangeTask task = new StopCachesOnClientReconnectExchangeTask(caches);

            futQ.add(task);

            return task;
        }

        /**
         * @param exchFut Exchange future.
         */
        void addExchangeFuture(GridDhtPartitionsExchangeFuture exchFut) {
            assert exchFut != null;

            futQ.offer(exchFut);

            synchronized (this) {
                lastFutVer = exchFut.initialVersion();

                notifyAll();
            }

            if (log.isDebugEnabled())
                log.debug("Added exchange future to exchange worker: " + exchFut);
        }

        /**
         *
         */
        private void onKernalStop() {
            synchronized (this) {
                stop = true;

                notifyAll();
            }
        }

        /**
         * @param resVer Version to wait for.
         * @return {@code True} if node is stopping.
         * @throws IgniteInterruptedCheckedException If interrupted.
         */
        private boolean waitForExchangeFuture(AffinityTopologyVersion resVer) throws IgniteInterruptedCheckedException {
            synchronized (this) {
                while (!stop && lastFutVer.compareTo(resVer) < 0)
                    U.wait(this);

                return stop;
            }
        }

        /**
         * @param resVer Exchange result version.
         * @param exchFut Exchange future.
         * @throws IgniteInterruptedCheckedException If interrupted.
         */
        private void removeMergedFutures(AffinityTopologyVersion resVer, GridDhtPartitionsExchangeFuture exchFut)
            throws IgniteInterruptedCheckedException {
            if (resVer.compareTo(exchFut.initialVersion()) != 0) {
                waitForExchangeFuture(resVer);

                for (CachePartitionExchangeWorkerTask task : futQ) {
                    if (task instanceof GridDhtPartitionsExchangeFuture) {
                        GridDhtPartitionsExchangeFuture fut0 = (GridDhtPartitionsExchangeFuture)task;

                        if (resVer.compareTo(fut0.initialVersion()) >= 0) {
                            fut0.finishMerged(resVer, exchFut);

                            futQ.remove(fut0);
                        }
                        else
                            break;
                    }
                }
            }
        }

        /**
         * Add custom exchange task.
         *
         * @param task Task.
         */
        void addCustomTask(CachePartitionExchangeWorkerTask task) {
            assert task != null;

            assert !isExchangeTask(task);

            futQ.offer(task);
        }

        /**
         * Process custom exchange task.
         *
         * @param task Task.
         */
        void processCustomTask(CachePartitionExchangeWorkerTask task) {
            assert !isExchangeTask(task);

            try {
                cctx.cache().processCustomExchangeTask(task);
            }
            catch (Exception e) {
                U.error(log, "Failed to process custom exchange task: " + task, e);
            }
        }

        /**
         * @return Whether pending exchange future exists.
         */
        boolean hasPendingExchange() {
            if (!futQ.isEmpty()) {
                for (CachePartitionExchangeWorkerTask task : futQ) {
                    if (isExchangeTask(task))
                        return true;
                }
            }

            return false;
        }

        /**
         * @return Whether pending exchange future triggered by non client node exists.
         */
        boolean hasPendingServerExchange() {
            if (!futQ.isEmpty()) {
                for (CachePartitionExchangeWorkerTask task : futQ) {
                    if (task instanceof GridDhtPartitionsExchangeFuture) {
                        // First event is enough to check,
                        // because only current exchange future can have multiple discovery events (exchange merge).
                        ClusterNode triggeredBy = ((GridDhtPartitionsExchangeFuture) task).firstEvent().eventNode();

                        if (!triggeredBy.isClient())
                            return true;
                    }
                }
            }

            return false;
        }

        /**
         * Dump debug info.
         */
        void dumpExchangeDebugInfo() {
            U.warn(log, "First " + DIAGNOSTIC_WARN_LIMIT + " pending exchange futures [total=" + futQ.size() + ']');

            if (DIAGNOSTIC_WARN_LIMIT > 0) {
                int cnt = 0;

                for (CachePartitionExchangeWorkerTask task : futQ) {
                    if (task instanceof GridDhtPartitionsExchangeFuture) {
                        U.warn(log, ">>> " + ((GridDhtPartitionsExchangeFuture)task).shortInfo());

                        if (++cnt == DIAGNOSTIC_WARN_LIMIT)
                            break;
                    }
                }
            }
        }

        /** {@inheritDoc} */
        @Override protected void body() throws InterruptedException, IgniteInterruptedCheckedException {
            Throwable err = null;

            try {
                body0();
            }
            catch (InterruptedException | IgniteInterruptedCheckedException e) {
                if (!stop)
                    err = e;
            }
            catch (Throwable e) {
                if (!(stop && X.hasCause(e, IgniteInterruptedCheckedException.class)))
                    err = e;
            }
            finally {
                if (err == null && !stop && !reconnectNeeded)
                    err = new IllegalStateException("Thread " + name() + " is terminated unexpectedly");

                if (err instanceof OutOfMemoryError)
                    cctx.kernalContext().failure().process(new FailureContext(CRITICAL_ERROR, err));
                else if (err != null)
                    cctx.kernalContext().failure().process(new FailureContext(SYSTEM_WORKER_TERMINATION, err));
                else
                    // In case of reconnectNeeded == true, prevent general-case termination handling.
                    cancel();
            }
        }

        /**
         *
         */
        private void body0() throws InterruptedException, IgniteCheckedException {
            long timeout = cctx.gridConfig().getNetworkTimeout();

            long cnt = 0;

            while (!isCancelled()) {
                onIdle();

                cnt++;

                CachePartitionExchangeWorkerTask task = null;

                try {
                    boolean preloadFinished = true;

                    for (CacheGroupContext grp : cctx.cache().cacheGroups()) {
                        if (grp.isLocal())
                            continue;

                        preloadFinished &= grp.preloader() != null && grp.preloader().syncFuture().isDone();

                        if (!preloadFinished)
                            break;
                    }

                    // If not first preloading and no more topology events present.
                    if (!cctx.kernalContext().clientNode() && !hasPendingExchange() && preloadFinished)
                        timeout = cctx.gridConfig().getNetworkTimeout();

                    // After workers line up and before preloading starts we initialize all futures.
                    if (log.isTraceEnabled()) {
                        Collection<IgniteInternalFuture> unfinished = new HashSet<>();

                        for (GridDhtPartitionsExchangeFuture fut : exchFuts.values()) {
                            if (!fut.isDone())
                                unfinished.add(fut);
                        }

                        log.trace("Before waiting for exchange futures [futs" + unfinished + ", worker=" + this + ']');
                    }

                    // Take next exchange future.
                    if (isCancelled())
                        Thread.currentThread().interrupt();

                    updateHeartbeat();

                    task = futQ.poll(timeout, MILLISECONDS);

                    updateHeartbeat();

                    if (task == null)
                        continue; // Main while loop.

                    if (!isExchangeTask(task)) {
                        processCustomTask(task);

                        continue;
                    }

                    busy = true;

                    Map<Integer, GridDhtPreloaderAssignments> assignsMap = null;

                    boolean forcePreload = false;

                    GridDhtPartitionExchangeId exchId;

                    GridDhtPartitionsExchangeFuture exchFut = null;

                    AffinityTopologyVersion resVer = null;

                    try {
                        if (isCancelled())
                            break;

                        if (task instanceof RebalanceReassignExchangeTask)
                            exchId = ((RebalanceReassignExchangeTask) task).exchangeId();
                        else if (task instanceof ForceRebalanceExchangeTask) {
                            forcePreload = true;

                            timeout = 0; // Force refresh.

                            exchId = ((ForceRebalanceExchangeTask)task).exchangeId();
                        }
                        else {
                            assert task instanceof GridDhtPartitionsExchangeFuture : task;

                            exchFut = (GridDhtPartitionsExchangeFuture)task;

                            exchId = exchFut.exchangeId();

                            lastInitializedFut = exchFut;

                            boolean newCrd = false;

                            if (!crd) {
                                List<ClusterNode> srvNodes = exchFut.firstEventCache().serverNodes();

                                crd = newCrd = !srvNodes.isEmpty() && srvNodes.get(0).isLocal();
                            }

                            if (!exchFut.changedAffinity()) {
                                GridDhtPartitionsExchangeFuture lastFut = lastFinishedFut.get();

                                if (lastFut != null) {
                                    if (!lastFut.changedAffinity()) {
                                        // If lastFut corresponds to merged exchange, it is essential to use
                                        // topologyVersion() instead of initialVersion() - nodes joined in this PME
                                        // will have DiscoCache only for the last version.
                                        AffinityTopologyVersion lastAffVer = cctx.exchange()
                                            .lastAffinityChangedTopologyVersion(lastFut.topologyVersion());

                                        cctx.exchange().lastAffinityChangedTopologyVersion(exchFut.initialVersion(),
                                            lastAffVer);
                                    }
                                    else
                                        cctx.exchange().lastAffinityChangedTopologyVersion(exchFut.initialVersion(),
                                            lastFut.topologyVersion());
                                }
                            }

                            exchFut.timeBag().finishGlobalStage("Waiting in exchange queue");

                            exchFut.init(newCrd);

                            int dumpCnt = 0;

                            long waitStart = U.currentTimeMillis();

                            // Call rollback logic only for client node, for server nodes
                            // rollback logic is in GridDhtPartitionsExchangeFuture.
                            boolean txRolledBack = !cctx.localNode().isClient();

                            IgniteConfiguration cfg = cctx.gridConfig();

                            final long dumpTimeout = 2 * cfg.getNetworkTimeout();

                            long nextDumpTime = 0;

                            while (true) {
                                // Read txTimeoutOnPME from configuration after every iteration.
                                long curTimeout = cfg.getTransactionConfiguration().getTxTimeoutOnPartitionMapExchange();

                                try {
                                    long exchTimeout = curTimeout > 0 && !txRolledBack
                                        ? Math.min(curTimeout, dumpTimeout)
                                        : dumpTimeout;

                                    blockingSectionBegin();

                                    try {
                                        resVer = exchFut.get(exchTimeout, TimeUnit.MILLISECONDS);
                                    } finally {
                                        blockingSectionEnd();
                                    }

                                    onIdle();

                                    break;
                                }
                                catch (IgniteFutureTimeoutCheckedException ignored) {
                                    updateHeartbeat();

                                    if (nextDumpTime <= U.currentTimeMillis()) {
                                        U.warn(diagnosticLog, "Failed to wait for partition map exchange [" +
                                            "topVer=" + exchFut.initialVersion() +
                                            ", node=" + cctx.localNodeId() + "]. " +
                                            (curTimeout <= 0 && !txRolledBack ? "Consider changing " +
                                            "TransactionConfiguration.txTimeoutOnPartitionMapExchange" +
                                            " to non default value to avoid this message. " : "") +
                                            "Dumping pending objects that might be the cause: ");

                                        try {
                                            dumpDebugInfo(exchFut);
                                        }
                                        catch (Exception e) {
                                            U.error(diagnosticLog, "Failed to dump debug information: " + e, e);
                                        }

                                        nextDumpTime = U.currentTimeMillis() + nextDumpTimeout(dumpCnt++, dumpTimeout);
                                    }

                                    if (!txRolledBack && curTimeout > 0 && U.currentTimeMillis() - waitStart >= curTimeout) {
                                        txRolledBack = true; // Try automatic rollback only once.

                                        cctx.tm().rollbackOnTopologyChange(exchFut.initialVersion());
                                    }
                                }
                                catch (Exception e) {
                                    if (exchFut.reconnectOnError(e))
                                        throw new IgniteNeedReconnectException(cctx.localNode(), e);

                                    throw e;
                                }
                            }

                            removeMergedFutures(resVer, exchFut);

                            if (log.isTraceEnabled())
                                log.trace("After waiting for exchange future [exchFut=" + exchFut + ", worker=" +
                                    this + ']');

                            if (exchFut.exchangeId().nodeId().equals(cctx.localNodeId()))
                                lastRefresh.compareAndSet(-1, U.currentTimeMillis());

                            // Just pick first worker to do this, so we don't
                            // invoke topology callback more than once for the
                            // same event.

                            boolean changed = false;

                            for (CacheGroupContext grp : cctx.cache().cacheGroups()) {
                                if (grp.isLocal())
                                    continue;

                                if (grp.preloader().rebalanceRequired(rebTopVer, exchFut))
                                    rebTopVer = NONE;

                                changed |= grp.topology().afterExchange(exchFut);
                            }

                            if (!cctx.kernalContext().clientNode() && changed && !hasPendingServerExchange()) {
                                if (log.isDebugEnabled())
                                    log.debug("Refresh partitions due to mapping was changed");

                                refreshPartitions();
                            }
                        }

                        // Schedule rebalance if force rebalance or force reassign occurs.
                        if (exchFut == null)
                            rebTopVer = NONE;

                        if (!cctx.kernalContext().clientNode() && rebTopVer.equals(NONE)) {
                            assignsMap = new HashMap<>();

                            IgniteCacheSnapshotManager snp = cctx.snapshot();

                            for (final CacheGroupContext grp : cctx.cache().cacheGroups()) {
                                long delay = grp.config().getRebalanceDelay();

                                boolean disableRebalance = snp.partitionsAreFrozen(grp);

                                GridDhtPreloaderAssignments assigns = null;

                                // Don't delay for dummy reassigns to avoid infinite recursion.
                                if ((delay == 0 || forcePreload) && !disableRebalance)
                                    assigns = grp.preloader().generateAssignments(exchId, exchFut);

                                assignsMap.put(grp.groupId(), assigns);

                                if (resVer == null && !grp.isLocal())
                                    resVer = grp.topology().readyTopologyVersion();
                            }
                        }

                        if (resVer == null)
                            resVer = exchId.topologyVersion();
                    }
                    finally {
                        // Must flip busy flag before assignments are given to demand workers.
                        busy = false;
                    }

                    if (assignsMap != null && rebTopVer.equals(NONE)) {
                        int size = assignsMap.size();

                        NavigableMap<Integer, List<Integer>> orderMap = new TreeMap<>();

                        for (Map.Entry<Integer, GridDhtPreloaderAssignments> e : assignsMap.entrySet()) {
                            int grpId = e.getKey();

                            CacheGroupContext grp = cctx.cache().cacheGroup(grpId);

                            int order = grp.config().getRebalanceOrder();

                            if (orderMap.get(order) == null)
                                orderMap.put(order, new ArrayList<Integer>(size));

                            orderMap.get(order).add(grpId);
                        }

                        Runnable r = null;

                        List<String> rebList = new LinkedList<>();

                        boolean assignsCancelled = false;

                        GridCompoundFuture<Boolean, Boolean> forcedRebFut = null;

                        if (task instanceof ForceRebalanceExchangeTask)
                            forcedRebFut = ((ForceRebalanceExchangeTask)task).forcedRebalanceFuture();

                        for (Integer order : orderMap.descendingKeySet()) {
                            for (Integer grpId : orderMap.get(order)) {
                                CacheGroupContext grp = cctx.cache().cacheGroup(grpId);

                                GridDhtPreloaderAssignments assigns = assignsMap.get(grpId);

                                if (assigns != null)
                                    assignsCancelled |= assigns.cancelled();

                                Runnable cur = grp.preloader().addAssignments(assigns,
                                    forcePreload,
                                    cnt,
                                    r,
                                    forcedRebFut);

                                if (cur != null) {
                                    rebList.add(grp.cacheOrGroupName());

                                    r = cur;
                                }
                            }
                        }

                        if (forcedRebFut != null)
                            forcedRebFut.markInitialized();

                        if (assignsCancelled || hasPendingExchange()) {
                            U.log(log, "Skipping rebalancing (obsolete exchange ID) " +
                                "[top=" + resVer + ", evt=" + exchId.discoveryEventName() +
                                ", node=" + exchId.nodeId() + ']');
                        }
                        else if (r != null) {
                            Collections.reverse(rebList);

                            U.log(log, "Rebalancing scheduled [order=" + rebList +
                                ", top=" + resVer + ", force=" + (exchFut == null) +
                                ", evt=" + exchId.discoveryEventName() +
                                ", node=" + exchId.nodeId() + ']');

                            rebTopVer = resVer;

                            // Start rebalancing cache groups chain. Each group will be rebalanced
                            // sequentially one by one e.g.:
                            // ignite-sys-cache -> cacheGroupR1 -> cacheGroupP2 -> cacheGroupR3
                            r.run();
                        }
                        else
                            U.log(log, "Skipping rebalancing (nothing scheduled) " +
                                "[top=" + resVer + ", force=" + (exchFut == null) +
                                ", evt=" + exchId.discoveryEventName() +
                                ", node=" + exchId.nodeId() + ']');
                    }
                    else
                        U.log(log, "Skipping rebalancing (no affinity changes) " +
                            "[top=" + resVer +
                            ", rebTopVer=" + rebTopVer +
                            ", evt=" + exchId.discoveryEventName() +
                            ", evtNode=" + exchId.nodeId() +
                            ", client=" + cctx.kernalContext().clientNode() + ']');
                }
                catch (IgniteInterruptedCheckedException e) {
                    throw e;
                }
                catch (IgniteClientDisconnectedCheckedException | IgniteNeedReconnectException e) {
                    if (cctx.discovery().reconnectSupported()) {
                        U.warn(log, "Local node failed to complete partition map exchange due to " +
                            "exception, will try to reconnect to cluster: " + e.getMessage(), e);

                        cctx.discovery().reconnect();

                        reconnectNeeded = true;
                    }
                    else
                        U.warn(log, "Local node received IgniteClientDisconnectedCheckedException or " +
                            " IgniteNeedReconnectException exception but doesn't support reconnect, stopping node: " +
                            e.getMessage(), e);

                    return;
                }
                catch (IgniteCheckedException e) {
                    U.error(log, "Failed to wait for completion of partition map exchange " +
                        "(preloading will not start): " + task, e);

                    throw e;
                }
            }
        }
    }

    /**
     * Partition resend timeout object.
     */
    private class ResendTimeoutObject implements GridTimeoutObject {
        /** Timeout ID. */
        private final IgniteUuid timeoutId = IgniteUuid.randomUuid();

        /** Logger. */
        protected final IgniteLogger log;

        /** Timeout start time. */
        private final long createTime = U.currentTimeMillis();

        /** Started flag. */
        private AtomicBoolean started = new AtomicBoolean();

        /**
         *
         */
        private ResendTimeoutObject() {
            this.log = cctx.logger(getClass());
        }

        /** {@inheritDoc} */
        @Override public IgniteUuid timeoutId() {
            return timeoutId;
        }

        /** {@inheritDoc} */
        @Override public long endTime() {
            return createTime + partResendTimeout;
        }

        /** {@inheritDoc} */
        @Override public void onTimeout() {
            cctx.kernalContext().closure().runLocalSafe(new Runnable() {
                @Override public void run() {
                    if (!busyLock.readLock().tryLock())
                        return;

                    try {
                        if (started.compareAndSet(false, true)) {
                            if (log.isDebugEnabled())
                                log.debug("Refresh partitions due to scheduled timeout");

                            refreshPartitions();
                        }
                    }
                    finally {
                        busyLock.readLock().unlock();

                        cctx.time().removeTimeoutObject(ResendTimeoutObject.this);

                        pendingResend.compareAndSet(ResendTimeoutObject.this, null);
                    }
                }
            });
        }

        /**
         * @return {@code True} if timeout object started to run.
         */
        public boolean started() {
            return started.get();
        }
    }

    /**
     *
     */
    private static class ExchangeFutureSet extends GridListSet<GridDhtPartitionsExchangeFuture> {
        /** */
        private static final long serialVersionUID = 0L;

        /** */
        private final int histSize;

        /** */
        private final AtomicReference<AffinityTopologyVersion> readyTopVer =
            new AtomicReference<>(NONE);

        /**
         * Creates ordered, not strict list set.
         *
         * @param histSize Max history size.
         */
        private ExchangeFutureSet(int histSize) {
            super((f1, f2) -> {
                AffinityTopologyVersion t1 = f1.exchangeId().topologyVersion();
                AffinityTopologyVersion t2 = f2.exchangeId().topologyVersion();

                assert t1.topologyVersion() > 0;
                assert t2.topologyVersion() > 0;

                // Reverse order.
                return t2.compareTo(t1);
            }, /*not strict*/false);

            this.histSize = histSize;
        }

        /**
         * @param fut Future to add.
         * @return {@code True} if added.
         */
        @Override public synchronized GridDhtPartitionsExchangeFuture addx(
            GridDhtPartitionsExchangeFuture fut) {
            GridDhtPartitionsExchangeFuture cur = super.addx(fut);

            while (size() > histSize) {
                GridDhtPartitionsExchangeFuture last = last();

                if (!last.isDone() || Objects.equals(last.initialVersion(), readyTopVer()))
                    break;

                removeLast();
            }

            // Return the value in the set.
            return cur == null ? fut : cur;
        }

        /**
         * @return Ready top version.
         */
        public AffinityTopologyVersion readyTopVer() {
            return readyTopVer.get();
        }

        /**
         * @param readyTopVersion Ready top version.
         * @return {@code true} if version was set and {@code false} otherwise.
         */
        public boolean readyTopVer(AffinityTopologyVersion readyTopVersion) {
            while (true) {
                AffinityTopologyVersion readyVer = readyTopVer.get();

                if (readyVer.compareTo(readyTopVersion) >= 0)
                    return false;

                if (readyTopVer.compareAndSet(readyVer, readyTopVersion))
                    return true;
            }
        }

        /** {@inheritDoc} */
        @Nullable @Override public synchronized GridDhtPartitionsExchangeFuture removex(
            GridDhtPartitionsExchangeFuture val) {

            return super.removex(val);
        }

        /**
         * @return Values.
         */
        @Override public synchronized List<GridDhtPartitionsExchangeFuture> values() {
            return super.values();
        }

        /** {@inheritDoc} */
        @Override public synchronized String toString() {
            return S.toString(ExchangeFutureSet.class, this, super.toString());
        }
    }

    /**
     *
     */
    private abstract class MessageHandler<M> implements IgniteBiInClosure<UUID, M> {
        /** */
        private static final long serialVersionUID = 0L;

        /**
         * @param nodeId Sender node ID.
         * @param msg Message.
         */
        @Override public void apply(UUID nodeId, M msg) {
            ClusterNode node = cctx.node(nodeId);

            if (node == null) {
                if (log.isTraceEnabled())
                    log.trace("Received message from failed node [node=" + nodeId + ", msg=" + msg + ']');

                return;
            }

            if (log.isTraceEnabled())
                log.trace("Received message from node [node=" + nodeId + ", msg=" + msg + ']');

            onMessage(node, msg);
        }

        /**
         * @param node Sender cluster node.
         * @param msg Message.
         */
        protected abstract void onMessage(ClusterNode node, M msg);
    }

    /**
     * Affinity ready future.
     */
    private class AffinityReadyFuture extends GridFutureAdapter<AffinityTopologyVersion> {
        /** */
        @GridToStringInclude
        private AffinityTopologyVersion topVer;

        /**
         * @param topVer Topology version.
         */
        private AffinityReadyFuture(AffinityTopologyVersion topVer) {
            this.topVer = topVer;
        }

        /** {@inheritDoc} */
        @Override public boolean onDone(AffinityTopologyVersion res, @Nullable Throwable err) {
            assert res != null || err != null;

            boolean done = super.onDone(res, err);

            if (done)
                readyFuts.remove(topVer, this);

            return done;
        }

        /** {@inheritDoc} */
        @Override public String toString() {
            return S.toString(AffinityReadyFuture.class, this, super.toString());
        }
    }

    /**
<<<<<<< HEAD
     * That wrapper class allows avoiding the propagation of the user's exceptions into the Exchange thread.
     */
    private class PartitionsExchangeAwareWrapper implements PartitionsExchangeAware {
        /** */
        private final PartitionsExchangeAware delegate;

        /**
         * Creates a new wrapper.
         * @param delegate Delegate.
         */
        public PartitionsExchangeAwareWrapper(PartitionsExchangeAware delegate) {
            this.delegate = delegate;
        }

        /** {@inheritDoc} */
        @Override public void onInitBeforeTopologyLock(GridDhtPartitionsExchangeFuture fut) {
            try {
                delegate.onInitBeforeTopologyLock(fut);
            }
            catch (Exception e) {
                U.warn(log, "Failed to execute exchange callback.", e);
            }
        }

        /** {@inheritDoc} */
        @Override public void onInitAfterTopologyLock(GridDhtPartitionsExchangeFuture fut) {
            try {
                delegate.onInitAfterTopologyLock(fut);
            }
            catch (Exception e) {
                U.warn(log, "Failed to execute exchange callback.", e);
            }
        }

        /** {@inheritDoc} */
        @Override public void onDoneBeforeTopologyUnlock(GridDhtPartitionsExchangeFuture fut) {
            try {
                delegate.onDoneBeforeTopologyUnlock(fut);
            }
            catch (Exception e) {
                U.warn(log, "Failed to execute exchange callback.", e);
            }
        }

        /** {@inheritDoc} */
        @Override public void onDoneAfterTopologyUnlock(GridDhtPartitionsExchangeFuture fut) {
            try {
                delegate.onDoneAfterTopologyUnlock(fut);
            }
            catch (Exception e) {
                U.warn(log, "Failed to execute exchange callback.", e);
            }
        }

        /** {@inheritDoc} */
        @Override public int hashCode() {
            return delegate.hashCode();
        }

        /** {@inheritDoc} */
        @SuppressWarnings("EqualsWhichDoesntCheckParameterClass")
        @Override public boolean equals(Object obj) {
            return delegate.equals(obj);
=======
     * Class to print only limited number of warnings.
     */
    private static class WarningsGroup {
        /** */
        private final IgniteLogger log;

        /** */
        private final int warningsLimit;

        /** */
        private final String title;

        /** */
        private final List<String> messages = new ArrayList<>();

        /** */
        private int warningsTotal = 0;

        /**
         * @param log Target logger.
         * @param warningsLimit Warnings limit.
         */
        private WarningsGroup(String title, IgniteLogger log, int warningsLimit) {
            this.title = title;

            this.log = log;

            this.warningsLimit = warningsLimit;
        }

        /**
         * @param msg Warning message.
         * @return {@code true} if message is added to list.
         */
        private boolean add(String msg) {
            boolean added = false;

            if (canAddMessage()) {
                messages.add(msg);

                added = true;
            }

            warningsTotal++;

            return added;
        }

        /**
         * @return {@code true} if messages list size less than limit.
         */
        private boolean canAddMessage() {
            return warningsTotal < warningsLimit;
        }

        /**
         * Increase total number of warnings.
         */
        private void incTotal() {
            warningsTotal++;
        }

        /**
         * Print warnings block title and messages.
         */
        private void printToLog() {
            if (warningsTotal > 0) {
                U.warn(log, String.format(title, warningsLimit, warningsTotal));

                for (String message : messages)
                    U.warn(log, message);
            }
>>>>>>> dcd651e3
        }
    }
}<|MERGE_RESOLUTION|>--- conflicted
+++ resolved
@@ -3446,7 +3446,82 @@
     }
 
     /**
-<<<<<<< HEAD
+     * Class to print only limited number of warnings.
+     */
+    private static class WarningsGroup {
+        /** */
+        private final IgniteLogger log;
+
+        /** */
+        private final int warningsLimit;
+
+        /** */
+        private final String title;
+
+        /** */
+        private final List<String> messages = new ArrayList<>();
+
+        /** */
+        private int warningsTotal = 0;
+
+        /**
+         * @param log Target logger.
+         * @param warningsLimit Warnings limit.
+         */
+        private WarningsGroup(String title, IgniteLogger log, int warningsLimit) {
+            this.title = title;
+
+            this.log = log;
+
+            this.warningsLimit = warningsLimit;
+        }
+
+        /**
+         * @param msg Warning message.
+         * @return {@code true} if message is added to list.
+         */
+        private boolean add(String msg) {
+            boolean added = false;
+
+            if (canAddMessage()) {
+                messages.add(msg);
+
+                added = true;
+            }
+
+            warningsTotal++;
+
+            return added;
+        }
+
+        /**
+         * @return {@code true} if messages list size less than limit.
+         */
+        private boolean canAddMessage() {
+            return warningsTotal < warningsLimit;
+        }
+
+        /**
+         * Increase total number of warnings.
+         */
+        private void incTotal() {
+            warningsTotal++;
+        }
+
+        /**
+         * Print warnings block title and messages.
+         */
+        private void printToLog() {
+            if (warningsTotal > 0) {
+                U.warn(log, String.format(title, warningsLimit, warningsTotal));
+
+                for (String message : messages)
+                    U.warn(log, message);
+            }
+        }
+    }
+
+    /**
      * That wrapper class allows avoiding the propagation of the user's exceptions into the Exchange thread.
      */
     private class PartitionsExchangeAwareWrapper implements PartitionsExchangeAware {
@@ -3510,80 +3585,6 @@
         @SuppressWarnings("EqualsWhichDoesntCheckParameterClass")
         @Override public boolean equals(Object obj) {
             return delegate.equals(obj);
-=======
-     * Class to print only limited number of warnings.
-     */
-    private static class WarningsGroup {
-        /** */
-        private final IgniteLogger log;
-
-        /** */
-        private final int warningsLimit;
-
-        /** */
-        private final String title;
-
-        /** */
-        private final List<String> messages = new ArrayList<>();
-
-        /** */
-        private int warningsTotal = 0;
-
-        /**
-         * @param log Target logger.
-         * @param warningsLimit Warnings limit.
-         */
-        private WarningsGroup(String title, IgniteLogger log, int warningsLimit) {
-            this.title = title;
-
-            this.log = log;
-
-            this.warningsLimit = warningsLimit;
-        }
-
-        /**
-         * @param msg Warning message.
-         * @return {@code true} if message is added to list.
-         */
-        private boolean add(String msg) {
-            boolean added = false;
-
-            if (canAddMessage()) {
-                messages.add(msg);
-
-                added = true;
-            }
-
-            warningsTotal++;
-
-            return added;
-        }
-
-        /**
-         * @return {@code true} if messages list size less than limit.
-         */
-        private boolean canAddMessage() {
-            return warningsTotal < warningsLimit;
-        }
-
-        /**
-         * Increase total number of warnings.
-         */
-        private void incTotal() {
-            warningsTotal++;
-        }
-
-        /**
-         * Print warnings block title and messages.
-         */
-        private void printToLog() {
-            if (warningsTotal > 0) {
-                U.warn(log, String.format(title, warningsLimit, warningsTotal));
-
-                for (String message : messages)
-                    U.warn(log, message);
-            }
->>>>>>> dcd651e3
         }
     }
 }