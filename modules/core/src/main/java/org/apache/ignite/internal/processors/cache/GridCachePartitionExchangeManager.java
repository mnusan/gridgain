--- conflicted
+++ resolved
@@ -1033,10 +1033,9 @@
     }
 
     /**
-<<<<<<< HEAD
      * Registers component that will be notified on every partition map exchange.
      *
-     * @param comp Comparator.
+     * @param comp Component to be registered.
      */
     public void registerExchangeAwareComponent(PartitionsExchangeAware comp) {
         exchangeAwareComps.add(new PartitionsExchangeAwareWrapper(comp));
@@ -1045,7 +1044,7 @@
     /**
      * Removes exchange aware component from list of listeners.
      *
-     * @param comp Comparator.
+     * @param comp Component to be registered.
      */
     public void unregisterExchangeAwareComponent(PartitionsExchangeAware comp) {
         exchangeAwareComps.remove(new PartitionsExchangeAwareWrapper(comp));
@@ -1059,10 +1058,7 @@
     }
 
     /**
-     * Partition refresh callback.
-=======
      * Partition refresh callback for selected cache groups.
->>>>>>> 7504880a
      * For coordinator causes {@link GridDhtPartitionsFullMessage FullMessages} send,
      * for non coordinator -  {@link GridDhtPartitionsSingleMessage SingleMessages} send
      *
