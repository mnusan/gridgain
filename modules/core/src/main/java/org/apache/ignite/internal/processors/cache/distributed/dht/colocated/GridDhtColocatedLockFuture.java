--- conflicted
+++ resolved
@@ -161,11 +161,10 @@
     private final boolean keepBinary;
 
     /** */
-<<<<<<< HEAD
     private final boolean recovery;
-=======
+
+    /** */
     private int miniId;
->>>>>>> 48e78a99
 
     /**
      * @param cctx Registry.
@@ -921,38 +920,10 @@
                                         !topLocked &&
                                         (tx == null || !tx.hasRemoteLocks());
 
-<<<<<<< HEAD
                                     first = false;
                                 }
 
-                                req = new GridNearLockRequest(
-                                    cctx.cacheId(),
-                                    topVer,
-                                    cctx.nodeId(),
-                                    threadId,
-                                    futId,
-                                    lockVer,
-                                    inTx(),
-                                    implicitTx(),
-                                    implicitSingleTx(),
-                                    read,
-                                    retval,
-                                    isolation(),
-                                    isInvalidate(),
-                                    timeout,
-                                    mappedKeys.size(),
-                                    inTx() ? tx.size() : mappedKeys.size(),
-                                    inTx() && tx.syncMode() == FULL_SYNC,
-                                    inTx() ? tx.subjectId() : null,
-                                    inTx() ? tx.taskNameHash() : 0,
-                                    read ? createTtl : -1L,
-=======
-                                        first = false;
-                                    }
-
-                                    assert !implicitTx() && !implicitSingleTx() : tx;
-
-                                    req = new GridNearLockRequest(
+                                    assert !implicitTx() && !implicitSingleTx() : tx;req = new GridNearLockRequest(
                                         cctx.cacheId(),
                                         topVer,
                                         cctx.nodeId(),
@@ -971,7 +942,6 @@
                                         inTx() ? tx.subjectId() : null,
                                         inTx() ? tx.taskNameHash() : 0,
                                         read ? createTtl : -1L,
->>>>>>> 48e78a99
                                         read ? accessTtl : -1L,
                                     skipStore,
                                     keepBinary,
