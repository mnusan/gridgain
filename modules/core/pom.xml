<?xml version="1.0" encoding="UTF-8"?>

<!--
 Copyright 2019 GridGain Systems, Inc. and Contributors.

 Licensed under the GridGain Community Edition License (the "License");
 you may not use this file except in compliance with the License.
 You may obtain a copy of the License at

     https://www.gridgain.com/products/software/community-edition/gridgain-community-edition-license

 Unless required by applicable law or agreed to in writing, software
 distributed under the License is distributed on an "AS IS" BASIS,
 WITHOUT WARRANTIES OR CONDITIONS OF ANY KIND, either express or implied.
 See the License for the specific language governing permissions and
 limitations under the License.
-->

<!--
    POM file.
-->
<project xmlns="http://maven.apache.org/POM/4.0.0" xmlns:xsi="http://www.w3.org/2001/XMLSchema-instance" xsi:schemaLocation="http://maven.apache.org/POM/4.0.0 http://maven.apache.org/xsd/maven-4.0.0.xsd">
    <modelVersion>4.0.0</modelVersion>

    <parent>
        <groupId>org.gridgain</groupId>
        <artifactId>community.parent</artifactId>
        <version>1</version>
        <relativePath>../../parent</relativePath>
    </parent>

    <artifactId>ignite-core</artifactId>
    <version>9.0.0-SNAPSHOT</version>
    <url>http://ignite.apache.org</url>

    <repositories>
        <repository>
            <id>ignite-binaries-test-repo</id>
            <url>file://${basedir}/src/test/binaries/repo</url>
        </repository>
    </repositories>

    <properties>
        <ignite.update.notifier.product>apache-ignite</ignite.update.notifier.product>
        <ignite.control.center.uris>http://localhost:3000,https://ggcc.gridgain.com</ignite.control.center.uris>

        <!-- Imports:
                - com.sun.jmx.mbeanserver => only used from TCKMBeanServerBuilder which has no usages within Ignite's
                  runtime codebase. Therefore, it's likely that code will not be hit during normal operation and we exclude it.
                - javax.enterprise.util is optional.
        -->
        <osgi.import.package>
            javax.enterprise.util;resolution:=optional,
            !com.sun.jmx.mbeanserver,
            *
        </osgi.import.package>
        <osgi.export.package>
            org.apache.ignite.*,
            org.jsr166.*;version=1.0.0;
            {local-packages}
        </osgi.export.package>
    </properties>

    <dependencies>
        <dependency>
            <groupId>javax.cache</groupId>
            <artifactId>cache-api</artifactId>
            <version>${javax.cache.version}</version>
        </dependency>

        <dependency>
            <groupId>org.jetbrains</groupId>	
            <artifactId>annotations</artifactId>
            <version>${jetbrains.annotations.version}</version>
        </dependency>

        <dependency>
            <groupId>mx4j</groupId>
            <artifactId>mx4j-tools</artifactId>
            <version>3.0.1</version>
            <scope>test</scope>
        </dependency>

        <dependency>
            <groupId>commons-collections</groupId>
            <artifactId>commons-collections</artifactId>
            <version>${commons.collections.version}</version>
            <scope>test</scope>
        </dependency>

        <dependency>
            <groupId>commons-dbcp</groupId>
            <artifactId>commons-dbcp</artifactId>
            <version>1.4</version>
            <scope>test</scope>
        </dependency>

        <dependency>
            <groupId>com.thoughtworks.xstream</groupId>
            <artifactId>xstream</artifactId>
            <version>1.4.8</version>
            <scope>test</scope>
        </dependency>

        <dependency>
            <groupId>commons-cli</groupId>
            <artifactId>commons-cli</artifactId>
            <version>1.2</version>
            <scope>test</scope>
        </dependency>

        <dependency>
            <groupId>org.hsqldb</groupId>
            <artifactId>hsqldb</artifactId>
            <version>1.8.0.10</version>
            <scope>test</scope>
        </dependency>

        <dependency>
            <groupId>org.gridgain</groupId>
            <artifactId>ignite-h2</artifactId>
            <version>${project.version}</version>
            <scope>test</scope>
        </dependency>

        <dependency>
            <groupId>org.mockito</groupId>
            <artifactId>mockito-all</artifactId>
            <version>${mockito.version}</version>
            <scope>test</scope>
        </dependency>

        <dependency>
            <groupId>org.eclipse.jetty</groupId>
            <artifactId>jetty-servlets</artifactId>
            <version>${jetty.version}</version>
            <scope>test</scope>
        </dependency>

        <dependency>
            <groupId>org.eclipse.jetty</groupId>
            <artifactId>jetty-webapp</artifactId>
            <version>${jetty.version}</version>
            <scope>test</scope>
        </dependency>

        <dependency>
            <groupId>com.esotericsoftware.kryo</groupId>
            <artifactId>kryo</artifactId>
            <version>2.20</version>
            <scope>test</scope>
        </dependency>

        <dependency>
            <groupId>c3p0</groupId>
            <artifactId>c3p0</artifactId>
            <version>0.9.1</version>
            <scope>test</scope>
        </dependency>

        <dependency>
            <groupId>org.gridgain</groupId>
            <artifactId>ignite-shmem</artifactId>
            <version>1.0.0</version>
        </dependency>

        <dependency>
            <groupId>log4j</groupId>
            <artifactId>log4j</artifactId>
            <scope>test</scope>
        </dependency>

        <dependency>
            <groupId>org.springframework</groupId>
            <artifactId>spring-beans</artifactId>
            <version>${spring.version}</version>
            <scope>test</scope>
        </dependency>

        <dependency>
            <groupId>org.springframework</groupId>
            <artifactId>spring-context</artifactId>
            <version>${spring.version}</version>
            <scope>test</scope>
        </dependency>

        <dependency>
            <groupId>commons-io</groupId>
            <artifactId>commons-io</artifactId>
            <version>${commons.io.version}</version>
            <scope>test</scope>
        </dependency>

        <dependency>
            <groupId>org.apache.ignite.binary</groupId>
            <artifactId>test1</artifactId>
            <version>1.1</version>
            <scope>test</scope>
        </dependency>

        <dependency>
            <groupId>org.apache.ignite.binary</groupId>
            <artifactId>test2</artifactId>
            <version>1.1</version>
            <scope>test</scope>
        </dependency>

        <dependency>
            <groupId>com.google.guava</groupId>
            <artifactId>guava</artifactId>
            <version>${guava.version}</version>
            <scope>test</scope>
        </dependency>

        <dependency>
            <groupId>org.javassist</groupId>
            <artifactId>javassist</artifactId>
            <version>${javassist.version}</version>
            <scope>test</scope>
        </dependency>

        <dependency>
            <groupId>org.apache.commons</groupId>
            <artifactId>commons-lang3</artifactId>
            <version>${commons.lang3.version}</version>
            <scope>test</scope>
<<<<<<< HEAD
        </dependency>
=======
        </dependency>     
>>>>>>> 352a5964
    </dependencies>

    <build>
        <resources>
            <resource>
                <directory>src/main/java</directory>
                <excludes>
                    <exclude>**/*.java</exclude>
                </excludes>
            </resource>

            <resource>
                <directory>src/main/resources</directory>
            </resource>
        </resources>

        <testResources>
            <testResource>
                <directory>src/test/java</directory>
                <excludes>
                    <exclude>**/*.java</exclude>
                </excludes>
            </testResource>
            <testResource>
                <directory>src/test/resources</directory>
            </testResource>
        </testResources>

        <plugins>
            <plugin>
                <groupId>org.apache.maven.plugins</groupId>
                <artifactId>maven-jar-plugin</artifactId>
                <executions>
                    <execution>
                        <goals>
                            <goal>test-jar</goal>
                        </goals>
                    </execution>
                </executions>
            </plugin>

            <plugin>
                <groupId>org.codehaus.mojo</groupId>
                <artifactId>exec-maven-plugin</artifactId>
                <version>1.3.2</version>
                <dependencies>
                    <dependency>
                        <groupId>org.gridgain</groupId>
                        <artifactId>ignite-tools</artifactId>
                        <version>${project.version}</version>
                    </dependency>
                </dependencies>
                <executions>
                    <execution>
                        <phase>process-classes</phase>
                        <goals>
                            <goal>java</goal>
                        </goals>
                        <configuration>
                            <includePluginDependencies>true</includePluginDependencies>
                            <mainClass>org.apache.ignite.tools.classgen.ClassesGenerator</mainClass>
                            <arguments>
                                <argument>${project.basedir}/target/classes</argument>
                                <argument>
                                    <![CDATA[
#
# Copyright 2019 GridGain Systems, Inc. and Contributors.
#
# Licensed under the GridGain Community Edition License (the "License");
# you may not use this file except in compliance with the License.
# You may obtain a copy of the License at
#
#     https://www.gridgain.com/products/software/community-edition/gridgain-community-edition-license
#
# Unless required by applicable law or agreed to in writing, software
# distributed under the License is distributed on an "AS IS" BASIS,
# WITHOUT WARRANTIES OR CONDITIONS OF ANY KIND, either express or implied.
# See the License for the specific language governing permissions and
# limitations under the License.
#                                    ]]>
                                </argument>
                                <argument>org.apache.ignite</argument>
                            </arguments>
                        </configuration>
                    </execution>
                </executions>
            </plugin>

            <!-- Generate the OSGi MANIFEST.MF for this bundle. -->
            <plugin>
                <groupId>org.apache.felix</groupId>
                <artifactId>maven-bundle-plugin</artifactId>
            </plugin>
        </plugins>
    </build>

    <profiles>
        <profile>
            <id>release</id>
            <activation>
                <activeByDefault>true</activeByDefault>
            </activation>
            <build>
                <plugins>
                    <plugin>
                        <groupId>org.apache.maven.plugins</groupId>
                        <artifactId>maven-antrun-plugin</artifactId>
                        <version>1.7</version>
                        <inherited>false</inherited>
                        <executions>
                            <execution>
                                <id>properties-augmentation</id>
                                <goals>
                                    <goal>run</goal>
                                </goals>
                                <phase>process-resources</phase>
                                <configuration>
                                    <failOnError>false</failOnError>
                                    <target>
                                        <tstamp>
                                            <format property="ignite.rel.date" pattern="ddMMyyyy" locale="en" />
                                        </tstamp>

                                        <property name="props.file" value="../../modules/core/target/classes/ignite.properties" />

                                        <replaceregexp file="${props.file}" byline="true">
                                            <regexp pattern="ignite.rel.date=.*" />
                                            <substitution expression="ignite.rel.date=${ignite.rel.date}" />
                                        </replaceregexp>

                                        <replaceregexp file="${props.file}" byline="true">
                                            <regexp pattern="ignite.update.status.params=.*" />
                                            <substitution expression="ignite.update.status.params=ver=${project.version}&amp;product=${ignite.update.notifier.product}" />
                                        </replaceregexp>

                                        <replaceregexp file="${props.file}" byline="true">
                                            <regexp pattern="ignite.version=.*" />
                                            <substitution expression="ignite.version=${project.version}" />
                                        </replaceregexp>

                                        <!-- git (to be replaced by git hooks)-->

                                        <exec executable="${git.exec}" outputproperty="ignite.build" failonerror="true">
                                            <arg line="log -1 --format=%ct" />
                                        </exec>

                                        <exec executable="${git.exec}" outputproperty="ignite.revision" failonerror="true">
                                            <arg line="log -1 --format=%H" />
                                        </exec>

                                        <replaceregexp file="${props.file}" byline="true">
                                            <regexp pattern="ignite.revision=.*" />
                                            <substitution expression="ignite.revision=${ignite.revision}" />
                                        </replaceregexp>

                                        <replaceregexp file="${props.file}" byline="true">
                                            <regexp pattern="ignite.build=.*" />
                                            <substitution expression="ignite.build=${ignite.build}" />
                                        </replaceregexp>

                                        <replaceregexp file="${props.file}" byline="true">
                                            <regexp pattern="ignite.control.center.uris=.*" />
                                            <substitution expression="ignite.control.center.uris=${ignite.control.center.uris}" />
                                        </replaceregexp>
                                    </target>
                                </configuration>
                            </execution>
                        </executions>
                    </plugin>
                </plugins>
            </build>
        </profile>

        <profile>
            <id>jcache-tck</id>

            <properties>
                <domain-lib-dir>${project.build.directory}/domainlib</domain-lib-dir>
                <domain-jar>domain.jar</domain-jar>
            </properties>

            <dependencies>
                <dependency>
                    <groupId>org.mockito</groupId>
                    <artifactId>mockito-core</artifactId>
                    <version>${mockito.version}</version>
                    <exclusions>
                        <exclusion>
                            <artifactId>hamcrest-core</artifactId>
                            <groupId>org.hamcrest</groupId>
                        </exclusion>
                    </exclusions>
                    <scope>test</scope>
                </dependency>

                <dependency>
                    <groupId>org.hamcrest</groupId>
                    <artifactId>hamcrest-library</artifactId>
                    <version>${hamcrest.version}</version>
                    <scope>test</scope>
                </dependency>

                <dependency>
                    <groupId>javax.cache</groupId>
                    <artifactId>cache-tests</artifactId>
                    <version>${javax.cache.tck.version}</version>
                </dependency>

                <dependency>
                    <groupId>javax.cache</groupId>
                    <artifactId>cache-tests</artifactId>
                    <classifier>tests</classifier>
                    <version>${javax.cache.tck.version}</version>
                    <scope>test</scope>
                </dependency>
            </dependencies>

            <build>
                <plugins>
                    <plugin>
                        <groupId>org.apache.maven.plugins</groupId>
                        <artifactId>maven-dependency-plugin</artifactId>
                        <version>2.8</version>
                        <executions>
                            <!--Required because JUnit will not detect tests simply included in a dep-->
                            <execution>
                                <id>copy-cache-tests</id>
                                <goals>
                                    <goal>unpack-dependencies</goal>
                                </goals>
                                <configuration>
                                    <outputDirectory>${project.build.testOutputDirectory}</outputDirectory>
                                    <includeArtifactIds>cache-tests</includeArtifactIds>
                                    <includeScope>test</includeScope>
                                </configuration>
                            </execution>
                        </executions>
                    </plugin>

                    <plugin>
                        <groupId>org.apache.maven.plugins</groupId>
                        <artifactId>maven-deploy-plugin</artifactId>
                        <configuration>
                            <skip>true</skip>
                        </configuration>
                    </plugin>

                    <plugin>
                        <groupId>org.apache.maven.plugins</groupId>
                        <artifactId>maven-surefire-plugin</artifactId>
                        <configuration>
                            <systemPropertyVariables>
                                <domainJar>${domain-lib-dir}/${domain-jar}</domainJar>
                                <javax.management.builder.initial>org.apache.ignite.internal.tck.TCKMBeanServerBuilder</javax.management.builder.initial>
                                <org.jsr107.tck.management.agentId>IgniteMBeanServer</org.jsr107.tck.management.agentId>
                                <javax.cache.CacheManager>org.apache.ignite.cache.CacheManager</javax.cache.CacheManager>
                                <javax.cache.Cache>org.apache.ignite.IgniteCache</javax.cache.Cache>
                                <javax.cache.Cache.Entry>org.apache.ignite.internal.processors.cache.CacheEntryImpl</javax.cache.Cache.Entry>
                                <javax.cache.annotation.CacheInvocationContext>javax.cache.annotation.impl.cdi.CdiCacheKeyInvocationContextImpl</javax.cache.annotation.CacheInvocationContext>
                                <IGNITE_QUIET>false</IGNITE_QUIET>
                            </systemPropertyVariables>
                            <excludes>
                                <exclude>**/org/apache/ignite/**/*Test.java</exclude>
                                <exclude>**/annotation/*Test.java</exclude>
                                <exclude>**/ClientServerTest.java</exclude>
                            </excludes>
                        </configuration>
                    </plugin>
                </plugins>
            </build>
        </profile>
    </profiles>
</project><|MERGE_RESOLUTION|>--- conflicted
+++ resolved
@@ -224,11 +224,7 @@
             <artifactId>commons-lang3</artifactId>
             <version>${commons.lang3.version}</version>
             <scope>test</scope>
-<<<<<<< HEAD
-        </dependency>
-=======
         </dependency>     
->>>>>>> 352a5964
     </dependencies>
 
     <build>
