--- conflicted
+++ resolved
@@ -43,7 +43,6 @@
 import org.apache.ignite.testframework.junits.common.GridCommonAbstractTest;
 import org.h2.engine.Session;
 import org.h2.expression.Expression;
-import org.h2.result.H2BaseLocalResult;
 import org.h2.result.LocalResult;
 import org.junit.Test;
 import sun.reflect.generics.reflectiveObjects.NotImplementedException;
@@ -149,7 +148,7 @@
 
         // Reset memory manager.
         if (memoryManager.memoryReserved() > 0)
-            memoryManager.release(memoryManager.memoryReserved());
+            memoryManager.released(memoryManager.memoryReserved());
     }
 
     /**
@@ -482,7 +481,7 @@
 
         IgniteH2Indexing h2 = (IgniteH2Indexing)grid(0).context().query().getIndexing();
 
-        assertEquals(10L * MB, h2.memoryManager().maxMemory());
+        assertEquals(10L * MB, h2.memoryManager().memoryLimit());
 
         try {
             CacheException ex = (CacheException)GridTestUtils.assertThrows(log, () -> {
@@ -504,7 +503,7 @@
 
             long globallyReserved = h2.memoryManager().memoryReserved();
 
-            assertTrue(h2.memoryManager().maxMemory() < globallyReserved + MB);
+            assertTrue(h2.memoryManager().memoryLimit() < globallyReserved + MB);
         }
         finally {
             for (QueryCursor c : cursors)
@@ -588,21 +587,16 @@
                     @Override public void onClose() {
                         // Just prevent 'rows' from being nullified for test purposes.
 
-                        getMemoryTracker().release(memoryReserved());
+                        memoryTracker().released(memoryReserved());
                     }
                 };
 
                 localResults.add(res);
 
-<<<<<<< HEAD
-            if (res instanceof H2ManagedLocalResult && ((H2ManagedLocalResult)res).memoryTracker() != null)
-                localResults.add((H2ManagedLocalResult)res);
-=======
                 return res;
             }
->>>>>>> d0d9d3f8
-
-            return new H2BaseLocalResult(ses, expressions, visibleColCnt);
+
+            return new H2ManagedLocalResult(ses, null, expressions, visibleColCnt);
         }
 
         /** {@inheritDoc} */
