/*
 * Copyright 2019 GridGain Systems, Inc. and Contributors.
 *
 * Licensed under the GridGain Community Edition License (the "License");
 * you may not use this file except in compliance with the License.
 * You may obtain a copy of the License at
 *
 *     https://www.gridgain.com/products/software/community-edition/gridgain-community-edition-license
 *
 * Unless required by applicable law or agreed to in writing, software
 * distributed under the License is distributed on an "AS IS" BASIS,
 * WITHOUT WARRANTIES OR CONDITIONS OF ANY KIND, either express or implied.
 * See the License for the specific language governing permissions and
 * limitations under the License.
 */

package org.apache.ignite.internal.processors.query.h2;

import java.util.concurrent.atomic.AtomicLongFieldUpdater;
import java.util.concurrent.atomic.AtomicReferenceFieldUpdater;
import org.apache.ignite.internal.processors.cache.query.IgniteQueryErrorCode;
import org.apache.ignite.internal.processors.query.IgniteSQLException;
import org.apache.ignite.internal.util.typedef.internal.S;

/**
 * Query memory tracker.
 *
 * Track query memory usage and throws an exception if query tries to allocate memory over limit.
 */
public class QueryMemoryTracker extends H2MemoryTracker implements AutoCloseable {
<<<<<<< HEAD
    //TODO: GG-18629: Move defaults to memory quotas configuration.
    /**
     * Default query memory limit.
     *
     * Note: Actually, it is  per query (Map\Reduce) stage limit. With QueryParallelism every query-thread will be
     * treated as separate Map query.
     */
    public static final long DFLT_QRY_MEMORY_LIMIT = Long.getLong(IgniteSystemProperties.IGNITE_SQL_QUERY_MEMORY_LIMIT,
        (long)(Runtime.getRuntime().maxMemory() * 0.6d / IgniteConfiguration.DFLT_QUERY_THREAD_POOL_SIZE));

    /** Allocated field updater. */
    private static final AtomicLongFieldUpdater<QueryMemoryTracker> ALLOC_UPD =
        AtomicLongFieldUpdater.newUpdater(QueryMemoryTracker.class, "reservedSize");
=======
    /** Resered field updater. */
    private static final AtomicLongFieldUpdater<QueryMemoryTracker> RESERVED_UPD =
        AtomicLongFieldUpdater.newUpdater(QueryMemoryTracker.class, "reserved");
>>>>>>> d0d9d3f8

    /** Closed flag updater. */
    private static final AtomicReferenceFieldUpdater<QueryMemoryTracker, Boolean> CLOSED_UPD =
        AtomicReferenceFieldUpdater.newUpdater(QueryMemoryTracker.class, Boolean.class, "closed");

    /** Parent tracker. */
    private final H2MemoryTracker parent;

    /** Query memory limit. */
    private final long maxMem;

<<<<<<< HEAD
    /** Reserved memory size. */
    private volatile long reservedSize;

    /**
     * Defines an action that occurs when the memory limit is exceeded. Possible variants:
     * <ul>
     *     <li>{@code true} - exception will be thrown.</li>
     *     <li>{@code false} - intermediate query results will be spilled to the disk.</li>
     * </ul>
     *
     * Default: false.
     */
    private final boolean failOnMemLimitExceed;
=======
    /** Reservation block size. */
    private final long blockSize;

    /** Memory reserved on parent. */
    private volatile long reservedFromParent;

    /** Memory reserved by query. */
    private volatile long reserved;
>>>>>>> d0d9d3f8

    /** Close flag to prevent tracker reuse. */
    private volatile Boolean closed = Boolean.FALSE;

    /**
     * Constructor.
     *
     * @param parent Parent memory tracker.
     * @param maxMem Query memory limit in bytes.
     * @param blockSize Reservation block size.
     */
    QueryMemoryTracker(H2MemoryTracker parent, long maxMem, long blockSize) {
        assert maxMem > 0;

<<<<<<< HEAD
        this.maxMem = maxMem > 0 ? maxMem : DFLT_QRY_MEMORY_LIMIT;
        failOnMemLimitExceed = Boolean.getBoolean(IgniteSystemProperties.IGNITE_SQL_FAIL_ON_QUERY_MEMORY_LIMIT_EXCEED);
    }

    /** {@inheritDoc} */
    @Override public boolean reserved(long size) {
=======
        this.parent = parent;
        this.maxMem = maxMem;
        this.blockSize = blockSize;
    }

    /** {@inheritDoc} */
    @Override public void reserve(long size) {
>>>>>>> d0d9d3f8
        assert !closed && size >= 0;

        if (size == 0)
            return ALLOC_UPD.get(this) < maxMem;

        long allocated = ALLOC_UPD.addAndGet(this, size);

<<<<<<< HEAD
        if (allocated < maxMem)
            return true;
        else if (failOnMemLimitExceed)
            throw new IgniteOutOfMemoryException("SQL query out of memory");
        else
            return false;
    }

    /** {@inheritDoc} */
    @Override public void released(long size) {
=======
        long reserved0 = RESERVED_UPD.accumulateAndGet(this, size, (prev, x) -> {
            if (prev + x > maxMem) {
                throw new IgniteSQLException("SQL query run out of memory: Query quota exceeded.",
                    IgniteQueryErrorCode.QUERY_OUT_OF_MEMORY);
            }

            return prev + x;
        });

        if (parent != null && reserved0 > reservedFromParent) {
            synchronized (this) {
                assert !closed;

                if (reserved0 <= reservedFromParent)
                    return;

                // If single block size is too small.
                long blockSize = Math.max(reserved0 - reservedFromParent, this.blockSize);
                // If we are too close to limit.
                blockSize = Math.min(blockSize, maxMem - reservedFromParent);

                try {
                    parent.reserve(blockSize);

                    reservedFromParent += blockSize;
                }
                catch (Throwable e) {
                    // Fallback if failed to reserve.
                    RESERVED_UPD.addAndGet(this, -size);

                    throw e;
                }
            }
        }
    }

    /** {@inheritDoc} */
    @Override public void release(long size) {
>>>>>>> d0d9d3f8
        assert size >= 0;

        if (size == 0)
            return;

        long reserved = RESERVED_UPD.accumulateAndGet(this, -size, (prev, x) -> {
            if (prev + x < 0)
                throw new IllegalStateException("Try to release more memory that were reserved: [" +
                    "reserved=" + prev + ", toRelease=" + x + ']');

            return prev + x;
        });

<<<<<<< HEAD
    /** {@inheritDoc} */
    @Override public long reservedSize() {
        return reservedSize;
    }

    /** {@inheritDoc} */
    @Override public long memoryLimit() {
        return maxMem;
=======
        assert !closed && reserved >= 0 || reserved == 0 : "Invalid reserved memory size:" + reserved;

        // For now, won'tQ release memory to parent until tracker closed.
       /* if (parent != null && preAllocated - reserved >= 2 * blockSize) {
            synchronized (this) {
                if (preAllocated - reserved >= 2 * blockSize) {
                    parent.release(blockSize);

                    preAllocated -= blockSize;
                }
            }
        }*/
>>>>>>> d0d9d3f8
    }

    /**
     * @return {@code True} if closed, {@code False} otherwise.
     */
    public boolean closed() {
        return closed;
    }

    /** {@inheritDoc} */
    @Override public void close() {
<<<<<<< HEAD
        // It is not expected to be called concurrently with allocate\free.
        if (CLOSED_UPD.compareAndSet(this, Boolean.FALSE, Boolean.TRUE))
            released(reservedSize);
=======
        // It is not expected to be called concurrently with reserve\release.
        // But query can be cancelled concurrently on query finish.
        if (CLOSED_UPD.compareAndSet(this, Boolean.FALSE, Boolean.TRUE)) {
            release(RESERVED_UPD.get(this));

            if (parent != null)
                parent.release(reservedFromParent);
        }
>>>>>>> d0d9d3f8
    }

    /** {@inheritDoc} */
    @Override public String toString() {
        return S.toString(QueryMemoryTracker.class, this);
    }
}<|MERGE_RESOLUTION|>--- conflicted
+++ resolved
@@ -18,6 +18,7 @@
 
 import java.util.concurrent.atomic.AtomicLongFieldUpdater;
 import java.util.concurrent.atomic.AtomicReferenceFieldUpdater;
+import org.apache.ignite.IgniteSystemProperties;
 import org.apache.ignite.internal.processors.cache.query.IgniteQueryErrorCode;
 import org.apache.ignite.internal.processors.query.IgniteSQLException;
 import org.apache.ignite.internal.util.typedef.internal.S;
@@ -28,25 +29,9 @@
  * Track query memory usage and throws an exception if query tries to allocate memory over limit.
  */
 public class QueryMemoryTracker extends H2MemoryTracker implements AutoCloseable {
-<<<<<<< HEAD
-    //TODO: GG-18629: Move defaults to memory quotas configuration.
-    /**
-     * Default query memory limit.
-     *
-     * Note: Actually, it is  per query (Map\Reduce) stage limit. With QueryParallelism every query-thread will be
-     * treated as separate Map query.
-     */
-    public static final long DFLT_QRY_MEMORY_LIMIT = Long.getLong(IgniteSystemProperties.IGNITE_SQL_QUERY_MEMORY_LIMIT,
-        (long)(Runtime.getRuntime().maxMemory() * 0.6d / IgniteConfiguration.DFLT_QUERY_THREAD_POOL_SIZE));
-
-    /** Allocated field updater. */
-    private static final AtomicLongFieldUpdater<QueryMemoryTracker> ALLOC_UPD =
-        AtomicLongFieldUpdater.newUpdater(QueryMemoryTracker.class, "reservedSize");
-=======
-    /** Resered field updater. */
+    /** Reserved field updater. */
     private static final AtomicLongFieldUpdater<QueryMemoryTracker> RESERVED_UPD =
         AtomicLongFieldUpdater.newUpdater(QueryMemoryTracker.class, "reserved");
->>>>>>> d0d9d3f8
 
     /** Closed flag updater. */
     private static final AtomicReferenceFieldUpdater<QueryMemoryTracker, Boolean> CLOSED_UPD =
@@ -58,30 +43,25 @@
     /** Query memory limit. */
     private final long maxMem;
 
-<<<<<<< HEAD
-    /** Reserved memory size. */
-    private volatile long reservedSize;
-
     /**
      * Defines an action that occurs when the memory limit is exceeded. Possible variants:
      * <ul>
-     *     <li>{@code true} - exception will be thrown.</li>
-     *     <li>{@code false} - intermediate query results will be spilled to the disk.</li>
+     * <li>{@code true} - exception will be thrown.</li>
+     * <li>{@code false} - intermediate query results will be spilled to the disk.</li>
      * </ul>
      *
      * Default: false.
      */
     private final boolean failOnMemLimitExceed;
-=======
+
     /** Reservation block size. */
     private final long blockSize;
 
     /** Memory reserved on parent. */
     private volatile long reservedFromParent;
 
-    /** Memory reserved by query. */
+    /** Memory reserved by the query. */
     private volatile long reserved;
->>>>>>> d0d9d3f8
 
     /** Close flag to prevent tracker reuse. */
     private volatile Boolean closed = Boolean.FALSE;
@@ -96,56 +76,33 @@
     QueryMemoryTracker(H2MemoryTracker parent, long maxMem, long blockSize) {
         assert maxMem > 0;
 
-<<<<<<< HEAD
-        this.maxMem = maxMem > 0 ? maxMem : DFLT_QRY_MEMORY_LIMIT;
+        // TODO GG-18629 - get from configuration.
         failOnMemLimitExceed = Boolean.getBoolean(IgniteSystemProperties.IGNITE_SQL_FAIL_ON_QUERY_MEMORY_LIMIT_EXCEED);
-    }
-
-    /** {@inheritDoc} */
-    @Override public boolean reserved(long size) {
-=======
         this.parent = parent;
         this.maxMem = maxMem;
         this.blockSize = blockSize;
     }
 
     /** {@inheritDoc} */
-    @Override public void reserve(long size) {
->>>>>>> d0d9d3f8
-        assert !closed && size >= 0;
+    @Override public boolean reserved(long size) {
+        long reserved0 = RESERVED_UPD.addAndGet(this, size);
 
-        if (size == 0)
-            return ALLOC_UPD.get(this) < maxMem;
+        if (reserved0 >= maxMem) {
+            RESERVED_UPD.addAndGet(this, -size);
 
-        long allocated = ALLOC_UPD.addAndGet(this, size);
-
-<<<<<<< HEAD
-        if (allocated < maxMem)
-            return true;
-        else if (failOnMemLimitExceed)
-            throw new IgniteOutOfMemoryException("SQL query out of memory");
-        else
-            return false;
-    }
-
-    /** {@inheritDoc} */
-    @Override public void released(long size) {
-=======
-        long reserved0 = RESERVED_UPD.accumulateAndGet(this, size, (prev, x) -> {
-            if (prev + x > maxMem) {
+            if (failOnMemLimitExceed)
                 throw new IgniteSQLException("SQL query run out of memory: Query quota exceeded.",
                     IgniteQueryErrorCode.QUERY_OUT_OF_MEMORY);
-            }
-
-            return prev + x;
-        });
+            else
+                return false;
+        }
 
         if (parent != null && reserved0 > reservedFromParent) {
             synchronized (this) {
                 assert !closed;
 
                 if (reserved0 <= reservedFromParent)
-                    return;
+                    return true;
 
                 // If single block size is too small.
                 long blockSize = Math.max(reserved0 - reservedFromParent, this.blockSize);
@@ -153,7 +110,7 @@
                 blockSize = Math.min(blockSize, maxMem - reservedFromParent);
 
                 try {
-                    parent.reserve(blockSize);
+                    parent.reserved(blockSize);
 
                     reservedFromParent += blockSize;
                 }
@@ -165,11 +122,12 @@
                 }
             }
         }
+
+        return true;
     }
 
     /** {@inheritDoc} */
-    @Override public void release(long size) {
->>>>>>> d0d9d3f8
+    @Override public void released(long size) {
         assert size >= 0;
 
         if (size == 0)
@@ -183,16 +141,6 @@
             return prev + x;
         });
 
-<<<<<<< HEAD
-    /** {@inheritDoc} */
-    @Override public long reservedSize() {
-        return reservedSize;
-    }
-
-    /** {@inheritDoc} */
-    @Override public long memoryLimit() {
-        return maxMem;
-=======
         assert !closed && reserved >= 0 || reserved == 0 : "Invalid reserved memory size:" + reserved;
 
         // For now, won'tQ release memory to parent until tracker closed.
@@ -205,7 +153,16 @@
                 }
             }
         }*/
->>>>>>> d0d9d3f8
+    }
+
+    /** {@inheritDoc} */
+    @Override public long memoryReserved() {
+        return reserved;
+    }
+
+    /** {@inheritDoc} */
+    @Override public long memoryLimit() {
+        return maxMem;
     }
 
     /**
@@ -217,20 +174,14 @@
 
     /** {@inheritDoc} */
     @Override public void close() {
-<<<<<<< HEAD
-        // It is not expected to be called concurrently with allocate\free.
-        if (CLOSED_UPD.compareAndSet(this, Boolean.FALSE, Boolean.TRUE))
-            released(reservedSize);
-=======
         // It is not expected to be called concurrently with reserve\release.
         // But query can be cancelled concurrently on query finish.
         if (CLOSED_UPD.compareAndSet(this, Boolean.FALSE, Boolean.TRUE)) {
-            release(RESERVED_UPD.get(this));
+            released(RESERVED_UPD.get(this));
 
             if (parent != null)
-                parent.release(reservedFromParent);
+                parent.released(reservedFromParent);
         }
->>>>>>> d0d9d3f8
     }
 
     /** {@inheritDoc} */
