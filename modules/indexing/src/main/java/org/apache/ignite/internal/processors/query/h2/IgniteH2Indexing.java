/*
 * Copyright 2019 GridGain Systems, Inc. and Contributors.
 *
 * Licensed under the GridGain Community Edition License (the "License");
 * you may not use this file except in compliance with the License.
 * You may obtain a copy of the License at
 *
 *     https://www.gridgain.com/products/software/community-edition/gridgain-community-edition-license
 *
 * Unless required by applicable law or agreed to in writing, software
 * distributed under the License is distributed on an "AS IS" BASIS,
 * WITHOUT WARRANTIES OR CONDITIONS OF ANY KIND, either express or implied.
 * See the License for the specific language governing permissions and
 * limitations under the License.
 */

package org.apache.ignite.internal.processors.query.h2;

import java.io.File;
import java.sql.BatchUpdateException;
import java.sql.Connection;
import java.sql.PreparedStatement;
import java.sql.ResultSet;
import java.sql.SQLException;
import java.sql.Statement;
import java.util.ArrayList;
import java.util.Arrays;
import java.util.Collection;
import java.util.Iterator;
import java.util.LinkedHashMap;
import java.util.List;
import java.util.Map;
import java.util.Set;
import java.util.UUID;
import java.util.concurrent.TimeUnit;
import javax.cache.CacheException;
import org.apache.ignite.IgniteCheckedException;
import org.apache.ignite.IgniteDataStreamer;
import org.apache.ignite.IgniteException;
import org.apache.ignite.IgniteLogger;
import org.apache.ignite.IgniteSystemProperties;
import org.apache.ignite.cache.CacheServerNotFoundException;
import org.apache.ignite.cache.query.FieldsQueryCursor;
import org.apache.ignite.cache.query.QueryCancelledException;
import org.apache.ignite.cache.query.SqlFieldsQuery;
import org.apache.ignite.cache.query.SqlQuery;
import org.apache.ignite.cluster.ClusterNode;
import org.apache.ignite.events.DiscoveryEvent;
import org.apache.ignite.events.EventType;
import org.apache.ignite.internal.GridKernalContext;
import org.apache.ignite.internal.GridTopic;
import org.apache.ignite.internal.IgniteInternalFuture;
import org.apache.ignite.internal.cluster.ClusterTopologyServerNotFoundException;
import org.apache.ignite.internal.managers.IgniteMBeansManager;
import org.apache.ignite.internal.managers.communication.GridMessageListener;
import org.apache.ignite.internal.managers.eventstorage.GridLocalEventListener;
import org.apache.ignite.internal.mxbean.SqlQueryMXBean;
import org.apache.ignite.internal.mxbean.SqlQueryMXBeanImpl;
import org.apache.ignite.internal.pagemem.PageMemory;
import org.apache.ignite.internal.pagemem.store.IgnitePageStoreManager;
import org.apache.ignite.internal.processors.affinity.AffinityTopologyVersion;
import org.apache.ignite.internal.processors.cache.CacheObjectValueContext;
import org.apache.ignite.internal.processors.cache.CacheOperationContext;
import org.apache.ignite.internal.processors.cache.DynamicCacheDescriptor;
import org.apache.ignite.internal.processors.cache.GridCacheContext;
import org.apache.ignite.internal.processors.cache.GridCacheContextInfo;
import org.apache.ignite.internal.processors.cache.KeyCacheObject;
import org.apache.ignite.internal.processors.cache.QueryCursorImpl;
import org.apache.ignite.internal.processors.cache.distributed.dht.preloader.GridDhtPartitionsExchangeFuture;
import org.apache.ignite.internal.processors.cache.distributed.near.GridNearTxLocal;
import org.apache.ignite.internal.processors.cache.mvcc.MvccQueryTracker;
import org.apache.ignite.internal.processors.cache.mvcc.MvccSnapshot;
import org.apache.ignite.internal.processors.cache.mvcc.MvccUtils;
import org.apache.ignite.internal.processors.cache.mvcc.StaticMvccQueryTracker;
import org.apache.ignite.internal.processors.cache.persistence.CacheDataRow;
import org.apache.ignite.internal.processors.cache.persistence.RootPage;
import org.apache.ignite.internal.processors.cache.persistence.tree.BPlusTree;
import org.apache.ignite.internal.processors.cache.persistence.tree.io.BPlusIO;
import org.apache.ignite.internal.processors.cache.persistence.tree.io.BPlusMetaIO;
import org.apache.ignite.internal.processors.cache.persistence.tree.io.PageIO;
import org.apache.ignite.internal.processors.cache.persistence.tree.reuse.ReuseList;
import org.apache.ignite.internal.processors.cache.persistence.tree.util.PageLockListener;
import org.apache.ignite.internal.processors.cache.query.GridCacheQueryMarshallable;
import org.apache.ignite.internal.processors.cache.query.GridCacheQueryType;
import org.apache.ignite.internal.processors.cache.query.GridCacheTwoStepQuery;
import org.apache.ignite.internal.processors.cache.query.IgniteQueryErrorCode;
import org.apache.ignite.internal.processors.cache.query.RegisteredQueryCursor;
import org.apache.ignite.internal.processors.cache.transactions.IgniteTxAdapter;
import org.apache.ignite.internal.processors.cache.tree.CacheDataTree;
import org.apache.ignite.internal.processors.odbc.SqlStateCode;
import org.apache.ignite.internal.processors.odbc.jdbc.JdbcParameterMeta;
import org.apache.ignite.internal.processors.query.EnlistOperation;
import org.apache.ignite.internal.processors.query.GridQueryCacheObjectsIterator;
import org.apache.ignite.internal.processors.query.GridQueryCancel;
import org.apache.ignite.internal.processors.query.GridQueryFieldMetadata;
import org.apache.ignite.internal.processors.query.GridQueryFieldsResult;
import org.apache.ignite.internal.processors.query.GridQueryFieldsResultAdapter;
import org.apache.ignite.internal.processors.query.GridQueryIndexing;
import org.apache.ignite.internal.processors.query.GridQueryRowCacheCleaner;
import org.apache.ignite.internal.processors.query.GridQueryTypeDescriptor;
import org.apache.ignite.internal.processors.query.GridRunningQueryInfo;
import org.apache.ignite.internal.processors.query.IgniteSQLException;
import org.apache.ignite.internal.processors.query.QueryField;
import org.apache.ignite.internal.processors.query.QueryIndexDescriptorImpl;
import org.apache.ignite.internal.processors.query.QueryUtils;
import org.apache.ignite.internal.processors.query.RunningQueryManager;
import org.apache.ignite.internal.processors.query.SqlClientContext;
import org.apache.ignite.internal.processors.query.UpdateSourceIterator;
import org.apache.ignite.internal.processors.query.h2.affinity.H2PartitionResolver;
import org.apache.ignite.internal.processors.query.h2.affinity.PartitionExtractor;
import org.apache.ignite.internal.processors.query.h2.database.H2TreeClientIndex;
import org.apache.ignite.internal.processors.query.h2.database.H2TreeIndex;
import org.apache.ignite.internal.processors.query.h2.database.io.H2ExtrasInnerIO;
import org.apache.ignite.internal.processors.query.h2.database.io.H2ExtrasLeafIO;
import org.apache.ignite.internal.processors.query.h2.database.io.H2InnerIO;
import org.apache.ignite.internal.processors.query.h2.database.io.H2LeafIO;
import org.apache.ignite.internal.processors.query.h2.database.io.H2MvccInnerIO;
import org.apache.ignite.internal.processors.query.h2.database.io.H2MvccLeafIO;
import org.apache.ignite.internal.processors.query.h2.dml.DmlDistributedPlanInfo;
import org.apache.ignite.internal.processors.query.h2.dml.DmlUpdateResultsIterator;
import org.apache.ignite.internal.processors.query.h2.dml.DmlUpdateSingleEntryIterator;
import org.apache.ignite.internal.processors.query.h2.dml.DmlUtils;
import org.apache.ignite.internal.processors.query.h2.dml.UpdateMode;
import org.apache.ignite.internal.processors.query.h2.dml.UpdatePlan;
import org.apache.ignite.internal.processors.query.h2.opt.GridH2IndexBase;
import org.apache.ignite.internal.processors.query.h2.opt.GridH2Table;
import org.apache.ignite.internal.processors.query.h2.opt.H2Row;
import org.apache.ignite.internal.processors.query.h2.opt.QueryContext;
import org.apache.ignite.internal.processors.query.h2.opt.QueryContextRegistry;
import org.apache.ignite.internal.processors.query.h2.sql.GridSqlStatement;
import org.apache.ignite.internal.processors.query.h2.twostep.GridMapQueryExecutor;
import org.apache.ignite.internal.processors.query.h2.twostep.GridReduceQueryExecutor;
import org.apache.ignite.internal.processors.query.h2.twostep.PartitionReservationManager;
import org.apache.ignite.internal.processors.query.h2.twostep.messages.GridQueryCancelRequest;
import org.apache.ignite.internal.processors.query.h2.twostep.messages.GridQueryFailResponse;
import org.apache.ignite.internal.processors.query.h2.twostep.messages.GridQueryNextPageRequest;
import org.apache.ignite.internal.processors.query.h2.twostep.messages.GridQueryNextPageResponse;
import org.apache.ignite.internal.processors.query.h2.twostep.msg.GridH2DmlRequest;
import org.apache.ignite.internal.processors.query.h2.twostep.msg.GridH2DmlResponse;
import org.apache.ignite.internal.processors.query.h2.twostep.msg.GridH2QueryRequest;
import org.apache.ignite.internal.processors.query.schema.SchemaIndexCacheVisitor;
import org.apache.ignite.internal.processors.query.schema.SchemaIndexCacheVisitorClosure;
import org.apache.ignite.internal.processors.query.schema.SchemaIndexCacheVisitorImpl;
import org.apache.ignite.internal.sql.command.SqlCommand;
import org.apache.ignite.internal.sql.command.SqlCommitTransactionCommand;
import org.apache.ignite.internal.sql.command.SqlRollbackTransactionCommand;
import org.apache.ignite.internal.sql.optimizer.affinity.PartitionResult;
import org.apache.ignite.internal.util.GridAtomicLong;
import org.apache.ignite.internal.util.GridEmptyCloseableIterator;
import org.apache.ignite.internal.util.GridSpinBusyLock;
import org.apache.ignite.internal.util.IgniteUtils;
import org.apache.ignite.internal.util.lang.GridCloseableIterator;
import org.apache.ignite.internal.util.lang.GridPlainRunnable;
import org.apache.ignite.internal.util.lang.IgniteInClosure2X;
import org.apache.ignite.internal.util.lang.IgniteSingletonIterator;
import org.apache.ignite.internal.util.typedef.F;
import org.apache.ignite.internal.util.typedef.X;
import org.apache.ignite.internal.util.typedef.internal.CU;
import org.apache.ignite.internal.util.typedef.internal.U;
import org.apache.ignite.internal.util.worker.GridWorker;
import org.apache.ignite.internal.util.worker.GridWorkerFuture;
import org.apache.ignite.lang.IgniteBiClosure;
import org.apache.ignite.lang.IgniteBiTuple;
import org.apache.ignite.lang.IgniteFuture;
import org.apache.ignite.lang.IgniteInClosure;
import org.apache.ignite.marshaller.Marshaller;
import org.apache.ignite.plugin.extensions.communication.Message;
import org.apache.ignite.plugin.security.SecurityPermission;
import org.apache.ignite.resources.LoggerResource;
import org.apache.ignite.spi.indexing.IndexingQueryFilter;
import org.apache.ignite.spi.indexing.IndexingQueryFilterImpl;
import org.h2.api.ErrorCode;
import org.h2.api.JavaObjectSerializer;
import org.h2.engine.Session;
import org.h2.engine.SysProperties;
import org.h2.table.IndexColumn;
import org.h2.util.JdbcUtils;
import org.jetbrains.annotations.Nullable;

import static java.util.Collections.singletonList;
import static org.apache.ignite.IgniteSystemProperties.IGNITE_MVCC_TX_SIZE_CACHING_THRESHOLD;
import static org.apache.ignite.internal.processors.cache.mvcc.MvccCachingManager.TX_SIZE_THRESHOLD;
import static org.apache.ignite.internal.processors.cache.mvcc.MvccUtils.checkActive;
import static org.apache.ignite.internal.processors.cache.mvcc.MvccUtils.mvccEnabled;
import static org.apache.ignite.internal.processors.cache.mvcc.MvccUtils.requestSnapshot;
import static org.apache.ignite.internal.processors.cache.mvcc.MvccUtils.tx;
import static org.apache.ignite.internal.processors.cache.mvcc.MvccUtils.txStart;
import static org.apache.ignite.internal.processors.cache.query.GridCacheQueryType.TEXT;
import static org.apache.ignite.internal.processors.query.h2.H2Utils.UPDATE_RESULT_META;
import static org.apache.ignite.internal.processors.query.h2.H2Utils.generateFieldsQueryString;
import static org.apache.ignite.internal.processors.query.h2.H2Utils.session;
import static org.apache.ignite.internal.processors.query.h2.H2Utils.validateTypeDescriptor;
import static org.apache.ignite.internal.processors.query.h2.H2Utils.zeroCursor;

/**
 * Indexing implementation based on H2 database engine. In this implementation main query language is SQL,
 * fulltext indexing can be performed using Lucene.
 * <p>
 * For each registered {@link GridQueryTypeDescriptor} this SPI will create respective SQL table with
 * {@code '_key'} and {@code '_val'} fields for key and value, and fields from
 * {@link GridQueryTypeDescriptor#fields()}.
 * For each table it will create indexes declared in {@link GridQueryTypeDescriptor#indexes()}.
 */
public class IgniteH2Indexing implements GridQueryIndexing {
    /*
     * Register IO for indexes.
     */
    static {
        PageIO.registerH2(H2InnerIO.VERSIONS, H2LeafIO.VERSIONS, H2MvccInnerIO.VERSIONS, H2MvccLeafIO.VERSIONS);

        H2ExtrasInnerIO.register();
        H2ExtrasLeafIO.register();
    }

    /**
     *  Spill directory path. Spill directory is used for the disk offloading
     *  of intermediate results of the heavy queries.
     */
    public static final String DISK_SPILL_DIR = "tmp/spill";

    /** Default number of attempts to re-run DELETE and UPDATE queries in case of concurrent modifications of values. */
    private static final int DFLT_UPDATE_RERUN_ATTEMPTS = 4;

    /** Cached value of {@code IgniteSystemProperties.IGNITE_ALLOW_DML_INSIDE_TRANSACTION}. */
    private final boolean updateInTxAllowed =
        Boolean.getBoolean(IgniteSystemProperties.IGNITE_ALLOW_DML_INSIDE_TRANSACTION);

    /** Logger. */
    @LoggerResource
    private IgniteLogger log;

    /** Node ID. */
    private UUID nodeId;

    /** */
    private Marshaller marshaller;

    /** */
    private GridMapQueryExecutor mapQryExec;

    /** */
    private GridReduceQueryExecutor rdcQryExec;

    /** */
    private GridSpinBusyLock busyLock;

    /** Row cache. */
    private final H2RowCacheRegistry rowCache = new H2RowCacheRegistry();

    /** */
    protected volatile GridKernalContext ctx;

    /** Query context registry. */
    private final QueryContextRegistry qryCtxRegistry = new QueryContextRegistry();

    /** Processor to execute commands which are neither SELECT, nor DML. */
    private CommandProcessor cmdProc;

    /** Partition reservation manager. */
    protected PartitionReservationManager partReservationMgr;

    /** Partition extractor. */
    private PartitionExtractor partExtractor;

    /** Running query manager. */
    private RunningQueryManager runningQryMgr;

    /** Parser. */
    private QueryParser parser;

    /** Memory manager */
    private QueryMemoryManager memoryManager;

    /** */
    private final IgniteInClosure<? super IgniteInternalFuture<?>> logger = new IgniteInClosure<IgniteInternalFuture<?>>() {
        @Override public void apply(IgniteInternalFuture<?> fut) {
            try {
                fut.get();
            }
            catch (IgniteCheckedException e) {
                U.error(log, e.getMessage(), e);
            }
        }
    };

    /** Query executor. */
    private ConnectionManager connMgr;

    /** Schema manager. */
    private SchemaManager schemaMgr;

    /** H2 Connection manager. */
    private LongRunningQueryManager longRunningQryMgr;

    /** Discovery event listener. */
    private GridLocalEventListener discoLsnr;

    /** Query message listener. */
    private GridMessageListener qryLsnr;

    /**
     * @return Kernal context.
     */
    public GridKernalContext kernalContext() {
        return ctx;
    }

    /** {@inheritDoc} */
    @Override public List<JdbcParameterMeta> parameterMetaData(String schemaName, SqlFieldsQuery qry)
        throws IgniteSQLException {
        assert qry != null;

        ArrayList<JdbcParameterMeta> metas = new ArrayList<>();

        SqlFieldsQuery curQry = qry;

        while (curQry != null) {
            QueryParserResult parsed = parser.parse(schemaName, curQry, true);

            metas.addAll(parsed.parametersMeta());

            curQry = parsed.remainingQuery();
        }

        return metas;
    }

    /** {@inheritDoc} */
    @Override public List<GridQueryFieldMetadata> resultMetaData(String schemaName, SqlFieldsQuery qry)
        throws IgniteSQLException{
        QueryParserResult parsed = parser.parse(schemaName, qry, true);

        if (parsed.remainingQuery() != null)
            return null;

        if (parsed.isSelect())
            return parsed.select().meta();

        return null;
    }

    /** {@inheritDoc} */
    @Override public void store(GridCacheContext cctx,
        GridQueryTypeDescriptor type,
        CacheDataRow row,
        @Nullable CacheDataRow prevRow,
        boolean prevRowAvailable
    ) throws IgniteCheckedException {
        String cacheName = cctx.name();

        H2TableDescriptor tbl = schemaMgr.tableForType(schema(cacheName), cacheName, type.name());

        if (tbl == null)
            return; // Type was rejected.

        tbl.table().update(row, prevRow,  prevRowAvailable);

        if (tbl.luceneIndex() != null) {
            long expireTime = row.expireTime();

            if (expireTime == 0L)
                expireTime = Long.MAX_VALUE;

            tbl.luceneIndex().store(row.key(), row.value(), row.version(), expireTime);
        }
    }

    /** {@inheritDoc} */
    @Override public void remove(GridCacheContext cctx, GridQueryTypeDescriptor type, CacheDataRow row)
        throws IgniteCheckedException {
        if (log.isDebugEnabled()) {
            log.debug("Removing key from cache query index [locId=" + nodeId +
                ", key=" + row.key() +
                ", val=" + row.value() + ']');
        }

        String cacheName = cctx.name();

        H2TableDescriptor tbl = schemaMgr.tableForType(schema(cacheName), cacheName, type.name());

        if (tbl == null)
            return;

        if (tbl.table().remove(row)) {
            if (tbl.luceneIndex() != null)
                tbl.luceneIndex().remove(row.key());
        }
    }

    /** {@inheritDoc} */
    @Override public void dynamicIndexCreate(String schemaName, String tblName, QueryIndexDescriptorImpl idxDesc,
        boolean ifNotExists, SchemaIndexCacheVisitor cacheVisitor) throws IgniteCheckedException {
        schemaMgr.createIndex(schemaName, tblName, idxDesc, ifNotExists, cacheVisitor);
    }

    /** {@inheritDoc} */
    @Override public void dynamicIndexDrop(String schemaName, String idxName, boolean ifExists)
        throws IgniteCheckedException{
        schemaMgr.dropIndex(schemaName, idxName, ifExists);
    }

    /** {@inheritDoc} */
    @Override public void dynamicAddColumn(String schemaName, String tblName, List<QueryField> cols,
        boolean ifTblExists, boolean ifColNotExists) throws IgniteCheckedException {
        schemaMgr.addColumn(schemaName, tblName, cols, ifTblExists, ifColNotExists);

        clearPlanCache();
    }

    /** {@inheritDoc} */
    @Override public void dynamicDropColumn(String schemaName, String tblName, List<String> cols, boolean ifTblExists,
        boolean ifColExists) throws IgniteCheckedException {
        schemaMgr.dropColumn(schemaName, tblName, cols, ifTblExists, ifColExists);

        clearPlanCache();
    }

    /**
     * Create sorted index.
     *
     * @param name Index name,
     * @param tbl Table.
     * @param pk Primary key flag.
     * @param affinityKey Affinity key flag.
     * @param unwrappedCols Unwrapped index columns for complex types.
     * @param wrappedCols Index columns as is complex types.
     * @param inlineSize Index inline size.
     * @return Index.
     */
    @SuppressWarnings("ConstantConditions")
    GridH2IndexBase createSortedIndex(String name, GridH2Table tbl, boolean pk, boolean affinityKey,
        List<IndexColumn> unwrappedCols, List<IndexColumn> wrappedCols, int inlineSize) {
        try {
            GridCacheContextInfo cacheInfo = tbl.cacheInfo();

            if (log.isDebugEnabled())
                log.debug("Creating cache index [cacheId=" + cacheInfo.cacheId() + ", idxName=" + name + ']');

            if (cacheInfo.affinityNode()) {
                final int segments = tbl.rowDescriptor().context().config().getQueryParallelism();

                H2RowCache cache = rowCache.forGroup(cacheInfo.groupId());

                return H2TreeIndex.createIndex(
                    cacheInfo.cacheContext(),
                    cache,
                    tbl,
                    name,
                    pk,
                    affinityKey,
                    unwrappedCols,
                    wrappedCols,
                    inlineSize,
                    segments,
                    log
                );
            }
            else
                return H2TreeClientIndex.createIndex(tbl, name, pk, unwrappedCols, inlineSize, log);
        }
        catch (IgniteCheckedException e) {
            throw new IgniteException(e);
        }
    }

    /** {@inheritDoc} */
    @Override public <K, V> GridCloseableIterator<IgniteBiTuple<K, V>> queryLocalText(String schemaName,
        String cacheName, String qry, String typeName, IndexingQueryFilter filters) throws IgniteCheckedException {
        H2TableDescriptor tbl = schemaMgr.tableForType(schemaName, cacheName, typeName);

        if (tbl != null && tbl.luceneIndex() != null) {
            Long qryId = runningQueryManager().register(qry, TEXT, schemaName, true, null);

            try {
                return tbl.luceneIndex().query(qry.toUpperCase(), filters);
            }
            finally {
                runningQueryManager().unregister(qryId, false);
            }
        }

        return new GridEmptyCloseableIterator<>();
    }

    /**
     * Queries individual fields (generally used by JDBC drivers).
     *
     * @param qryDesc Query descriptor.
     * @param qryParams Query parameters.
     * @param select Select.
     * @param filter Cache name and key filter.
     * @param mvccTracker Query tracker.
     * @param cancel Query cancel.
     * @param inTx Flag whether the query is executed in transaction.
     * @param timeout Timeout.
     * @return Query result.
     * @throws IgniteCheckedException If failed.
     */
    private GridQueryFieldsResult executeSelectLocal(
        QueryDescriptor qryDesc,
        QueryParameters qryParams,
        QueryParserResultSelect select,
        final IndexingQueryFilter filter,
        MvccQueryTracker mvccTracker,
        GridQueryCancel cancel,
        boolean inTx,
        int timeout
    ) throws IgniteCheckedException {
        assert !select.mvccEnabled() || mvccTracker != null;

        String qry;

        if (select.forUpdate())
            qry = inTx ? select.forUpdateQueryTx() : select.forUpdateQueryOutTx();
        else
            qry = qryDesc.sql();

        boolean mvccEnabled = mvccTracker != null;

        try {
            assert select != null;

            if (ctx.security().enabled())
                checkSecurity(select.cacheIds());

            MvccSnapshot mvccSnapshot = null;

            if (mvccEnabled)
                mvccSnapshot = mvccTracker.snapshot();

            long maxMem = qryParams.maxMemory();

            final QueryContext qctx = new QueryContext(
                0,
                filter,
                null,
                mvccSnapshot,
                null,
<<<<<<< HEAD
                true,
                maxMem < 0 ? null : new QueryMemoryTracker(maxMem),
                ctx);
=======
                maxMem < 0 ? null : memoryManager.createQueryMemoryTracker(maxMem),
                true
            );
>>>>>>> d0d9d3f8

            return new GridQueryFieldsResultAdapter(select.meta(), null) {
                @Override public GridCloseableIterator<List<?>> iterator() throws IgniteCheckedException {
                    ThreadLocalObjectPool<H2ConnectionWrapper>.Reusable conn = connMgr.detachThreadConnection();

                    Connection conn0 = null;

                    try {
                        conn0 = conn.object().connection(qryDesc.schemaName());

                        H2Utils.setupConnection(conn0, qctx,
                            qryDesc.distributedJoins(), qryDesc.enforceJoinOrder(), qryParams.lazy());

                        List<Object> args = F.asList(qryParams.arguments());

                        PreparedStatement stmt = preparedStatementWithParams(
                            conn0,
                            qry,
                            args,
                            true
                        );

                        ResultSet rs = executeSqlQueryWithTimer(
                            stmt,
                            conn0,
                            qry,
                            args,
                            timeout,
                            cancel,
                            qryParams.dataPageScanEnabled(),
                            new H2QueryInfo(H2QueryInfo.QueryType.LOCAL, stmt, qry)
                        );

                        return new H2FieldsIterator(rs, mvccTracker, conn);
                    }
                    catch (IgniteCheckedException | RuntimeException | Error e) {
                        if (conn0 != null)
                            H2Utils.resetSession(conn0);

                        conn.recycle();

                        try {
                            if (mvccTracker != null)
                                mvccTracker.onDone();
                        }
                        catch (Exception e0) {
                            e.addSuppressed(e0);
                        }

                        throw e;
                    }
                }
            };
        }
        catch (Exception e) {
            GridNearTxLocal tx = null;

            if (mvccEnabled && (tx != null || (tx = tx(ctx)) != null))
                tx.setRollbackOnly();

            throw e;
        }
    }

    /**
     * @param qryTimeout Query timeout in milliseconds.
     * @param tx Transaction.
     * @return Timeout for operation in milliseconds based on query and tx timeouts.
     */
    public static int operationTimeout(int qryTimeout, IgniteTxAdapter tx) {
        if (tx != null) {
            int remaining = (int)tx.remainingTime();

            return remaining > 0 && qryTimeout > 0 ? Math.min(remaining, qryTimeout) : Math.max(remaining, qryTimeout);
        }

        return qryTimeout;
    }

    /** {@inheritDoc} */
    @Override public long streamUpdateQuery(
        String schemaName,
        String qry,
        @Nullable Object[] params,
        IgniteDataStreamer<?, ?> streamer
    ) throws IgniteCheckedException {
        QueryParserResultDml dml = streamerParse(schemaName, qry);

        return streamQuery0(qry, schemaName, streamer, dml, params);
    }

    /** {@inheritDoc} */
    @SuppressWarnings({"ForLoopReplaceableByForEach", "ConstantConditions"})
    @Override public List<Long> streamBatchedUpdateQuery(
        String schemaName,
        String qry,
        List<Object[]> params,
        SqlClientContext cliCtx
    ) throws IgniteCheckedException {
        if (cliCtx == null || !cliCtx.isStream()) {
            U.warn(log, "Connection is not in streaming mode.");

            return zeroBatchedStreamedUpdateResult(params.size());
        }

        QueryParserResultDml dml = streamerParse(schemaName, qry);

        IgniteDataStreamer<?, ?> streamer = cliCtx.streamerForCache(dml.streamTable().cacheName());

        assert streamer != null;

        List<Long> ress = new ArrayList<>(params.size());

        for (int i = 0; i < params.size(); i++) {
            long res = streamQuery0(qry, schemaName, streamer, dml, params.get(i));

            ress.add(res);
        }

        return ress;
    }

    /**
     * Perform given statement against given data streamer. Only rows based INSERT is supported.
     *
     * @param qry Query.
     * @param schemaName Schema name.
     * @param streamer Streamer to feed data to.
     * @param dml DML statement.
     * @param args Statement arguments.
     * @return Number of rows in given INSERT statement.
     * @throws IgniteCheckedException if failed.
     */
    @SuppressWarnings({"unchecked", "Anonymous2MethodRef"})
    private long streamQuery0(String qry, String schemaName, IgniteDataStreamer streamer, QueryParserResultDml dml,
        final Object[] args) throws IgniteCheckedException {
        Long qryId = runningQryMgr.register(qry, GridCacheQueryType.SQL_FIELDS, schemaName, true, null);

        boolean fail = false;

        try {
            UpdatePlan plan = dml.plan();

            List<List<?>> planRows = plan.createRows(args != null ? args : X.EMPTY_OBJECT_ARRAY);

            Iterator<List<?>> iter = new GridQueryCacheObjectsIterator(
                planRows.iterator(),
                objectContext(),
                true
            );

            if (planRows.size() == 1) {
                IgniteBiTuple t = plan.processRow(iter.next());

                streamer.addData(t.getKey(), t.getValue());

                return 1;
            }
            else {
                Map<Object, Object> rows = new LinkedHashMap<>(plan.rowCount());

                while (iter.hasNext()) {
                    List<?> row = iter.next();

                    IgniteBiTuple t = plan.processRow(row);

                    rows.put(t.getKey(), t.getValue());
                }

                streamer.addData(rows);

                return rows.size();
            }
        }
        catch (IgniteCheckedException e) {
            fail = true;

            throw e;
        }
        finally {
            runningQryMgr.unregister(qryId, fail);
        }
    }

    /**
     * Parse statement for streamer.
     *
     * @param schemaName Schema name.
     * @param qry Query.
     * @return DML.
     */
    private QueryParserResultDml streamerParse(String schemaName, String qry) {
        QueryParserResult parseRes = parser.parse(schemaName, new SqlFieldsQuery(qry), false);

        QueryParserResultDml dml = parseRes.dml();

        if (dml == null || !dml.streamable()) {
            throw new IgniteSQLException("Streaming mode supports only INSERT commands without subqueries.",
                IgniteQueryErrorCode.UNSUPPORTED_OPERATION);
        }

        return dml;
    }

    /**
     * @param size Result size.
     * @return List of given size filled with 0Ls.
     */
    private static List<Long> zeroBatchedStreamedUpdateResult(int size) {
        Long[] res = new Long[size];

        Arrays.fill(res, 0L);

        return Arrays.asList(res);
    }

    /**
     * Prepares sql statement.
     *
     * @param conn Connection.
     * @param sql Sql.
     * @param params Params.
     * @param useStmtCache If {@code true} use stmt cache.
     * @return Prepared statement with set parameters.
     * @throws IgniteCheckedException If failed.
     */
    public PreparedStatement preparedStatementWithParams(Connection conn, String sql, Collection<Object> params,
        boolean useStmtCache) throws IgniteCheckedException {
        final PreparedStatement stmt;

        try {
            stmt = useStmtCache ? connMgr.prepareStatement(conn, sql) : connMgr.prepareStatementNoCache(conn, sql);
        }
        catch (SQLException e) {
            H2Utils.resetSession(conn);

            throw new IgniteCheckedException("Failed to parse SQL query: " + sql, e);
        }

        H2Utils.bindParameters(stmt, params);

        return stmt;
    }

    /**
     * Executes sql query statement.
     *
     * @param conn Connection,.
     * @param stmt Statement.
     * @param timeoutMillis Query timeout.
     * @param cancel Query cancel.
     * @return Result.
     * @throws IgniteCheckedException If failed.
     */
    private ResultSet executeSqlQuery(final Connection conn, final PreparedStatement stmt,
        int timeoutMillis, @Nullable GridQueryCancel cancel) throws IgniteCheckedException  {
        if (cancel != null)
            cancel.set(() -> cancelStatement(stmt));

        Session ses = session(conn);

        if (timeoutMillis > 0)
            ses.setQueryTimeout(timeoutMillis);
        else
            ses.setQueryTimeout(0);

        try {
            return stmt.executeQuery();
        }
        catch (SQLException e) {
            // Throw special exception.
            if (e.getErrorCode() == ErrorCode.STATEMENT_WAS_CANCELED)
                throw new QueryCancelledException();

            if (e.getCause() instanceof IgniteSQLException)
                throw (IgniteSQLException)e.getCause();

            throw new IgniteSQLException(e);
        }
    }

    /**
     * Cancel prepared statement.
     *
     * @param stmt Statement.
     */
    private static void cancelStatement(PreparedStatement stmt) {
        try {
            stmt.cancel();
        }
        catch (SQLException ignored) {
            // No-op.
        }
    }

    /**
     * Executes sql query and prints warning if query is too slow..
     *
     * @param conn Connection,
     * @param sql Sql query.
     * @param params Parameters.
     * @param timeoutMillis Query timeout.
     * @param cancel Query cancel.
     * @param dataPageScanEnabled If data page scan is enabled.
     * @return Result.
     * @throws IgniteCheckedException If failed.
     */
    public ResultSet executeSqlQueryWithTimer(
        Connection conn,
        String sql,
        @Nullable Collection<Object> params,
        int timeoutMillis,
        @Nullable GridQueryCancel cancel,
        Boolean dataPageScanEnabled,
        final H2QueryInfo qryInfo
    ) throws IgniteCheckedException {
        return executeSqlQueryWithTimer(preparedStatementWithParams(conn, sql, params, false),
            conn, sql, params, timeoutMillis, cancel, dataPageScanEnabled, qryInfo);
    }

    /**
     * @param dataPageScanEnabled If data page scan is enabled.
     */
    public void enableDataPageScan(Boolean dataPageScanEnabled) {
        // Data page scan is enabled by default for SQL.
        // TODO https://ggsystems.atlassian.net/browse/GG-20800
        CacheDataTree.setDataPageScanEnabled(false);
    }

    /**
     * Executes sql query and prints warning if query is too slow.
     *
     * @param stmt Prepared statement for query.
     * @param conn Connection.
     * @param sql Sql query.
     * @param params Parameters.
     * @param timeoutMillis Query timeout.
     * @param cancel Query cancel.
     * @param dataPageScanEnabled If data page scan is enabled.
     * @return Result.
     * @throws IgniteCheckedException If failed.
     */
    public ResultSet executeSqlQueryWithTimer(
        PreparedStatement stmt,
        Connection conn,
        String sql,
        @Nullable Collection<Object> params,
        int timeoutMillis,
        @Nullable GridQueryCancel cancel,
        Boolean dataPageScanEnabled,
        final H2QueryInfo qryInfo
    ) throws IgniteCheckedException {
        if (qryInfo != null)
            longRunningQryMgr.registerQuery(qryInfo);

        enableDataPageScan(dataPageScanEnabled);

        try {
            ResultSet rs = executeSqlQuery(conn, stmt, timeoutMillis, cancel);

            if (qryInfo != null && qryInfo.time() > longRunningQryMgr.getTimeout())
                qryInfo.printLogMessage(log, "Long running query is finished");

            return rs;
        }
        catch (Throwable e) {
            H2Utils.resetSession(conn);

            if (qryInfo != null && qryInfo.time() > longRunningQryMgr.getTimeout()) {
                qryInfo.printLogMessage(log, "Long running query is finished with error: "
                    + e.getMessage());
            }

            throw  e;
        }
        finally {
            CacheDataTree.setDataPageScanEnabled(false);

            if (qryInfo != null)
                longRunningQryMgr.unregisterQuery(qryInfo);
        }
    }

    /** {@inheritDoc} */
    @SuppressWarnings("deprecation")
    @Override public SqlFieldsQuery generateFieldsQuery(String cacheName, SqlQuery qry) {
        String schemaName = schema(cacheName);

        String type = qry.getType();

        H2TableDescriptor tblDesc = schemaMgr.tableForType(schemaName, cacheName, type);

        if (tblDesc == null)
            throw new IgniteSQLException("Failed to find SQL table for type: " + type,
                IgniteQueryErrorCode.TABLE_NOT_FOUND);

        String sql;

        try {
            sql = generateFieldsQueryString(qry.getSql(), qry.getAlias(), tblDesc);
        }
        catch (IgniteCheckedException e) {
            throw new IgniteException(e);
        }

        SqlFieldsQuery res = new SqlFieldsQuery(sql);

        res.setArgs(qry.getArgs());
        res.setDistributedJoins(qry.isDistributedJoins());
        res.setLocal(qry.isLocal());
        res.setPageSize(qry.getPageSize());
        res.setPartitions(qry.getPartitions());
        res.setReplicatedOnly(qry.isReplicatedOnly());
        res.setSchema(schemaName);
        res.setSql(sql);

        if (qry.getTimeout() > 0)
            res.setTimeout(qry.getTimeout(), TimeUnit.MILLISECONDS);

        return res;
    }

    /**
     * Execute command.
     *
     * @param qryDesc Query descriptor.
     * @param qryParams Query parameters.
     * @param cliCtx CLient context.
     * @param cmd Command (native).
     * @return Result.
     */
    private FieldsQueryCursor<List<?>> executeCommand(
        QueryDescriptor qryDesc,
        QueryParameters qryParams,
        @Nullable SqlClientContext cliCtx,
        QueryParserResultCommand cmd
    ) {
        if (cmd.noOp())
            return zeroCursor();

        SqlCommand cmdNative = cmd.commandNative();
        GridSqlStatement cmdH2 = cmd.commandH2();

        if (qryDesc.local()) {
            throw new IgniteSQLException("DDL statements are not supported for LOCAL caches",
                IgniteQueryErrorCode.UNSUPPORTED_OPERATION);
        }

        Long qryId = registerRunningQuery(qryDesc, null);

        CommandResult res = null;

        try {
            res = cmdProc.runCommand(qryDesc.sql(), cmdNative, cmdH2, qryParams, cliCtx, qryId);

            return res.cursor();
        }
        catch (IgniteCheckedException e) {
            throw new IgniteSQLException("Failed to execute DDL statement [stmt=" + qryDesc.sql() +
                ", err=" + e.getMessage() + ']', e);
        }
        finally {
            if (res == null || res.unregisterRunningQuery())
                runningQryMgr.unregister(qryId, res == null);
        }
    }

    /**
     * Check whether command could be executed with the given cluster state.
     *
     * @param parseRes Parsing result.
     */
    private void checkClusterState(QueryParserResult parseRes) {
        if (!ctx.state().publicApiActiveState(true)) {
            if (parseRes.isCommand()) {
                QueryParserResultCommand cmd = parseRes.command();

                assert cmd != null;

                SqlCommand cmd0 = cmd.commandNative();

                if (cmd0 instanceof SqlCommitTransactionCommand || cmd0 instanceof SqlRollbackTransactionCommand)
                    return;
            }

            throw new IgniteException("Can not perform the operation because the cluster is inactive. Note, " +
                "that the cluster is considered inactive by default if Ignite Persistent Store is used to " +
                "let all the nodes join the cluster. To activate the cluster call Ignite.active(true).");
        }
    }

    /** {@inheritDoc} */
    @SuppressWarnings({"StringEquality", "unchecked"})
    @Override public List<FieldsQueryCursor<List<?>>> querySqlFields(
        String schemaName,
        SqlFieldsQuery qry,
        @Nullable SqlClientContext cliCtx,
        boolean keepBinary,
        boolean failOnMultipleStmts,
        GridQueryCancel cancel
    ) {
        try {
            List<FieldsQueryCursor<List<?>>> res = new ArrayList<>(1);

            SqlFieldsQuery remainingQry = qry;

            while (remainingQry != null) {
                // Parse.
                QueryParserResult parseRes = parser.parse(schemaName, remainingQry, !failOnMultipleStmts);

                remainingQry = parseRes.remainingQuery();

                // Get next command.
                QueryDescriptor newQryDesc = parseRes.queryDescriptor();
                QueryParameters newQryParams = parseRes.queryParameters();

                // Check if there is enough parameters. Batched statements are not checked at this point
                // since they pass parameters differently.
                if (!newQryDesc.batched()) {
                    int qryParamsCnt = F.isEmpty(newQryParams.arguments()) ? 0 : newQryParams.arguments().length;

                    if (qryParamsCnt < parseRes.parametersCount())
                        throw new IgniteSQLException("Invalid number of query parameters [expected=" +
                            parseRes.parametersCount() + ", actual=" + qryParamsCnt + ']');
                }

                // Check if cluster state is valid.
                checkClusterState(parseRes);

                // Execute.
                if (parseRes.isCommand()) {
                    QueryParserResultCommand cmd = parseRes.command();

                    assert cmd != null;

                    FieldsQueryCursor<List<?>> cmdRes = executeCommand(
                        newQryDesc,
                        newQryParams,
                        cliCtx,
                        cmd
                    );

                    res.add(cmdRes);
                }
                else if (parseRes.isDml()) {
                    QueryParserResultDml dml = parseRes.dml();

                    assert dml != null;

                    List<? extends FieldsQueryCursor<List<?>>> dmlRes = executeDml(
                        newQryDesc,
                        newQryParams,
                        dml,
                        cancel
                    );

                    res.addAll(dmlRes);
                }
                else {
                    assert parseRes.isSelect();

                    QueryParserResultSelect select = parseRes.select();

                    assert select != null;

                    List<? extends FieldsQueryCursor<List<?>>> qryRes = executeSelect(
                        newQryDesc,
                        newQryParams,
                        select,
                        keepBinary,
                        cancel
                    );

                    res.addAll(qryRes);
                }
            }

            return res;
        }
        catch (RuntimeException | Error e) {
            GridNearTxLocal tx = ctx.cache().context().tm().tx();

            if (tx != null && tx.mvccSnapshot() != null &&
                (!(e instanceof IgniteSQLException) || /* Parsing errors should not rollback Tx. */
                    ((IgniteSQLException)e).sqlState() != SqlStateCode.PARSING_EXCEPTION)) {

                tx.setRollbackOnly();
            }

            throw e;
        }
    }

    /**
     * Execute an all-ready {@link SqlFieldsQuery}.
     *
     * @param qryDesc Plan key.
     * @param qryParams Parameters.
     * @param dml DML.
     * @param cancel Query cancel state holder.
     * @return Query result.
     */
    private List<? extends FieldsQueryCursor<List<?>>> executeDml(
        QueryDescriptor qryDesc,
        QueryParameters qryParams,
        QueryParserResultDml dml,
        GridQueryCancel cancel
    ) {
        IndexingQueryFilter filter = (qryDesc.local() ? backupFilter(null, qryParams.partitions()) : null);

        Long qryId = registerRunningQuery(qryDesc, cancel);

        boolean fail = false;

        try {
            if (!dml.mvccEnabled() && !updateInTxAllowed && ctx.cache().context().tm().inUserTx()) {
                throw new IgniteSQLException("DML statements are not allowed inside a transaction over " +
                    "cache(s) with TRANSACTIONAL atomicity mode (change atomicity mode to " +
                    "TRANSACTIONAL_SNAPSHOT or disable this error message with system property " +
                    "\"-DIGNITE_ALLOW_DML_INSIDE_TRANSACTION=true\")");
            }

            if (!qryDesc.local()) {
                return executeUpdateDistributed(
                    qryDesc,
                    qryParams,
                    dml,
                    cancel
                );
            }
            else {
                UpdateResult updRes = executeUpdate(
                    qryDesc,
                    qryParams,
                    dml,
                    true,
                    filter,
                    cancel
                );

                return singletonList(new QueryCursorImpl<>(new Iterable<List<?>>() {
                    @SuppressWarnings("NullableProblems")
                    @Override public Iterator<List<?>> iterator() {
                        return new IgniteSingletonIterator<>(singletonList(updRes.counter()));
                    }
                }, cancel));
            }
        }
        catch (IgniteCheckedException e) {
            fail = true;

            throw new IgniteSQLException("Failed to execute DML statement [stmt=" + qryDesc.sql() +
                ", params=" + Arrays.deepToString(qryParams.arguments()) + "]", e);
        }
        finally {
            runningQryMgr.unregister(qryId, fail);
        }
    }

    /**
     * Execute an all-ready {@link SqlFieldsQuery}.
     *
     * @param qryDesc Plan key.
     * @param qryParams Parameters.
     * @param select Select.
     * @param keepBinary Whether binary objects must not be deserialized automatically.
     * @param cancel Query cancel state holder.
     * @return Query result.
     */
    private List<? extends FieldsQueryCursor<List<?>>> executeSelect(
        QueryDescriptor qryDesc,
        QueryParameters qryParams,
        QueryParserResultSelect select,
        boolean keepBinary,
        GridQueryCancel cancel
    ) {
        assert cancel != null;

        // Register query.
        Long qryId = registerRunningQuery(qryDesc, cancel);

        try {
            GridNearTxLocal tx = null;
            MvccQueryTracker tracker = null;
            GridCacheContext mvccCctx = null;

            boolean inTx = false;

            if (select.mvccEnabled()) {
                mvccCctx = ctx.cache().context().cacheContext(select.mvccCacheId());

                if (mvccCctx == null)
                    throw new IgniteCheckedException("Cache has been stopped concurrently [cacheId=" +
                        select.mvccCacheId() + ']');

                boolean autoStartTx = !qryParams.autoCommit() && tx(ctx) == null;

                // Start new user tx in case of autocommit == false.
                if (autoStartTx)
                    txStart(ctx, qryParams.timeout());

                tx = tx(ctx);

                checkActive(tx);

                inTx = tx != null;

                tracker = MvccUtils.mvccTracker(mvccCctx, tx);
            }

            int timeout = operationTimeout(qryParams.timeout(), tx);

            Iterable<List<?>> iter = executeSelect0(
                qryDesc,
                qryParams,
                select,
                keepBinary,
                tracker,
                cancel,
                inTx,
                timeout);

            // Execute SELECT FOR UPDATE if needed.
            if (select.forUpdate() && inTx)
                iter = lockSelectedRows(iter, mvccCctx, timeout, qryParams.pageSize());

            QueryCursorImpl<List<?>> cursor = qryId != null
                ? new RegisteredQueryCursor<>(iter, cancel, runningQueryManager(), qryId)
                : new QueryCursorImpl<>(iter, cancel);

            cursor.fieldsMeta(select.meta());

            cursor.partitionResult(select.twoStepQuery() != null ? select.twoStepQuery().derivedPartitions(): null);

            return singletonList(cursor);
        }
        catch (Exception e) {
            runningQryMgr.unregister(qryId, true);

            if (e instanceof IgniteCheckedException)
                throw U.convertException((IgniteCheckedException)e);

            if (e instanceof RuntimeException)
                throw (RuntimeException)e;

            throw new IgniteSQLException("Failed to execute SELECT statement: " + qryDesc.sql(), e);
        }
    }

    /**
     * Execute SELECT statement for DML.
     *
     * @param schema Schema.
     * @param selectQry Select query.
     * @param mvccTracker MVCC tracker.
     * @param cancel Cancel.
     * @param timeout Timeout.
     * @return Fields query.
     * @throws IgniteCheckedException On error.
     */
    private QueryCursorImpl<List<?>> executeSelectForDml(
        String schema,
        SqlFieldsQuery selectQry,
        MvccQueryTracker mvccTracker,
        GridQueryCancel cancel,
        int timeout
    ) throws IgniteCheckedException {
        QueryParserResult parseRes = parser.parse(schema, selectQry, false);

        QueryParserResultSelect select = parseRes.select();

        assert select != null;

        Iterable<List<?>> iter = executeSelect0(
            parseRes.queryDescriptor(),
            parseRes.queryParameters(),
            select,
            true,
            mvccTracker,
            cancel,
            false,
            timeout
        );

        QueryCursorImpl<List<?>> cursor = new QueryCursorImpl<>(iter, cancel);

        cursor.fieldsMeta(select.meta());

        cursor.partitionResult(select.twoStepQuery() != null ? select.twoStepQuery().derivedPartitions(): null);

        return cursor;
    }

    /**
     * Execute an all-ready {@link SqlFieldsQuery}.
     *
     * @param qryDesc Plan key.
     * @param qryParams Parameters.
     * @param select Select.
     * @param keepBinary Whether binary objects must not be deserialized automatically.
     * @param mvccTracker MVCC tracker.
     * @param cancel Query cancel state holder.
     * @param inTx Flag whether query is executed within transaction.
     * @param timeout Timeout.
     * @return Query result.
     * @throws IgniteCheckedException On error.
     */
    private Iterable<List<?>> executeSelect0(
        QueryDescriptor qryDesc,
        QueryParameters qryParams,
        QueryParserResultSelect select,
        boolean keepBinary,
        MvccQueryTracker mvccTracker,
        GridQueryCancel cancel,
        boolean inTx,
        int timeout
    ) throws IgniteCheckedException {
        assert !select.mvccEnabled() || mvccTracker != null;

        // Check security.
        if (ctx.security().enabled())
            checkSecurity(select.cacheIds());

        Iterable<List<?>> iter;

        if (select.splitNeeded()) {
            // Distributed query.
            GridCacheTwoStepQuery twoStepQry = select.forUpdate() && inTx ?
                select.forUpdateTwoStepQuery() : select.twoStepQuery();

            assert twoStepQry != null;

            iter = executeSelectDistributed(
                qryDesc,
                qryParams,
                twoStepQry,
                keepBinary,
                mvccTracker,
                cancel,
                timeout
            );
        }
        else {
            // Local query.
            IndexingQueryFilter filter = (qryDesc.local() ? backupFilter(null, qryParams.partitions()) : null);

            GridQueryFieldsResult res = executeSelectLocal(
                qryDesc,
                qryParams,
                select,
                filter,
                mvccTracker,
                cancel,
                inTx,
                timeout
            );

            iter = () -> {
                try {
                    return new GridQueryCacheObjectsIterator(res.iterator(), objectContext(), keepBinary);
                }
                catch (IgniteCheckedException | IgniteSQLException e) {
                    throw new CacheException(e);
                }
            };
        }

        return iter;
    }

    /**
     * Locks rows from query cursor and returns the select result.
     *
     * @param cur Query cursor.
     * @param cctx Cache context.
     * @param pageSize Page size.
     * @param timeout Timeout.
     * @return Query results cursor.
     */
    private Iterable<List<?>> lockSelectedRows(Iterable<List<?>> cur, GridCacheContext cctx, int pageSize, long timeout) {
        assert cctx != null && cctx.mvccEnabled();

        GridNearTxLocal tx = tx(ctx);

        if (tx == null)
            throw new IgniteSQLException("Failed to perform SELECT FOR UPDATE operation: transaction has already finished.");

        Collection<List<?>> rowsCache = new ArrayList<>();

        UpdateSourceIterator srcIt = new UpdateSourceIterator<KeyCacheObject>() {
            private Iterator<List<?>> it = cur.iterator();

            @Override public EnlistOperation operation() {
                return EnlistOperation.LOCK;
            }

            @Override public boolean hasNextX() throws IgniteCheckedException {
                return it.hasNext();
            }

            @Override public KeyCacheObject nextX() throws IgniteCheckedException {
                List<?> res = it.next();

                // nextX() can be called from the different threads.
                synchronized (rowsCache) {
                    rowsCache.add(res.subList(0, res.size() - 1));

                    if (rowsCache.size() > TX_SIZE_THRESHOLD) {
                        throw new IgniteCheckedException("Too many rows are locked by SELECT FOR UPDATE statement. " +
                            "Consider locking fewer keys or increase the limit by setting a " +
                            IGNITE_MVCC_TX_SIZE_CACHING_THRESHOLD + " system property. Current value is " +
                            TX_SIZE_THRESHOLD + " rows.");
                    }
                }

                // The last column is expected to be a _key.
                return cctx.toCacheKeyObject(res.get(res.size() - 1));
            }
        };

        IgniteInternalFuture<Long> fut = tx.updateAsync(cctx, srcIt, pageSize,
            timeout, true);

        try {
            fut.get();
        }
        catch (IgniteCheckedException e) {
            throw U.convertException(e);
        }

        return rowsCache;
    }

    /**
     * Register running query.
     *
     * @param qryDesc Query descriptor.
     * @param cancel Query cancel state holder.
     * @return Id of registered query or {@code null} if query wasn't registered.
     */
    private Long registerRunningQuery(QueryDescriptor qryDesc, GridQueryCancel cancel) {
        return runningQryMgr.register(
            qryDesc.sql(),
            GridCacheQueryType.SQL_FIELDS,
            qryDesc.schemaName(),
            qryDesc.local(),
            cancel
        );
    }

    /**
     * Check security access for caches.
     *
     * @param cacheIds Cache IDs.
     */
    private void checkSecurity(Collection<Integer> cacheIds) {
        if (F.isEmpty(cacheIds))
            return;

        for (Integer cacheId : cacheIds) {
            DynamicCacheDescriptor desc = ctx.cache().cacheDescriptor(cacheId);

            if (desc != null)
                ctx.security().authorize(desc.cacheName(), SecurityPermission.CACHE_READ);
        }
    }

    /** {@inheritDoc} */
    @Override public UpdateSourceIterator<?> executeUpdateOnDataNodeTransactional(
        GridCacheContext<?, ?> cctx,
        int[] ids,
        int[] parts,
        String schema,
        String qry,
        Object[] params,
        int flags,
        int pageSize,
        int timeout,
        AffinityTopologyVersion topVer,
        MvccSnapshot mvccSnapshot,
        GridQueryCancel cancel
    ) throws IgniteCheckedException {
        SqlFieldsQuery fldsQry = new SqlFieldsQuery(qry);

        if (params != null)
            fldsQry.setArgs(params);

        fldsQry.setEnforceJoinOrder(U.isFlagSet(flags, GridH2QueryRequest.FLAG_ENFORCE_JOIN_ORDER));
        fldsQry.setTimeout(timeout, TimeUnit.MILLISECONDS);
        fldsQry.setPageSize(pageSize);
        fldsQry.setLocal(true);

        boolean loc = true;

        final boolean replicated = U.isFlagSet(flags, GridH2QueryRequest.FLAG_REPLICATED);

        GridCacheContext<?, ?> cctx0;

        if (!replicated
            && !F.isEmpty(ids)
            && (cctx0 = CU.firstPartitioned(cctx.shared(), ids)) != null
            && cctx0.config().getQueryParallelism() > 1) {
            fldsQry.setDistributedJoins(true);

            loc = false;
        }

        QueryParserResult parseRes = parser.parse(schema, fldsQry, false);

        assert parseRes.remainingQuery() == null;

        QueryParserResultDml dml = parseRes.dml();

        assert dml != null;

        IndexingQueryFilter filter = backupFilter(topVer, parts);

        UpdatePlan plan = dml.plan();

        GridCacheContext planCctx = plan.cacheContext();

        // Force keepBinary for operation context to avoid binary deserialization inside entry processor
        DmlUtils.setKeepBinaryContext(planCctx);

        SqlFieldsQuery selectFieldsQry = new SqlFieldsQuery(plan.selectQuery(), fldsQry.isCollocated())
            .setArgs(fldsQry.getArgs())
            .setDistributedJoins(fldsQry.isDistributedJoins())
            .setEnforceJoinOrder(fldsQry.isEnforceJoinOrder())
            .setLocal(fldsQry.isLocal())
            .setPageSize(fldsQry.getPageSize())
            .setTimeout(fldsQry.getTimeout(), TimeUnit.MILLISECONDS);

        QueryCursorImpl<List<?>> cur;

        // Do a two-step query only if locality flag is not set AND if plan's SELECT corresponds to an actual
        // sub-query and not some dummy stuff like "select 1, 2, 3;"
        if (!loc && !plan.isLocalSubquery()) {
            cur = executeSelectForDml(
                schema,
                selectFieldsQry,
                new StaticMvccQueryTracker(planCctx, mvccSnapshot),
                cancel,
                timeout
            );
        }
        else {
            selectFieldsQry.setLocal(true);

            QueryParserResult selectParseRes = parser.parse(schema, selectFieldsQry, false);

            GridQueryFieldsResult res = executeSelectLocal(
                selectParseRes.queryDescriptor(),
                selectParseRes.queryParameters(),
                selectParseRes.select(),
                filter,
                new StaticMvccQueryTracker(planCctx, mvccSnapshot),
                cancel,
                true,
                timeout
            );

            cur = new QueryCursorImpl<>(new Iterable<List<?>>() {
                @SuppressWarnings("NullableProblems")
                @Override public Iterator<List<?>> iterator() {
                    try {
                        return res.iterator();
                    }
                    catch (IgniteCheckedException e) {
                        throw new IgniteException(e);
                    }
                }
            }, cancel);
        }

        return plan.iteratorForTransaction(connMgr, cur);
    }

    /**
     * Run distributed query on detected set of partitions.
     *
     * @param qryDesc Query descriptor.
     * @param qryParams Query parameters.
     * @param twoStepQry Two-step query.
     * @param keepBinary Keep binary flag.
     * @param mvccTracker Query tracker.
     * @param cancel Cancel handler.
     * @param timeout Timeout.
     * @return Cursor representing distributed query result.
     */
    @SuppressWarnings("IfMayBeConditional")
    private Iterable<List<?>> executeSelectDistributed(
        final QueryDescriptor qryDesc,
        final QueryParameters qryParams,
        final GridCacheTwoStepQuery twoStepQry,
        final boolean keepBinary,
        MvccQueryTracker mvccTracker,
        final GridQueryCancel cancel,
        int timeout
    ) {
        // When explicit partitions are set, there must be an owning cache they should be applied to.
        PartitionResult derivedParts = twoStepQry.derivedPartitions();

        final int parts[] = PartitionResult.calculatePartitions(
            qryParams.partitions(),
            derivedParts,
            qryParams.arguments()
        );

        Iterable<List<?>> iter;

        if (parts != null && parts.length == 0) {
            iter = new Iterable<List<?>>() {
                @SuppressWarnings("NullableProblems")
                @Override public Iterator<List<?>> iterator() {
                    return new Iterator<List<?>>() {
                        @Override public boolean hasNext() {
                            return false;
                        }

                        @SuppressWarnings("IteratorNextCanNotThrowNoSuchElementException")
                        @Override public List<?> next() {
                            return null;
                        }
                    };
                }
            };
        }
        else {
            assert !twoStepQry.mvccEnabled() || !F.isEmpty(twoStepQry.cacheIds());
            assert twoStepQry.mvccEnabled() == (mvccTracker != null);

            iter = new Iterable<List<?>>() {
                @SuppressWarnings("NullableProblems")
                @Override public Iterator<List<?>> iterator() {
                    try {
                        return IgniteH2Indexing.this.rdcQryExec.query(
                            qryDesc.schemaName(),
                            twoStepQry,
                            keepBinary,
                            qryDesc.enforceJoinOrder(),
                            timeout,
                            cancel,
                            qryParams.arguments(),
                            parts,
                            qryParams.lazy(),
                            mvccTracker,
                            qryParams.dataPageScanEnabled(),
                            qryParams.pageSize(),
                            qryParams.maxMemory()
                        );
                    }
                    catch (Throwable e) {
                        if (mvccTracker != null)
                            mvccTracker.onDone();

                        throw e;
                    }
                }
            };
        }

        return iter;
    }

    /**
     * Executes DML request on map node. Happens only for "skip reducer" mode.
     *
     * @param schemaName Schema name.
     * @param qry Query.
     * @param filter Filter.
     * @param cancel Cancel state.
     * @param loc Locality flag.
     * @return Update result.
     * @throws IgniteCheckedException if failed.
     */
    public UpdateResult executeUpdateOnDataNode(
        String schemaName,
        SqlFieldsQuery qry,
        IndexingQueryFilter filter,
        GridQueryCancel cancel,
        boolean loc
    ) throws IgniteCheckedException {
        QueryParserResult parseRes = parser.parse(schemaName, qry, false);

        assert parseRes.remainingQuery() == null;

        QueryParserResultDml dml = parseRes.dml();

        assert dml != null;

        return executeUpdate(
            parseRes.queryDescriptor(),
            parseRes.queryParameters(),
            dml,
            loc,
            filter,
            cancel
        );
    }

    /**
     * Registers new class description.
     *
     * This implementation doesn't support type reregistration.
     *
     * @param cacheInfo Cache context info.
     * @param type Type description.
     * @param isSql {@code true} in case table has been created from SQL.
     * @throws IgniteCheckedException In case of error.
     */
    @Override public boolean registerType(GridCacheContextInfo cacheInfo, GridQueryTypeDescriptor type, boolean isSql)
        throws IgniteCheckedException {
        validateTypeDescriptor(type);
        schemaMgr.onCacheTypeCreated(cacheInfo, this, type, isSql);

        return true;
    }

    /** {@inheritDoc} */
    @Override public GridCacheContextInfo registeredCacheInfo(String cacheName) {
        for (H2TableDescriptor tbl : schemaMgr.tablesForCache(cacheName)) {
            if (F.eq(tbl.cacheName(), cacheName))
                return tbl.cacheInfo();
        }

        return null;
    }

    /** {@inheritDoc} */
    @Override public String schema(String cacheName) {
        return schemaMgr.schemaName(cacheName);
    }

    /** {@inheritDoc} */
    @Override public Set<String> schemasNames(){
        return schemaMgr.schemaNames();
    }

    /** {@inheritDoc} */
    @Override public boolean isStreamableInsertStatement(String schemaName, SqlFieldsQuery qry) throws SQLException{
        QueryParserResult parsed = parser.parse(schemaName, qry, true);

        return parsed.isDml() && parsed.dml().streamable() && parsed.remainingQuery() == null;
    }

    /** {@inheritDoc} */
    @Override public GridQueryRowCacheCleaner rowCacheCleaner(int grpId) {
        return rowCache.forGroup(grpId);
    }

    /** {@inheritDoc} */
    @Override public void markAsRebuildNeeded(GridCacheContext cctx) {
        assert cctx.group().persistenceEnabled(): cctx;

        markIndexRebuild(cctx.name(), true);
    }

    /** {@inheritDoc} */
    @Override public IgniteInternalFuture<?> rebuildIndexesFromHash(GridCacheContext cctx) {
        // No data in fresh in-memory cache.
        if (!cctx.group().persistenceEnabled())
            return null;

        IgnitePageStoreManager pageStore = cctx.shared().pageStore();

        assert pageStore != null;

        SchemaIndexCacheVisitorClosure clo;

        if (!pageStore.hasIndexStore(cctx.groupId())) {
            // If there are no index store, rebuild all indexes.
            clo = new IndexRebuildFullClosure(cctx.queries(), cctx.mvccEnabled());
        }
        else {
            // Otherwise iterate over tables looking for missing indexes.
            IndexRebuildPartialClosure clo0 = new IndexRebuildPartialClosure();

            for (H2TableDescriptor tblDesc : schemaMgr.tablesForCache(cctx.name())) {
                assert tblDesc.table() != null;

                tblDesc.table().collectIndexesForPartialRebuild(clo0);
            }

            if (clo0.hasIndexes())
                clo = clo0;
            else
                return null;
        }

        // Closure prepared, do rebuild.
        final GridWorkerFuture<?> fut = new GridWorkerFuture<>();

        markIndexRebuild(cctx.name(), true);

        GridWorker worker = new GridWorker(ctx.igniteInstanceName(), "index-rebuild-worker-" + cctx.name(), log) {
            @Override protected void body() {
                try {
                    rebuildIndexesFromHash0(cctx, clo);

                    markIndexRebuild(cctx.name(), false);

                    fut.onDone();
                }
                catch (Exception e) {
                    fut.onDone(e);
                }
                catch (Throwable e) {
                    U.error(log, "Failed to rebuild indexes for cache: " + cctx.name(), e);

                    fut.onDone(e);

                    throw e;
                }
            }
        };

        fut.setWorker(worker);

        ctx.getExecutorService().execute(worker);

        return fut;
    }

    /**
     * Do index rebuild.
     *
     * @param cctx Cache context.
     * @param clo Closure.
     * @throws IgniteCheckedException If failed.
     */
    protected void rebuildIndexesFromHash0(GridCacheContext cctx, SchemaIndexCacheVisitorClosure clo)
        throws IgniteCheckedException {
        SchemaIndexCacheVisitor visitor = new SchemaIndexCacheVisitorImpl(cctx);

        visitor.visit(clo);
    }

    /**
     * Mark tables for index rebuild, so that their indexes are not used.
     *
     * @param cacheName Cache name.
     * @param val Value.
     */
    private void markIndexRebuild(String cacheName, boolean val) {
        for (H2TableDescriptor tblDesc : schemaMgr.tablesForCache(cacheName)) {
            assert tblDesc.table() != null;

            tblDesc.table().markRebuildFromHashInProgress(val);
        }
    }

    /**
     * @return Busy lock.
     */
    public GridSpinBusyLock busyLock() {
        return busyLock;
    }

    /**
     * @return Map query executor.
     */
    public GridMapQueryExecutor mapQueryExecutor() {
        return mapQryExec;
    }

    /**
     * @return Reduce query executor.
     */
    public GridReduceQueryExecutor reduceQueryExecutor() {
        return rdcQryExec;
    }

    /**
     * Return Running query manager.
     *
     * @return Running query manager.
     */
    public RunningQueryManager runningQueryManager() {
        return runningQryMgr;
    }

    /**
     * @return Reduce query executor.
     */
    public QueryMemoryManager memoryManager() {
        return memoryManager;
    }

    /** {@inheritDoc} */
    @SuppressWarnings({"deprecation"})
    @Override public void start(GridKernalContext ctx, GridSpinBusyLock busyLock) throws IgniteCheckedException {
        if (log.isDebugEnabled())
            log.debug("Starting cache query index...");

        this.busyLock = busyLock;

        if (SysProperties.serializeJavaObject) {
            U.warn(log, "Serialization of Java objects in H2 was enabled.");

            SysProperties.serializeJavaObject = false;
        }

        this.ctx = ctx;

        partReservationMgr = new PartitionReservationManager(ctx);

        connMgr = new ConnectionManager(ctx);

        longRunningQryMgr = new LongRunningQueryManager(ctx);

        parser = new QueryParser(this, connMgr);

        schemaMgr = new SchemaManager(ctx, connMgr);
        schemaMgr.start(ctx.config().getSqlSchemas());

        nodeId = ctx.localNodeId();
        marshaller = ctx.config().getMarshaller();

        memoryManager = new QueryMemoryManager(ctx, 0); //TODO: GG-18629: Get global_memory_quota value from configuration.

        mapQryExec = new GridMapQueryExecutor();
        rdcQryExec = new GridReduceQueryExecutor();

        mapQryExec.start(ctx, this);
        rdcQryExec.start(ctx, this);

        discoLsnr = evt -> {
            mapQryExec.onNodeLeft((DiscoveryEvent)evt);
            rdcQryExec.onNodeLeft((DiscoveryEvent)evt);
        };

        ctx.event().addLocalEventListener(discoLsnr, EventType.EVT_NODE_FAILED, EventType.EVT_NODE_LEFT);

        qryLsnr = (nodeId, msg, plc) -> onMessage(nodeId, msg);

        ctx.io().addMessageListener(GridTopic.TOPIC_QUERY, qryLsnr);

        runningQryMgr = new RunningQueryManager(ctx);
        partExtractor = new PartitionExtractor(new H2PartitionResolver(this), ctx);

        cmdProc = new CommandProcessor(ctx, schemaMgr, this);
        cmdProc.start();

        if (JdbcUtils.serializer != null)
            U.warn(log, "Custom H2 serialization is already configured, will override.");

        JdbcUtils.serializer = h2Serializer();

        cleanSpillDirectory();
    }

    /**
     * Cleans spill directory. Spill directory is used for disk
     * offloading of the intermediate results of heavy queries.
     */
    private void cleanSpillDirectory() {
        try {
            File spillDir = U.resolveWorkDirectory(
                ctx.config().getWorkDirectory(),
                DISK_SPILL_DIR,
                false);

            U.delete(spillDir);
        }
        catch (Exception e) {
            log.debug("Failed to delete spill directory.", X.getFullStackTrace(e));
        }
    }

    /**
     * @param nodeId Node ID.
     * @param msg Message.
     */
    public void onMessage(UUID nodeId, Object msg) {
        assert msg != null;

        ClusterNode node = ctx.discovery().node(nodeId);

        if (node == null)
            return; // Node left, ignore.

        if (!busyLock.enterBusy())
            return;

        try {
            if (msg instanceof GridCacheQueryMarshallable)
                ((GridCacheQueryMarshallable)msg).unmarshall(ctx.config().getMarshaller(), ctx);

            try {
                boolean processed = true;

                boolean tracebleMsg = false;

                if (msg instanceof GridQueryNextPageRequest) {
                    mapQueryExecutor().onNextPageRequest(node, (GridQueryNextPageRequest)msg);

                    tracebleMsg = true;
                }
                else if (msg instanceof GridQueryNextPageResponse) {
                    reduceQueryExecutor().onNextPage(node, (GridQueryNextPageResponse)msg);

                    tracebleMsg = true;
                }
                else if (msg instanceof GridH2QueryRequest)
                    mapQueryExecutor().onQueryRequest(node, (GridH2QueryRequest)msg);
                else if (msg instanceof GridH2DmlRequest)
                    mapQueryExecutor().onDmlRequest(node, (GridH2DmlRequest)msg);
                else if (msg instanceof GridH2DmlResponse)
                    reduceQueryExecutor().onDmlResponse(node, (GridH2DmlResponse)msg);
                else if (msg instanceof GridQueryFailResponse)
                    reduceQueryExecutor().onFail(node, (GridQueryFailResponse)msg);
                else if (msg instanceof GridQueryCancelRequest)
                    mapQueryExecutor().onCancel(node, (GridQueryCancelRequest)msg);
                else
                    processed = false;

                if (processed && log.isDebugEnabled() && (!tracebleMsg || log.isTraceEnabled()))
                    log.debug("Processed message: [srcNodeId=" + nodeId + ", msg=" + msg + ']');
            }
            catch (Throwable th) {
                U.error(log, "Failed to process message: [srcNodeId=" + nodeId + ", msg=" + msg + ']', th);
            }
        }
        finally {
            busyLock.leaveBusy();
        }
    }

    /**
     * @return Value object context.
     */
    public CacheObjectValueContext objectContext() {
        return ctx.query().objectContext();
    }

    /**
     * @param topic Topic.
     * @param topicOrd Topic ordinal for {@link GridTopic}.
     * @param nodes Nodes.
     * @param msg Message.
     * @param specialize Optional closure to specialize message for each node.
     * @param locNodeHnd Handler for local node.
     * @param plc Policy identifying the executor service which will process message.
     * @param runLocParallel Run local handler in parallel thread.
     * @return {@code true} If all messages sent successfully.
     */
    public boolean send(
        Object topic,
        int topicOrd,
        Collection<ClusterNode> nodes,
        Message msg,
        @Nullable IgniteBiClosure<ClusterNode, Message, Message> specialize,
        @Nullable final IgniteInClosure2X<ClusterNode, Message> locNodeHnd,
        byte plc,
        boolean runLocParallel
    ) {
        boolean ok = true;

        if (specialize == null && msg instanceof GridCacheQueryMarshallable)
            ((GridCacheQueryMarshallable)msg).marshall(marshaller);

        ClusterNode locNode = null;

        for (ClusterNode node : nodes) {
            if (node.isLocal()) {
                if (locNode != null)
                    throw new IllegalStateException();

                locNode = node;

                continue;
            }

            try {
                if (specialize != null) {
                    msg = specialize.apply(node, msg);

                    if (msg instanceof GridCacheQueryMarshallable)
                        ((GridCacheQueryMarshallable)msg).marshall(marshaller);
                }

                ctx.io().sendGeneric(node, topic, topicOrd, msg, plc);
            }
            catch (IgniteCheckedException e) {
                ok = false;

                U.warn(log, "Failed to send message [node=" + node + ", msg=" + msg +
                    ", errMsg=" + e.getMessage() + "]");
            }
        }

        // Local node goes the last to allow parallel execution.
        if (locNode != null) {
            assert locNodeHnd != null;

            if (specialize != null)
                msg = specialize.apply(locNode, msg);

            if (runLocParallel) {
                final ClusterNode finalLocNode = locNode;
                final Message finalMsg = msg;

                try {
                    // We prefer runLocal to runLocalSafe, because the latter can produce deadlock here.
                    ctx.closure().runLocal(new GridPlainRunnable() {
                        @Override public void run() {
                            if (!busyLock.enterBusy())
                                return;

                            try {
                                locNodeHnd.apply(finalLocNode, finalMsg);
                            }
                            finally {
                                busyLock.leaveBusy();
                            }
                        }
                    }, plc).listen(logger);
                }
                catch (IgniteCheckedException e) {
                    ok = false;

                    U.error(log, "Failed to execute query locally.", e);
                }
            }
            else
                locNodeHnd.apply(locNode, msg);
        }

        return ok;
    }

    /**
     * @return Serializer.
     */
    private JavaObjectSerializer h2Serializer() {
        return new JavaObjectSerializer() {
            @Override public byte[] serialize(Object obj) throws Exception {
                return U.marshal(marshaller, obj);
            }

            @Override public Object deserialize(byte[] bytes) throws Exception {
                ClassLoader clsLdr = ctx != null ? U.resolveClassLoader(ctx.config()) : null;

                return U.unmarshal(marshaller, bytes, clsLdr);
            }
        };
    }

    /** {@inheritDoc} */
    @Override public void stop() {
        if (log.isDebugEnabled())
            log.debug("Stopping cache query index...");

        mapQryExec.stop();

        qryCtxRegistry.clearSharedOnLocalNodeStop();

        runningQryMgr.stop();
        schemaMgr.stop();
        longRunningQryMgr.stop();
        connMgr.stop();

        cmdProc.stop();

        memoryManager.close();

        if (log.isDebugEnabled())
            log.debug("Cache query index stopped.");
    }

    /** {@inheritDoc} */
    @Override public void onClientDisconnect() throws IgniteCheckedException {
        if (!mvccEnabled(ctx))
            return;

        GridNearTxLocal tx = tx(ctx);

        if (tx != null)
            cmdProc.doRollback(tx);
    }

    /** {@inheritDoc} */
    @SuppressWarnings("unchecked")
    @Override public boolean initCacheContext(GridCacheContext cacheCtx) {
        GridCacheContextInfo cacheInfo = registeredCacheInfo(cacheCtx.name());

        if (cacheInfo != null) {
            assert !cacheInfo.isCacheContextInited() : cacheInfo.name();
            assert cacheInfo.name().equals(cacheCtx.name()) : cacheInfo.name() + " != " + cacheCtx.name();

            cacheInfo.initCacheContext(cacheCtx);

            return true;
        }

        return false;
    }

    /** {@inheritDoc} */
    @Override public void registerCache(String cacheName, String schemaName, GridCacheContextInfo<?, ?> cacheInfo)
        throws IgniteCheckedException {
        rowCache.onCacheRegistered(cacheInfo);

        schemaMgr.onCacheCreated(cacheName, schemaName, cacheInfo.config().getSqlFunctionClasses());
    }

    /** {@inheritDoc} */
    @Override public void unregisterCache(GridCacheContextInfo cacheInfo, boolean rmvIdx) {
        rowCache.onCacheUnregistered(cacheInfo);

        String cacheName = cacheInfo.name();

        partReservationMgr.onCacheStop(cacheName);

        // Drop schema (needs to be called after callback to DML processor because the latter depends on schema).
        schemaMgr.onCacheDestroyed(cacheName, rmvIdx);

        // Unregister connection.
        connMgr.onCacheDestroyed();

        // Clear query cache.
        clearPlanCache();
    }

    /** {@inheritDoc} */
    @Override public void destroyOrphanIndex(
        RootPage page,
        String indexName,
        int grpId,
        PageMemory pageMemory,
        final GridAtomicLong removeId,
        final ReuseList reuseList,
        boolean mvccEnabled
    ) throws IgniteCheckedException {
        assert ctx.cache().context().database().checkpointLockIsHeldByThread();

        long metaPageId = page.pageId().pageId();

        int inlineSize = getInlineSize(page, grpId, pageMemory);

        String grpName = ctx.cache().cacheGroup(grpId).cacheOrGroupName();

        PageLockListener lockLsnr = ctx.cache().context().diagnostic()
            .pageLockTracker().createPageLockTracker(grpName + "IndexTree##" + indexName);

        BPlusTree<H2Row, H2Row> tree = new BPlusTree<H2Row, H2Row>(
            indexName,
            grpId,
            pageMemory,
            ctx.cache().context().wal(),
            removeId,
            metaPageId,
            reuseList,
            H2ExtrasInnerIO.getVersions(inlineSize, mvccEnabled),
            H2ExtrasLeafIO.getVersions(inlineSize, mvccEnabled),
            ctx.failure(),
            lockLsnr
        ) {
            @Override protected int compare(BPlusIO io, long pageAddr, int idx, H2Row row) {
                throw new AssertionError();
            }

            @Override public H2Row getRow(BPlusIO io, long pageAddr, int idx, Object x) {
                throw new AssertionError();
            }
        };

        tree.destroy();
    }

    /**
     * @param page Root page.
     * @param grpId Cache group id.
     * @param pageMemory Page memory.
     * @return Inline size.
     * @throws IgniteCheckedException If something went wrong.
     */
    private int getInlineSize(RootPage page, int grpId, PageMemory pageMemory) throws IgniteCheckedException {
        long metaPageId = page.pageId().pageId();

        final long metaPage = pageMemory.acquirePage(grpId, metaPageId);

        try {
            long pageAddr = pageMemory.readLock(grpId, metaPageId, metaPage); // Meta can't be removed.

            assert pageAddr != 0 : "Failed to read lock meta page [metaPageId=" +
                U.hexLong(metaPageId) + ']';

            try {
                BPlusMetaIO io = BPlusMetaIO.VERSIONS.forPage(pageAddr);

                return io.getInlineSize(pageAddr);
            }
            finally {
                pageMemory.readUnlock(grpId, metaPageId, metaPage);
            }
        }
        finally {
            pageMemory.releasePage(grpId, metaPageId, metaPage);
        }
    }

    /**
     * Remove all cached queries from cached two-steps queries.
     */
    private void clearPlanCache() {
        parser.clearCache();
    }

    /** {@inheritDoc} */
    @Override public IndexingQueryFilter backupFilter(@Nullable final AffinityTopologyVersion topVer,
        @Nullable final int[] parts) {
        return new IndexingQueryFilterImpl(ctx, topVer, parts);
    }

    /**
     * @return Ready topology version.
     */
    public AffinityTopologyVersion readyTopologyVersion() {
        return ctx.cache().context().exchange().readyAffinityVersion();
    }

    /**
     * @param readyVer Ready topology version.
     *
     * @return {@code true} If pending distributed exchange exists because server topology is changed.
     */
    public boolean serverTopologyChanged(AffinityTopologyVersion readyVer) {
        GridDhtPartitionsExchangeFuture fut = ctx.cache().context().exchange().lastTopologyFuture();

        if (fut.isDone())
            return false;

        AffinityTopologyVersion initVer = fut.initialVersion();

        return initVer.compareTo(readyVer) > 0 && !fut.firstEvent().node().isClient();
    }

    /**
     * @param topVer Topology version.
     * @throws IgniteCheckedException If failed.
     */
    public void awaitForReadyTopologyVersion(AffinityTopologyVersion topVer) throws IgniteCheckedException {
        ctx.cache().context().exchange().affinityReadyFuture(topVer).get();
    }

    /** {@inheritDoc} */
    @Override public void onDisconnected(IgniteFuture<?> reconnectFut) {
        rdcQryExec.onDisconnected(reconnectFut);

        cmdProc.onDisconnected();
    }

    /**
     * Return SQL running queries.
     *
     * @return SQL running queries.
     */
    public List<GridRunningQueryInfo> runningSqlQueries() {
        return runningQryMgr.runningSqlQueries();
    }

    /** {@inheritDoc} */
    @Override public Collection<GridRunningQueryInfo> runningQueries(long duration) {
        return runningQryMgr.longRunningQueries(duration);
    }

    /** {@inheritDoc} */
    @Override public void cancelQueries(Collection<Long> queries) {
        if (!F.isEmpty(queries)) {
            for (Long qryId : queries)
                runningQryMgr.cancel(qryId);
        }
    }

    /** {@inheritDoc} */
    @Override public void onKernalStop() {
        connMgr.onKernalStop();

        ctx.io().removeMessageListener(GridTopic.TOPIC_QUERY, qryLsnr);
        ctx.event().removeLocalEventListener(discoLsnr);
    }

    /**
     * @return Query context registry.
     */
    public QueryContextRegistry queryContextRegistry() {
        return qryCtxRegistry;
    }

    /**
     * @return Connection manager.
     */
    public ConnectionManager connections() {
        return connMgr;
    }

    /**
     * @return Parser.
     */
    public QueryParser parser() {
        return parser;
    }

    /**
     * @return Schema manager.
     */
    public SchemaManager schemaManager() {
        return schemaMgr;
    }

    /**
     * @return Partition extractor.
     */
    public PartitionExtractor partitionExtractor() {
        return partExtractor;
    }

    /**
     * @return Partition reservation manager.
     */
    public PartitionReservationManager partitionReservationManager() {
        return partReservationMgr;
    }

    /**
     * @param qryDesc Query descriptor.
     * @param qryParams Query parameters.
     * @param dml DML statement.
     * @param cancel Query cancel.
     * @return Update result wrapped into {@link GridQueryFieldsResult}
     * @throws IgniteCheckedException if failed.
     */
    @SuppressWarnings("unchecked")
    private List<QueryCursorImpl<List<?>>> executeUpdateDistributed(
        QueryDescriptor qryDesc,
        QueryParameters qryParams,
        QueryParserResultDml dml,
        GridQueryCancel cancel
    ) throws IgniteCheckedException {
        if (qryDesc.batched()) {
            Collection<UpdateResult> ress;

            List<Object[]> argss = qryParams.batchedArguments();

            UpdatePlan plan = dml.plan();

            GridCacheContext<?, ?> cctx = plan.cacheContext();

            // For MVCC case, let's enlist batch elements one by one.
            if (plan.hasRows() && plan.mode() == UpdateMode.INSERT && !cctx.mvccEnabled()) {
                CacheOperationContext opCtx = DmlUtils.setKeepBinaryContext(cctx);

                try {
                    List<List<List<?>>> cur = plan.createRows(argss);

                    //TODO: IGNITE-11176 - Need to support cancellation
                    ress = DmlUtils.processSelectResultBatched(plan, cur, qryParams.updateBatchSize());
                }
                finally {
                    DmlUtils.restoreKeepBinaryContext(cctx, opCtx);
                }
            }
            else {
                // Fallback to previous mode.
                ress = new ArrayList<>(argss.size());

                SQLException batchException = null;

                int[] cntPerRow = new int[argss.size()];

                int cntr = 0;

                for (Object[] args : argss) {
                    UpdateResult res;

                    try {
                        res = executeUpdate(
                            qryDesc,
                            qryParams.toSingleBatchedArguments(args),
                            dml,
                            false,
                            null,
                            cancel
                        );

                        cntPerRow[cntr++] = (int)res.counter();

                        ress.add(res);
                    }
                    catch (Exception e ) {
                        SQLException sqlEx = QueryUtils.toSqlException(e);

                        batchException = DmlUtils.chainException(batchException, sqlEx);

                        cntPerRow[cntr++] = Statement.EXECUTE_FAILED;
                    }
                }

                if (batchException != null) {
                    BatchUpdateException e = new BatchUpdateException(batchException.getMessage(),
                        batchException.getSQLState(), batchException.getErrorCode(), cntPerRow, batchException);

                    throw new IgniteCheckedException(e);
                }
            }

            ArrayList<QueryCursorImpl<List<?>>> resCurs = new ArrayList<>(ress.size());

            for (UpdateResult res : ress) {
                res.throwIfError();

                QueryCursorImpl<List<?>> resCur = (QueryCursorImpl<List<?>>)new QueryCursorImpl(singletonList
                    (singletonList(res.counter())), cancel, false);

                resCur.fieldsMeta(UPDATE_RESULT_META);

                resCurs.add(resCur);
            }

            return resCurs;
        }
        else {
            UpdateResult res = executeUpdate(
                qryDesc,
                qryParams,
                dml,
                false,
                null,
                cancel
            );

            res.throwIfError();

            QueryCursorImpl<List<?>> resCur = (QueryCursorImpl<List<?>>)new QueryCursorImpl(singletonList
                (singletonList(res.counter())), cancel, false);

            resCur.fieldsMeta(UPDATE_RESULT_META);

            resCur.partitionResult(res.partitionResult());

            return singletonList(resCur);
        }
    }

    /**
     * Execute DML statement, possibly with few re-attempts in case of concurrent data modifications.
     *
     * @param qryDesc Query descriptor.
     * @param qryParams Query parameters.
     * @param dml DML command.
     * @param loc Query locality flag.
     * @param filters Cache name and key filter.
     * @param cancel Cancel.
     * @return Update result (modified items count and failed keys).
     * @throws IgniteCheckedException if failed.
     */
    @SuppressWarnings("IfMayBeConditional")
    private UpdateResult executeUpdate(
        QueryDescriptor qryDesc,
        QueryParameters qryParams,
        QueryParserResultDml dml,
        boolean loc,
        IndexingQueryFilter filters,
        GridQueryCancel cancel
    ) throws IgniteCheckedException {
        Object[] errKeys = null;

        long items = 0;

        PartitionResult partRes = null;

        GridCacheContext<?, ?> cctx = dml.plan().cacheContext();

        boolean transactional = cctx != null && cctx.mvccEnabled();

        int maxRetryCnt = transactional ? 1 : DFLT_UPDATE_RERUN_ATTEMPTS;

        for (int i = 0; i < maxRetryCnt; i++) {
            CacheOperationContext opCtx = cctx != null ? DmlUtils.setKeepBinaryContext(cctx) : null;

            UpdateResult r;

            try {
                if (transactional)
                    r = executeUpdateTransactional(
                        qryDesc,
                        qryParams,
                        dml,
                        loc,
                        cancel
                    );
                else
                    r = executeUpdateNonTransactional(
                        qryDesc,
                        qryParams,
                        dml,
                        loc,
                        filters,
                        cancel
                    );
            }
            finally {
                if (opCtx != null)
                    DmlUtils.restoreKeepBinaryContext(cctx, opCtx);
            }

            items += r.counter();
            errKeys = r.errorKeys();
            partRes = r.partitionResult();

            if (F.isEmpty(errKeys))
                break;
        }

        if (F.isEmpty(errKeys) && partRes == null) {
            if (items == 1L)
                return UpdateResult.ONE;
            else if (items == 0L)
                return UpdateResult.ZERO;
        }

        return new UpdateResult(items, errKeys, partRes);
    }

    /**
     * Execute update in non-transactional mode.
     *
     * @param qryDesc Query descriptor.
     * @param qryParams Query parameters.
     * @param dml Plan.
     * @param loc Local flag.
     * @param filters Filters.
     * @param cancel Cancel hook.
     * @return Update result.
     * @throws IgniteCheckedException If failed.
     */
    private UpdateResult executeUpdateNonTransactional(
        QueryDescriptor qryDesc,
        QueryParameters qryParams,
        QueryParserResultDml dml,
        boolean loc,
        IndexingQueryFilter filters,
        GridQueryCancel cancel
    ) throws IgniteCheckedException {
        UpdatePlan plan = dml.plan();

        UpdateResult fastUpdateRes = plan.processFast(qryParams.arguments());

        if (fastUpdateRes != null)
            return fastUpdateRes;

        DmlDistributedPlanInfo distributedPlan = loc ? null : plan.distributedPlan();

        if (distributedPlan != null) {
            if (cancel == null)
                cancel = new GridQueryCancel();

            UpdateResult result = rdcQryExec.update(
                qryDesc.schemaName(),
                distributedPlan.getCacheIds(),
                qryDesc.sql(),
                qryParams.arguments(),
                qryDesc.enforceJoinOrder(),
                qryParams.pageSize(),
                qryParams.timeout(),
                qryParams.partitions(),
                distributedPlan.isReplicatedOnly(),
                cancel
            );

            // Null is returned in case not all nodes support distributed DML.
            if (result != null)
                return result;
        }

        SqlFieldsQuery selectFieldsQry = new SqlFieldsQuery(plan.selectQuery(), qryDesc.collocated())
            .setArgs(qryParams.arguments())
            .setDistributedJoins(qryDesc.distributedJoins())
            .setEnforceJoinOrder(qryDesc.enforceJoinOrder())
            .setLocal(qryDesc.local())
            .setPageSize(qryParams.pageSize())
            .setTimeout(qryParams.timeout(), TimeUnit.MILLISECONDS);

        Iterable<List<?>> cur;

        // Do a two-step query only if locality flag is not set AND if plan's SELECT corresponds to an actual
        // sub-query and not some dummy stuff like "select 1, 2, 3;"
        if (!loc && !plan.isLocalSubquery()) {
            assert !F.isEmpty(plan.selectQuery());

            cur = executeSelectForDml(
                qryDesc.schemaName(),
                selectFieldsQry,
                null,
                cancel,
                qryParams.timeout()
            );
        }
        else if (plan.hasRows())
            cur = plan.createRows(qryParams.arguments());
        else {
            selectFieldsQry.setLocal(true);

            QueryParserResult selectParseRes = parser.parse(qryDesc.schemaName(), selectFieldsQry, false);

            final GridQueryFieldsResult res = executeSelectLocal(
                selectParseRes.queryDescriptor(),
                selectParseRes.queryParameters(),
                selectParseRes.select(),
                filters,
                null,
                cancel,
                false,
                qryParams.timeout()
            );

            cur = new QueryCursorImpl<>(new Iterable<List<?>>() {
                @SuppressWarnings("NullableProblems")
                @Override public Iterator<List<?>> iterator() {
                    try {
                        return new GridQueryCacheObjectsIterator(res.iterator(), objectContext(), true);
                    }
                    catch (IgniteCheckedException e) {
                        throw new IgniteException(e);
                    }
                }
            }, cancel);
        }

        int pageSize = qryParams.updateBatchSize();

        //TODO: IGNITE-11176 - Need to support cancellation
        return DmlUtils.processSelectResult(plan, cur, pageSize);
    }

    /**
     * Execute update in transactional mode.
     *
     * @param qryDesc Query descriptor.
     * @param qryParams Query parameters.
     * @param dml Plan.
     * @param loc Local flag.
     * @param cancel Cancel hook.
     * @return Update result.
     * @throws IgniteCheckedException If failed.
     */
    private UpdateResult executeUpdateTransactional(
        QueryDescriptor qryDesc,
        QueryParameters qryParams,
        QueryParserResultDml dml,
        boolean loc,
        GridQueryCancel cancel
    ) throws IgniteCheckedException {
        UpdatePlan plan = dml.plan();

        GridCacheContext cctx = plan.cacheContext();

        assert cctx != null;
        assert cctx.transactional();

        GridNearTxLocal tx = tx(ctx);

        boolean implicit = (tx == null);

        boolean commit = implicit && qryParams.autoCommit();

        if (implicit)
            tx = txStart(cctx, qryParams.timeout());

        requestSnapshot(tx);

        try (GridNearTxLocal toCommit = commit ? tx : null) {
            DmlDistributedPlanInfo distributedPlan = loc ? null : plan.distributedPlan();

            long timeout = implicit
                ? tx.remainingTime()
                : operationTimeout(qryParams.timeout(), tx);

            if (cctx.isReplicated() || distributedPlan == null || ((plan.mode() == UpdateMode.INSERT
                || plan.mode() == UpdateMode.MERGE) && !plan.isLocalSubquery())) {

                boolean sequential = true;

                UpdateSourceIterator<?> it;

                if (plan.fastResult()) {
                    IgniteBiTuple row = plan.getFastRow(qryParams.arguments());

                    assert row != null;

                    EnlistOperation op = UpdatePlan.enlistOperation(plan.mode());

                    it = new DmlUpdateSingleEntryIterator<>(op, op.isDeleteOrLock() ? row.getKey() : row);
                }
                else if (plan.hasRows()) {
                    it = new DmlUpdateResultsIterator(
                        UpdatePlan.enlistOperation(plan.mode()),
                        plan,
                        plan.createRows(qryParams.arguments())
                    );
                }
                else {
                    SqlFieldsQuery selectFieldsQry = new SqlFieldsQuery(plan.selectQuery(), qryDesc.collocated())
                        .setArgs(qryParams.arguments())
                        .setDistributedJoins(qryDesc.distributedJoins())
                        .setEnforceJoinOrder(qryDesc.enforceJoinOrder())
                        .setLocal(qryDesc.local())
                        .setPageSize(qryParams.pageSize())
                        .setTimeout((int)timeout, TimeUnit.MILLISECONDS);

                    FieldsQueryCursor<List<?>> cur = executeSelectForDml(
                        qryDesc.schemaName(),
                        selectFieldsQry,
                        MvccUtils.mvccTracker(cctx, tx),
                        cancel,
                        (int)timeout
                    );

                    it = plan.iteratorForTransaction(connMgr, cur);
                }

                //TODO: IGNITE-11176 - Need to support cancellation
                IgniteInternalFuture<Long> fut = tx.updateAsync(
                    cctx,
                    it,
                    qryParams.pageSize(),
                    timeout,
                    sequential
                );

                UpdateResult res = new UpdateResult(fut.get(), X.EMPTY_OBJECT_ARRAY,
                    plan.distributedPlan() != null ? plan.distributedPlan().derivedPartitions() : null);

                if (commit)
                    toCommit.commit();

                return res;
            }

            int[] ids = U.toIntArray(distributedPlan.getCacheIds());

            int flags = 0;

            if (qryDesc.enforceJoinOrder())
                flags |= GridH2QueryRequest.FLAG_ENFORCE_JOIN_ORDER;

            if (distributedPlan.isReplicatedOnly())
                flags |= GridH2QueryRequest.FLAG_REPLICATED;

            flags = GridH2QueryRequest.setDataPageScanEnabled(flags,
                qryParams.dataPageScanEnabled());

            int[] parts = PartitionResult.calculatePartitions(
                qryParams.partitions(),
                distributedPlan.derivedPartitions(),
                qryParams.arguments()
            );

            if (parts != null && parts.length == 0)
                return new UpdateResult(0, X.EMPTY_OBJECT_ARRAY, distributedPlan.derivedPartitions());
            else {
                //TODO: IGNITE-11176 - Need to support cancellation
                IgniteInternalFuture<Long> fut = tx.updateAsync(
                    cctx,
                    ids,
                    parts,
                    qryDesc.schemaName(),
                    qryDesc.sql(),
                    qryParams.arguments(),
                    flags,
                    qryParams.pageSize(),
                    timeout
                );

                UpdateResult res = new UpdateResult(fut.get(), X.EMPTY_OBJECT_ARRAY,
                    distributedPlan.derivedPartitions());

                if (commit)
                    toCommit.commit();

                return res;
            }
        }
        catch (ClusterTopologyServerNotFoundException e) {
            throw new CacheServerNotFoundException(e.getMessage(), e);
        }
        catch (IgniteCheckedException e) {
            IgniteSQLException sqlEx = X.cause(e, IgniteSQLException.class);

            if(sqlEx != null)
                throw sqlEx;

            Exception ex = IgniteUtils.convertExceptionNoWrap(e);

            if (ex instanceof IgniteException)
                throw (IgniteException)ex;

            U.error(log, "Error during update [localNodeId=" + ctx.localNodeId() + "]", ex);

            throw new IgniteSQLException("Failed to run SQL update query. " + ex.getMessage(), ex);
        }
        finally {
            if (commit)
                cctx.tm().resetContext();
        }
    }

    /** {@inheritDoc} */
    @Override public void registerMxBeans(IgniteMBeansManager mbMgr) throws IgniteCheckedException {
        SqlQueryMXBean qryMXBean = new SqlQueryMXBeanImpl(ctx);

        mbMgr.registerMBean("SQL Query", qryMXBean.getClass().getSimpleName(), qryMXBean, SqlQueryMXBean.class);
    }

    /**
     * @return Long running queries manager.
     */
    public LongRunningQueryManager longRunningQueries() {
        return longRunningQryMgr;
    }
}<|MERGE_RESOLUTION|>--- conflicted
+++ resolved
@@ -536,15 +536,9 @@
                 null,
                 mvccSnapshot,
                 null,
-<<<<<<< HEAD
                 true,
-                maxMem < 0 ? null : new QueryMemoryTracker(maxMem),
+                maxMem < 0 ? null : memoryManager.createQueryMemoryTracker(maxMem),
                 ctx);
-=======
-                maxMem < 0 ? null : memoryManager.createQueryMemoryTracker(maxMem),
-                true
-            );
->>>>>>> d0d9d3f8
 
             return new GridQueryFieldsResultAdapter(select.meta(), null) {
                 @Override public GridCloseableIterator<List<?>> iterator() throws IgniteCheckedException {
