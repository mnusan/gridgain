<?xml version="1.0" encoding="UTF-8"?>

<!--
  Licensed to the Apache Software Foundation (ASF) under one or more
  contributor license agreements.  See the NOTICE file distributed with
  this work for additional information regarding copyright ownership.
  The ASF licenses this file to You under the Apache License, Version 2.0
  (the "License"); you may not use this file except in compliance with
  the License.  You may obtain a copy of the License at

       http://www.apache.org/licenses/LICENSE-2.0

  Unless required by applicable law or agreed to in writing, software
  distributed under the License is distributed on an "AS IS" BASIS,
  WITHOUT WARRANTIES OR CONDITIONS OF ANY KIND, either express or implied.
  See the License for the specific language governing permissions and
  limitations under the License.
  -->

<!--
    POM file.
-->
<project xmlns="http://maven.apache.org/POM/4.0.0" xmlns:xsi="http://www.w3.org/2001/XMLSchema-instance"
         xsi:schemaLocation="http://maven.apache.org/POM/4.0.0 http://maven.apache.org/xsd/maven-4.0.0.xsd">
    <modelVersion>4.0.0</modelVersion>

    <parent>
        <groupId>org.apache.ignite</groupId>
        <artifactId>ignite-parent</artifactId>
        <version>1</version>
        <relativePath>../../parent</relativePath>
    </parent>

    <properties>
        <project.build.sourceEncoding>UTF-8</project.build.sourceEncoding>
    </properties>

    <artifactId>ignite-schema-import-demo</artifactId>
<<<<<<< HEAD
    <version>1.4.1-SNAPSHOT</version>
=======
    <version>1.5.0-SNAPSHOT</version>
>>>>>>> 12235254

    <dependencies>
        <dependency>
            <groupId>javax.cache</groupId>
            <artifactId>cache-api</artifactId>
            <version>1.0.0</version>
        </dependency>

        <dependency>
            <groupId>org.apache.ignite</groupId>
            <artifactId>ignite-core</artifactId>
            <version>${project.version}</version>
        </dependency>

        <dependency>
            <groupId>org.apache.ignite</groupId>
            <artifactId>ignite-spring</artifactId>
            <version>${project.version}</version>
        </dependency>

        <dependency>
            <groupId>org.apache.ignite</groupId>
            <artifactId>ignite-log4j</artifactId>
            <version>${project.version}</version>
        </dependency>

        <dependency>
            <groupId>org.apache.ignite</groupId>
            <artifactId>ignite-indexing</artifactId>
            <version>${project.version}</version>
        </dependency>
    </dependencies>

    <build>
        <resources>
            <resource>
                <directory>src/main/java</directory>
                <excludes>
                    <exclude>**/*.java</exclude>
                </excludes>
            </resource>
        </resources>

        <plugins>
            <plugin>
                <artifactId>maven-compiler-plugin</artifactId>
                <version>3.1</version>
                <configuration>
                    <source>1.7</source>
                    <target>1.7</target>
                </configuration>
            </plugin>

            <plugin>
                <groupId>org.apache.maven.plugins</groupId>
                <artifactId>maven-deploy-plugin</artifactId>
                <configuration>
                    <skip>true</skip>
                </configuration>
            </plugin>
        </plugins>
    </build>
</project><|MERGE_RESOLUTION|>--- conflicted
+++ resolved
@@ -20,8 +20,7 @@
 <!--
     POM file.
 -->
-<project xmlns="http://maven.apache.org/POM/4.0.0" xmlns:xsi="http://www.w3.org/2001/XMLSchema-instance"
-         xsi:schemaLocation="http://maven.apache.org/POM/4.0.0 http://maven.apache.org/xsd/maven-4.0.0.xsd">
+<project xmlns="http://maven.apache.org/POM/4.0.0" xmlns:xsi="http://www.w3.org/2001/XMLSchema-instance" xsi:schemaLocation="http://maven.apache.org/POM/4.0.0 http://maven.apache.org/xsd/maven-4.0.0.xsd">
     <modelVersion>4.0.0</modelVersion>
 
     <parent>
@@ -36,11 +35,7 @@
     </properties>
 
     <artifactId>ignite-schema-import-demo</artifactId>
-<<<<<<< HEAD
-    <version>1.4.1-SNAPSHOT</version>
-=======
     <version>1.5.0-SNAPSHOT</version>
->>>>>>> 12235254
 
     <dependencies>
         <dependency>
